import React, { useEffect } from "react";
import { createBrowserRouter, RouterProvider } from "react-router-dom";
import { firebaseListeners } from "./services/sync";

import { QueryClientProvider } from "@tanstack/react-query";
import { ReactQueryDevtools } from "@tanstack/react-query-devtools";
import { queryClient } from "./hooks/api/queryClient";
import { AuthProvider, AppProvider } from "./contexts";

// Pages
import Dashboard from "./pages/Dashboard";
import ChastityTracking from "./pages/ChastityTracking";
import TasksPage from "./pages/TasksPage";
import LogEventPage from "./pages/LogEventPage";
import RewardsPunishmentsPage from "./pages/RewardsPunishmentsPage";
import RulesPage from "./pages/RulesPage";
import FullReportPage from "./pages/FullReportPage";
import SettingsPage from "./pages/SettingsPage";
import KeyholderPage from "./pages/KeyholderPage";
import KeyholderDemo from "./pages/KeyholderDemo";
import PublicProfilePage from "./pages/PublicProfilePage";
<<<<<<< HEAD
import RelationshipsPage from "./pages/RelationshipsPage";
=======
import AchievementPage from "./pages/AchievementPage";
>>>>>>> 6a469c62
import Root from "./Root";

const router = createBrowserRouter([
  {
    path: "/",
    element: <Root />,
    children: [
      {
        path: "/",
        element: <Dashboard />,
      },
      {
        path: "/chastity-tracking",
        element: <ChastityTracking />,
      },
      {
        path: "/tasks",
        element: <TasksPage />,
      },
      {
        path: "/log-event",
        element: <LogEventPage />,
      },
      {
        path: "/rewards-punishments",
        element: <RewardsPunishmentsPage />,
      },
      {
        path: "/rules",
        element: <RulesPage />,
      },
      {
        path: "/full-report",
        element: <FullReportPage />,
      },
      {
        path: "/settings",
        element: <SettingsPage />,
      },
      {
        path: "/keyholder",
        element: <KeyholderPage />,
      },
      {
<<<<<<< HEAD
        path: "/keyholder-demo",
        element: <KeyholderDemo />,
=======
        path: "/achievements",
        element: <AchievementPage />,
>>>>>>> 6a469c62
      },
      {
        path: "/public-profile/:userId",
        element: <PublicProfilePage />,
      },
      {
        path: "/relationships",
        element: <RelationshipsPage />,
      },
    ],
  },
]);

function App(): React.ReactElement {
  useEffect(() => {
    firebaseListeners.start();
    return () => {
      firebaseListeners.stop();
    };
  }, []);

  return (
    <QueryClientProvider client={queryClient}>
      <AppProvider>
        <AuthProvider>
          <RouterProvider router={router} />
          <ReactQueryDevtools initialIsOpen={false} />
        </AuthProvider>
      </AppProvider>
    </QueryClientProvider>
  );
}

export default App;<|MERGE_RESOLUTION|>--- conflicted
+++ resolved
@@ -19,11 +19,8 @@
 import KeyholderPage from "./pages/KeyholderPage";
 import KeyholderDemo from "./pages/KeyholderDemo";
 import PublicProfilePage from "./pages/PublicProfilePage";
-<<<<<<< HEAD
 import RelationshipsPage from "./pages/RelationshipsPage";
-=======
 import AchievementPage from "./pages/AchievementPage";
->>>>>>> 6a469c62
 import Root from "./Root";
 
 const router = createBrowserRouter([
@@ -68,13 +65,12 @@
         element: <KeyholderPage />,
       },
       {
-<<<<<<< HEAD
         path: "/keyholder-demo",
         element: <KeyholderDemo />,
-=======
+      },
+      {
         path: "/achievements",
         element: <AchievementPage />,
->>>>>>> 6a469c62
       },
       {
         path: "/public-profile/:userId",
