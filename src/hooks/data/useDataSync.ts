--- conflicted
+++ resolved
@@ -476,85 +476,4 @@
     isLoading,
     error,
   };
-};
-
-<<<<<<< HEAD
-export default useDataSync;
-=======
-// ==================== HELPER FUNCTIONS ====================
-
-function calculateOverallSyncQuality(
-  relationshipSync: RelationshipSyncStatus[],
-): number {
-  if (relationshipSync.length === 0) return 100;
-
-  const totalQuality = relationshipSync.reduce(
-    (sum, rs) => sum + rs.syncQuality.score,
-    0,
-  );
-  return Math.floor(totalQuality / relationshipSync.length);
-}
-
-function getLastSuccessfulSync(metrics: SyncMetrics): Date | null {
-  return metrics.lastSuccessfulSync;
-}
-
-function getSyncInterval(frequency: SyncPermissions["syncFrequency"]): number {
-  switch (frequency) {
-    case "realtime":
-      return 5000; // 5 seconds
-    case "frequent":
-      return 30000; // 30 seconds
-    case "moderate":
-      return 300000; // 5 minutes
-    case "minimal":
-      return 3600000; // 1 hour
-    default:
-      return 300000;
-  }
-}
-
-function intelligentMerge(
-  local: Record<string, unknown>,
-  remote: Record<string, unknown>,
-): Record<string, unknown> {
-  // Implement intelligent merge strategy
-  // This is a simplified version - real implementation would be more sophisticated
-  const merged = { ...local };
-
-  Object.keys(remote).forEach((key) => {
-    if (!(key in local)) {
-      merged[key] = remote[key];
-    } else if (
-      typeof local[key] === "object" &&
-      typeof remote[key] === "object"
-    ) {
-      // Recursively merge objects
-      merged[key] = intelligentMerge(
-        local[key] as Record<string, unknown>,
-        remote[key] as Record<string, unknown>,
-      );
-    } else {
-      // Use remote value if it's newer (simplified logic)
-      merged[key] = remote[key];
-    }
-  });
-
-  return merged;
-}
-
-function getLatestTimestampVersion(
-  conflict: DataConflict,
-): Record<string, unknown> {
-  const localTimestamp = new Date(
-    (conflict.localVersion.lastModified as string) || 0,
-  ).getTime();
-  const remoteTimestamp = new Date(
-    (conflict.remoteVersion.lastModified as string) || 0,
-  ).getTime();
-
-  return localTimestamp > remoteTimestamp
-    ? conflict.localVersion
-    : conflict.remoteVersion;
-}
->>>>>>> 0c37e640
+};