--- conflicted
+++ resolved
@@ -631,43 +631,4 @@
     isLoading,
     error,
   };
-};
-
-<<<<<<< HEAD
-export default useStatistics;
-=======
-// ==================== HELPER FUNCTIONS ====================
-
-function calculateImprovementScore(trends: TrendData[]): number {
-  if (trends.length === 0) return 0;
-
-  const improvingTrends = trends.filter(
-    (t) => t.direction === "improving",
-  ).length;
-  return Math.floor((improvingTrends / trends.length) * 100);
-}
-
-function calculateConsistencyRating(sessionStats: SessionStatistics): number {
-  // Calculate consistency based on session frequency and completion rate
-  const frequencyScore = Math.min(
-    100,
-    sessionStats.sessionFrequency.weekly * 20,
-  );
-  const completionScore = sessionStats.completionRate;
-
-  return Math.floor((frequencyScore + completionScore) / 2);
-}
-
-function calculateOverallProgress(goalStats: GoalStatistics): number {
-  if (goalStats.totalGoals === 0) return 0;
-
-  return Math.floor((goalStats.completedGoals / goalStats.totalGoals) * 100);
-}
-
-function calculateKeyholderSatisfaction(
-  _sharedStats: SharedStatistics,
-): number {
-  // This would be calculated based on keyholder feedback and interaction patterns
-  return 85; // Placeholder value
-}
->>>>>>> 0c37e640
+};