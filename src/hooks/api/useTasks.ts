--- conflicted
+++ resolved
@@ -277,14 +277,9 @@
         },
       );
     },
-<<<<<<< HEAD
-    onError: (error: Error, { userId, taskData }: { userId: string; taskData: any }) => {
-      logger.error("Task creation failed", error, {
-=======
     onError: (error, { userId, taskData }) => {
       logger.error("Task creation failed", {
         error: error instanceof Error ? error.message : String(error),
->>>>>>> 0a115b5c
         userId,
         title: taskData.title,
       });
@@ -389,17 +384,12 @@
         });
       }
     },
-<<<<<<< HEAD
-    onError: (error: Error, { taskId, userId }: { taskId: string; userId: string; status: any }, context: any) => {
-      logger.error("Task status update failed", error, { taskId, userId });
-=======
     onError: (error, { taskId, userId }, context) => {
       logger.error("Task status update failed", {
         error: error instanceof Error ? error.message : String(error),
         taskId,
         userId,
       });
->>>>>>> 0a115b5c
 
       // Rollback optimistic updates
       if (context?.previousTask) {
@@ -459,17 +449,12 @@
         queryKey: taskKeys.byStatus(userId, updatedTask.status),
       });
     },
-<<<<<<< HEAD
-    onError: (error: Error, { taskId, userId }: { userId: string; taskId: string; updatedTask: any }) => {
-      logger.error("Task update failed", error, { taskId, userId });
-=======
     onError: (error, { taskId, userId }) => {
       logger.error("Task update failed", {
         error: error instanceof Error ? error.message : String(error),
         taskId,
         userId,
       });
->>>>>>> 0a115b5c
     },
   });
 }
@@ -518,17 +503,12 @@
         },
       );
     },
-<<<<<<< HEAD
-    onError: (error: Error, { taskId, userId }: { taskId: string; userId: string }) => {
-      logger.error("Task deletion failed", error, { taskId, userId });
-=======
     onError: (error, { taskId, userId }) => {
       logger.error("Task deletion failed", {
         error: error instanceof Error ? error.message : String(error),
         taskId,
         userId,
       });
->>>>>>> 0a115b5c
     },
   });
 }
