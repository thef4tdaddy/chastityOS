--- conflicted
+++ resolved
@@ -119,14 +119,7 @@
       logger.info("Fetching user settings", { userId });
 
       try {
-<<<<<<< HEAD
-        const settingsResult = await settingsDBService.findByUserId(userId);
-        const settings = Array.isArray(settingsResult)
-          ? settingsResult[0]
-          : settingsResult;
-=======
         const settingsArray = await settingsDBService.findByUserId(userId);
->>>>>>> e9393e07
 
         if (!settingsArray || settingsArray.length === 0) {
           logger.info("No settings found for user, will create defaults", {
