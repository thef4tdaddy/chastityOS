import { useState, useEffect, useCallback } from 'react';
import { doc, getDoc, setDoc } from 'firebase/firestore';
import { db } from '../firebase';
<<<<<<< HEAD
import { generateHash } from '../utils/hash';

export const useSettings = (userId, isAuthReady) => {
    // All settings-related state is now managed here
    const [savedSubmissivesName, setSavedSubmissivesName] = useState('');
    const [submissivesNameInput, setSubmissivesNameInput] = useState('');
    const [nameMessage, setNameMessage] = useState('');

    const [keyholderName, setKeyholderName] = useState('');
    const [keyholderPasswordHash, setKeyholderPasswordHash] = useState(null);
    const [isKeyholderModeUnlocked, setIsKeyholderModeUnlocked] = useState(false);
    const [requiredKeyholderDurationSeconds, setRequiredKeyholderDurationSeconds] = useState(null);
    const [keyholderMessage, setKeyholderMessage] = useState('');

    const [goalDurationSeconds, setGoalDurationSeconds] = useState(null);
    const [rewards, setRewards] = useState([]);
    const [punishments, setPunishments] = useState([]);
    const [isTrackingAllowed, setIsTrackingAllowed] = useState(true);
    const [eventDisplayMode, setEventDisplayMode] = useState('kinky');

    const saveSettingsToFirestore = useCallback(async (settingsToSave) => {
        if (!isAuthReady || !userId) return;
        const docRef = doc(db, "users", userId);
        try {
            await setDoc(docRef, settingsToSave, { merge: true });
        } catch (error) {
            console.error("Error saving settings to Firestore:", error);
        }
    }, [isAuthReady, userId]);

    useEffect(() => {
        if (!isAuthReady || !userId) return;

        const docRef = doc(db, "users", userId);
        const unsubscribe = onSnapshot(docRef, (docSnap) => {
            if (docSnap.exists()) {
                const data = docSnap.data();
                setSavedSubmissivesName(data.submissivesName || '');
                setSubmissivesNameInput(data.submissivesName || '');
                setKeyholderName(data.keyholderName || '');
                setKeyholderPasswordHash(data.keyholderPasswordHash || null);
                setRequiredKeyholderDurationSeconds(data.requiredKeyholderDurationSeconds !== undefined ? data.requiredKeyholderDurationSeconds : null);
                setGoalDurationSeconds(data.goalDurationSeconds !== undefined ? data.goalDurationSeconds : null);
                setRewards(data.rewards || []);
                setPunishments(data.punishments || []);
                setIsTrackingAllowed(
                    data.isTrackingAllowed !== undefined ? data.isTrackingAllowed : true
                );
                setEventDisplayMode(data.eventDisplayMode || 'kinky');
            }
        });

        return () => unsubscribe();
    }, [isAuthReady, userId]);

    const handleSubmissivesNameInputChange = useCallback((event) => {
        setSubmissivesNameInput(event.target.value);
    }, []);

    const handleSetSubmissivesName = useCallback(async () => {
        if (!isAuthReady || !userId) {
            setNameMessage("Authentication is not ready.");
            setTimeout(() => setNameMessage(''), 3000);
            return;
        }
        const trimmedName = submissivesNameInput.trim();
        if (!trimmedName) {
            setNameMessage("Name cannot be empty.");
            setTimeout(() => setNameMessage(''), 3000);
            return;
        }
        setSavedSubmissivesName(trimmedName);
        await saveSettingsToFirestore({ submissivesName: trimmedName });
        setNameMessage("Submissive's name has been set!");
        setTimeout(() => setNameMessage(''), 3000);
    }, [isAuthReady, userId, submissivesNameInput, saveSettingsToFirestore]);

    const handleSetKeyholder = useCallback(async (name) => {
        const khName = name.trim();
        if (!khName) {
            setKeyholderMessage('Keyholder name cannot be empty.');
            return null;
        }
        const hash = await generateHash(userId + khName);
        const preview = hash.substring(0, 8).toUpperCase();
        
        await saveSettingsToFirestore({ 
            keyholderName: khName, 
            keyholderPasswordHash: hash, 
            requiredKeyholderDurationSeconds: null 
        });

        setIsKeyholderModeUnlocked(false);
        setKeyholderMessage(`Keyholder "${khName}" set. Password preview: ${preview}`);
        return preview;
    }, [userId, saveSettingsToFirestore]);

    const handleClearKeyholder = useCallback(async () => {
        await saveSettingsToFirestore({ 
            keyholderName: '', 
            keyholderPasswordHash: null, 
            requiredKeyholderDurationSeconds: null 
        });
        setIsKeyholderModeUnlocked(false);
        setKeyholderMessage('Keyholder data cleared.');
    }, [saveSettingsToFirestore]);

    const handleUnlockKeyholderControls = useCallback(async (enteredPasswordPreview) => {
        if (!keyholderPasswordHash) {
            setKeyholderMessage('Keyholder not fully set up.');
            return false;
        }
        const expectedPreview = keyholderPasswordHash.substring(0, 8).toUpperCase();
        if (enteredPasswordPreview.toUpperCase() === expectedPreview) {
            setIsKeyholderModeUnlocked(true);
            setKeyholderMessage('Keyholder controls unlocked.');
            return true;
        }
        setKeyholderMessage('Incorrect Keyholder password.');
        return false;
    }, [keyholderPasswordHash]);

    const handleLockKeyholderControls = useCallback(() => {
        setIsKeyholderModeUnlocked(false);
        setKeyholderMessage('Keyholder controls locked.');
    }, []);

    const handleSetRequiredDuration = useCallback(async (durationInSeconds) => {
        const newDuration = Number(durationInSeconds);
        if (!isNaN(newDuration) && newDuration >= 0) {
            await saveSettingsToFirestore({ requiredKeyholderDurationSeconds: newDuration });
            setKeyholderMessage('Required duration updated.');
            return true;
        }
        return false;
    }, [saveSettingsToFirestore]);

    const handleSetGoalDuration = useCallback(async (newDurationInSeconds) => {
        const newDuration = newDurationInSeconds === null ? null : Number(newDurationInSeconds);
        if (newDuration === null || (!isNaN(newDuration) && newDuration >= 0)) {
            await saveSettingsToFirestore({ goalDurationSeconds: newDuration });
            return true;
        }
        return false;
    }, [saveSettingsToFirestore]);
    
    const handleAddReward = useCallback(async ({ timeSeconds = 0, other = '' }) => {
        const newReward = { id: crypto.randomUUID(), timeSeconds: timeSeconds > 0 ? timeSeconds : null, other: other.trim() };
        const updatedRewards = [...rewards, newReward];
        let newRequired = requiredKeyholderDurationSeconds;
        if (timeSeconds > 0 && requiredKeyholderDurationSeconds !== null) {
            newRequired = Math.max(0, requiredKeyholderDurationSeconds - timeSeconds);
        }
        await saveSettingsToFirestore({ rewards: updatedRewards, requiredKeyholderDurationSeconds: newRequired });
    }, [rewards, requiredKeyholderDurationSeconds, saveSettingsToFirestore]);

    const handleAddPunishment = useCallback(async ({ timeSeconds = 0, other = '' }) => {
        const newPunishment = { id: crypto.randomUUID(), timeSeconds: timeSeconds > 0 ? timeSeconds : null, other: other.trim() };
        const updatedPunishments = [...punishments, newPunishment];
        const newRequired = (requiredKeyholderDurationSeconds || 0) + (timeSeconds > 0 ? timeSeconds : 0);
        await saveSettingsToFirestore({ punishments: updatedPunishments, requiredKeyholderDurationSeconds: newRequired });
    }, [punishments, requiredKeyholderDurationSeconds, saveSettingsToFirestore]);

    // *** RESTORED THIS HANDLER ***
    const handleSetEventDisplayMode = useCallback(async (mode) => {
        if (mode === 'kinky' || mode === 'vanilla') {
            setEventDisplayMode(mode);
            await saveSettingsToFirestore({ eventDisplayMode: mode });
        }
    }, [saveSettingsToFirestore]);

    const handleSetTrackingAllowed = useCallback(async (allowed) => {
        setIsTrackingAllowed(allowed);
        await saveSettingsToFirestore({ isTrackingAllowed: allowed });
    }, [saveSettingsToFirestore]);

    return {
        savedSubmissivesName,
        submissivesNameInput,
        nameMessage,
        keyholderName,
        isKeyholderModeUnlocked,
        requiredKeyholderDurationSeconds,
        keyholderMessage,
        goalDurationSeconds,
        rewards,
        punishments,
        isTrackingAllowed,
        eventDisplayMode,
        handleSetSubmissivesName,
        handleSubmissivesNameInputChange,
        handleSetKeyholder,
        handleClearKeyholder,
        handleUnlockKeyholderControls,
        handleLockKeyholderControls,
        handleSetRequiredDuration,
        handleSetGoalDuration,
        handleAddReward,
        handleAddPunishment,
        handleSetEventDisplayMode, // Expose the restored handler
        handleSetTrackingAllowed,
        saveSettingsToFirestore
=======
import * as Sentry from '@sentry/react';

const defaultSettings = {
  submissivesName: '',
  keyholderName: '',
  isTrackingAllowed: true,
  eventDisplayMode: 'kinky',
};

export function useSettings(userId, isAuthReady) {
  const [settings, setSettings] = useState(defaultSettings);
  const [isLoading, setIsLoading] = useState(true);
  const [submissivesNameInput, setSubmissivesNameInput] = useState('');
  const [nameMessage, setNameMessage] = useState('');

  useEffect(() => {
    if (settings.submissivesName) {
      setSubmissivesNameInput(settings.submissivesName);
    }
  }, [settings.submissivesName]);

  useEffect(() => {
    if (!isAuthReady || !userId) {
      setIsLoading(false);
      return;
    }
    const fetchSettings = async () => {
      setIsLoading(true);
      const userDocRef = doc(db, 'users', userId);
      try {
        const docSnap = await getDoc(userDocRef);
        if (docSnap.exists() && docSnap.data().settings) {
          const loadedSettings = { ...defaultSettings, ...docSnap.data().settings };
          setSettings(loadedSettings);
          setSubmissivesNameInput(loadedSettings.submissivesName || '');
        } else {
          await setDoc(userDocRef, { settings: defaultSettings }, { merge: true });
          setSettings(defaultSettings);
        }
      } catch (error) {
        console.error("Error fetching settings:", error);
        Sentry.captureException(error);
      } finally {
        setIsLoading(false);
      }
>>>>>>> e4990e2b
    };
    fetchSettings();
  }, [isAuthReady, userId]);

  const saveSettingsToFirestore = useCallback(async (newSettingsObject) => {
    if (!isAuthReady || !userId) return;
    const userDocRef = doc(db, 'users', userId);
    try {
      await setDoc(userDocRef, { settings: newSettingsObject }, { merge: true });
    } catch (error) {
      console.error("Error updating settings:", error);
      Sentry.captureException(error);
    }
  }, [isAuthReady, userId]);

  const updateSettings = useCallback((value) => {
    if (typeof value === 'function') {
      setSettings(prevState => {
        const newState = value(prevState);
        saveSettingsToFirestore(newState);
        return newState;
      });
    } else {
      setSettings(value);
      saveSettingsToFirestore(value);
    }
  }, [saveSettingsToFirestore]);

  const handleSubmissivesNameInputChange = (e) => {
    setSubmissivesNameInput(e.target.value);
  };

  const handleSetSubmissivesName = useCallback(() => {
    updateSettings(prev => ({ ...prev, submissivesName: submissivesNameInput }));
    setNameMessage("Name updated successfully!");
    setTimeout(() => setNameMessage(''), 3000);
  }, [submissivesNameInput, updateSettings]);

  const handleSetEventDisplayMode = useCallback((mode) => {
    updateSettings(prev => ({ ...prev, eventDisplayMode: mode }));
  }, [updateSettings]);

  return {
    settings,
    isLoading,
    setSettings: updateSettings,
    savedSubmissivesName: settings.submissivesName,
    submissivesNameInput,
    handleSubmissivesNameInputChange,
    handleSetSubmissivesName,
    nameMessage,
    eventDisplayMode: settings.eventDisplayMode,
    handleSetEventDisplayMode,
  };
}<|MERGE_RESOLUTION|>--- conflicted
+++ resolved
@@ -1,60 +1,68 @@
 import { useState, useEffect, useCallback } from 'react';
 import { doc, getDoc, setDoc } from 'firebase/firestore';
 import { db } from '../firebase';
-<<<<<<< HEAD
-import { generateHash } from '../utils/hash';
+import * as Sentry from '@sentry/react';
 
 export const useSettings = (userId, isAuthReady) => {
-    // All settings-related state is now managed here
-    const [savedSubmissivesName, setSavedSubmissivesName] = useState('');
+    const defaultSettings = {
+        submissivesName: '',
+        keyholderName: '',
+        keyholderPasswordHash: null,
+        requiredKeyholderDurationSeconds: null,
+        goalDurationSeconds: null,
+        rewards: [],
+        punishments: [],
+        isTrackingAllowed: true,
+        eventDisplayMode: 'kinky',
+    };
+
+    const [settings, setSettings] = useState(defaultSettings);
+    const [isLoading, setIsLoading] = useState(true);
+
     const [submissivesNameInput, setSubmissivesNameInput] = useState('');
     const [nameMessage, setNameMessage] = useState('');
 
-    const [keyholderName, setKeyholderName] = useState('');
-    const [keyholderPasswordHash, setKeyholderPasswordHash] = useState(null);
+    const [keyholderMessage, setKeyholderMessage] = useState('');
     const [isKeyholderModeUnlocked, setIsKeyholderModeUnlocked] = useState(false);
-    const [requiredKeyholderDurationSeconds, setRequiredKeyholderDurationSeconds] = useState(null);
-    const [keyholderMessage, setKeyholderMessage] = useState('');
-
-    const [goalDurationSeconds, setGoalDurationSeconds] = useState(null);
-    const [rewards, setRewards] = useState([]);
-    const [punishments, setPunishments] = useState([]);
-    const [isTrackingAllowed, setIsTrackingAllowed] = useState(true);
-    const [eventDisplayMode, setEventDisplayMode] = useState('kinky');
+
+    // Load settings from Firestore on mount
+    useEffect(() => {
+        if (!isAuthReady || !userId) {
+            setIsLoading(false);
+            return;
+        }
+        const fetchSettings = async () => {
+            setIsLoading(true);
+            const userDocRef = doc(db, 'users', userId);
+            try {
+                const docSnap = await getDoc(userDocRef);
+                if (docSnap.exists()) {
+                    const loadedSettings = { ...defaultSettings, ...docSnap.data() };
+                    setSettings(loadedSettings);
+                    setSubmissivesNameInput(loadedSettings.submissivesName || '');
+                } else {
+                    await setDoc(userDocRef, defaultSettings, { merge: true });
+                    setSettings(defaultSettings);
+                }
+            } catch (error) {
+                console.error("Error fetching settings:", error);
+                Sentry.captureException?.(error);
+            } finally {
+                setIsLoading(false);
+            }
+        };
+        fetchSettings();
+    }, [isAuthReady, userId]);
 
     const saveSettingsToFirestore = useCallback(async (settingsToSave) => {
         if (!isAuthReady || !userId) return;
         const docRef = doc(db, "users", userId);
         try {
             await setDoc(docRef, settingsToSave, { merge: true });
+            setSettings(prev => ({ ...prev, ...settingsToSave }));
         } catch (error) {
             console.error("Error saving settings to Firestore:", error);
         }
-    }, [isAuthReady, userId]);
-
-    useEffect(() => {
-        if (!isAuthReady || !userId) return;
-
-        const docRef = doc(db, "users", userId);
-        const unsubscribe = onSnapshot(docRef, (docSnap) => {
-            if (docSnap.exists()) {
-                const data = docSnap.data();
-                setSavedSubmissivesName(data.submissivesName || '');
-                setSubmissivesNameInput(data.submissivesName || '');
-                setKeyholderName(data.keyholderName || '');
-                setKeyholderPasswordHash(data.keyholderPasswordHash || null);
-                setRequiredKeyholderDurationSeconds(data.requiredKeyholderDurationSeconds !== undefined ? data.requiredKeyholderDurationSeconds : null);
-                setGoalDurationSeconds(data.goalDurationSeconds !== undefined ? data.goalDurationSeconds : null);
-                setRewards(data.rewards || []);
-                setPunishments(data.punishments || []);
-                setIsTrackingAllowed(
-                    data.isTrackingAllowed !== undefined ? data.isTrackingAllowed : true
-                );
-                setEventDisplayMode(data.eventDisplayMode || 'kinky');
-            }
-        });
-
-        return () => unsubscribe();
     }, [isAuthReady, userId]);
 
     const handleSubmissivesNameInputChange = useCallback((event) => {
@@ -73,7 +81,6 @@
             setTimeout(() => setNameMessage(''), 3000);
             return;
         }
-        setSavedSubmissivesName(trimmedName);
         await saveSettingsToFirestore({ submissivesName: trimmedName });
         setNameMessage("Submissive's name has been set!");
         setTimeout(() => setNameMessage(''), 3000);
@@ -87,11 +94,11 @@
         }
         const hash = await generateHash(userId + khName);
         const preview = hash.substring(0, 8).toUpperCase();
-        
-        await saveSettingsToFirestore({ 
-            keyholderName: khName, 
-            keyholderPasswordHash: hash, 
-            requiredKeyholderDurationSeconds: null 
+
+        await saveSettingsToFirestore({
+            keyholderName: khName,
+            keyholderPasswordHash: hash,
+            requiredKeyholderDurationSeconds: null
         });
 
         setIsKeyholderModeUnlocked(false);
@@ -100,21 +107,21 @@
     }, [userId, saveSettingsToFirestore]);
 
     const handleClearKeyholder = useCallback(async () => {
-        await saveSettingsToFirestore({ 
-            keyholderName: '', 
-            keyholderPasswordHash: null, 
-            requiredKeyholderDurationSeconds: null 
+        await saveSettingsToFirestore({
+            keyholderName: '',
+            keyholderPasswordHash: null,
+            requiredKeyholderDurationSeconds: null
         });
         setIsKeyholderModeUnlocked(false);
         setKeyholderMessage('Keyholder data cleared.');
     }, [saveSettingsToFirestore]);
 
     const handleUnlockKeyholderControls = useCallback(async (enteredPasswordPreview) => {
-        if (!keyholderPasswordHash) {
+        if (!settings.keyholderPasswordHash) {
             setKeyholderMessage('Keyholder not fully set up.');
             return false;
         }
-        const expectedPreview = keyholderPasswordHash.substring(0, 8).toUpperCase();
+        const expectedPreview = settings.keyholderPasswordHash.substring(0, 8).toUpperCase();
         if (enteredPasswordPreview.toUpperCase() === expectedPreview) {
             setIsKeyholderModeUnlocked(true);
             setKeyholderMessage('Keyholder controls unlocked.');
@@ -122,7 +129,7 @@
         }
         setKeyholderMessage('Incorrect Keyholder password.');
         return false;
-    }, [keyholderPasswordHash]);
+    }, [settings.keyholderPasswordHash]);
 
     const handleLockKeyholderControls = useCallback(() => {
         setIsKeyholderModeUnlocked(false);
@@ -147,52 +154,49 @@
         }
         return false;
     }, [saveSettingsToFirestore]);
-    
+
     const handleAddReward = useCallback(async ({ timeSeconds = 0, other = '' }) => {
         const newReward = { id: crypto.randomUUID(), timeSeconds: timeSeconds > 0 ? timeSeconds : null, other: other.trim() };
-        const updatedRewards = [...rewards, newReward];
-        let newRequired = requiredKeyholderDurationSeconds;
-        if (timeSeconds > 0 && requiredKeyholderDurationSeconds !== null) {
-            newRequired = Math.max(0, requiredKeyholderDurationSeconds - timeSeconds);
-        }
-        await saveSettingsToFirestore({ rewards: updatedRewards, requiredKeyholderDurationSeconds: newRequired });
-    }, [rewards, requiredKeyholderDurationSeconds, saveSettingsToFirestore]);
+        const updatedRewards = [...(settings.rewards || []), newReward];
+        let newRequired = settings.requiredKeyholderDurationSeconds;
+        if (timeSeconds > 0 && newRequired !== null) {
+            newRequired = Math.max(0, newRequired - timeSeconds);
+        }
+        await saveSettingsToFirestore({
+            rewards: updatedRewards,
+            requiredKeyholderDurationSeconds: newRequired
+        });
+    }, [settings.rewards, settings.requiredKeyholderDurationSeconds, saveSettingsToFirestore]);
 
     const handleAddPunishment = useCallback(async ({ timeSeconds = 0, other = '' }) => {
         const newPunishment = { id: crypto.randomUUID(), timeSeconds: timeSeconds > 0 ? timeSeconds : null, other: other.trim() };
-        const updatedPunishments = [...punishments, newPunishment];
-        const newRequired = (requiredKeyholderDurationSeconds || 0) + (timeSeconds > 0 ? timeSeconds : 0);
-        await saveSettingsToFirestore({ punishments: updatedPunishments, requiredKeyholderDurationSeconds: newRequired });
-    }, [punishments, requiredKeyholderDurationSeconds, saveSettingsToFirestore]);
-
-    // *** RESTORED THIS HANDLER ***
+        const updatedPunishments = [...(settings.punishments || []), newPunishment];
+        const newRequired = (settings.requiredKeyholderDurationSeconds || 0) + (timeSeconds > 0 ? timeSeconds : 0);
+        await saveSettingsToFirestore({
+            punishments: updatedPunishments,
+            requiredKeyholderDurationSeconds: newRequired
+        });
+    }, [settings.punishments, settings.requiredKeyholderDurationSeconds, saveSettingsToFirestore]);
+
     const handleSetEventDisplayMode = useCallback(async (mode) => {
         if (mode === 'kinky' || mode === 'vanilla') {
-            setEventDisplayMode(mode);
             await saveSettingsToFirestore({ eventDisplayMode: mode });
         }
     }, [saveSettingsToFirestore]);
 
     const handleSetTrackingAllowed = useCallback(async (allowed) => {
-        setIsTrackingAllowed(allowed);
         await saveSettingsToFirestore({ isTrackingAllowed: allowed });
     }, [saveSettingsToFirestore]);
 
     return {
-        savedSubmissivesName,
+        settings,
+        isLoading,
         submissivesNameInput,
         nameMessage,
-        keyholderName,
+        keyholderMessage,
         isKeyholderModeUnlocked,
-        requiredKeyholderDurationSeconds,
-        keyholderMessage,
-        goalDurationSeconds,
-        rewards,
-        punishments,
-        isTrackingAllowed,
-        eventDisplayMode,
+        handleSubmissivesNameInputChange,
         handleSetSubmissivesName,
-        handleSubmissivesNameInputChange,
         handleSetKeyholder,
         handleClearKeyholder,
         handleUnlockKeyholderControls,
@@ -201,56 +205,11 @@
         handleSetGoalDuration,
         handleAddReward,
         handleAddPunishment,
-        handleSetEventDisplayMode, // Expose the restored handler
+        handleSetEventDisplayMode,
         handleSetTrackingAllowed,
         saveSettingsToFirestore
-=======
-import * as Sentry from '@sentry/react';
-
-const defaultSettings = {
-  submissivesName: '',
-  keyholderName: '',
-  isTrackingAllowed: true,
-  eventDisplayMode: 'kinky',
+    };
 };
-
-export function useSettings(userId, isAuthReady) {
-  const [settings, setSettings] = useState(defaultSettings);
-  const [isLoading, setIsLoading] = useState(true);
-  const [submissivesNameInput, setSubmissivesNameInput] = useState('');
-  const [nameMessage, setNameMessage] = useState('');
-
-  useEffect(() => {
-    if (settings.submissivesName) {
-      setSubmissivesNameInput(settings.submissivesName);
-    }
-  }, [settings.submissivesName]);
-
-  useEffect(() => {
-    if (!isAuthReady || !userId) {
-      setIsLoading(false);
-      return;
-    }
-    const fetchSettings = async () => {
-      setIsLoading(true);
-      const userDocRef = doc(db, 'users', userId);
-      try {
-        const docSnap = await getDoc(userDocRef);
-        if (docSnap.exists() && docSnap.data().settings) {
-          const loadedSettings = { ...defaultSettings, ...docSnap.data().settings };
-          setSettings(loadedSettings);
-          setSubmissivesNameInput(loadedSettings.submissivesName || '');
-        } else {
-          await setDoc(userDocRef, { settings: defaultSettings }, { merge: true });
-          setSettings(defaultSettings);
-        }
-      } catch (error) {
-        console.error("Error fetching settings:", error);
-        Sentry.captureException(error);
-      } finally {
-        setIsLoading(false);
-      }
->>>>>>> e4990e2b
     };
     fetchSettings();
   }, [isAuthReady, userId]);
