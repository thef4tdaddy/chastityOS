--- conflicted
+++ resolved
@@ -1,187 +1,39 @@
 import { useState, useEffect, useCallback, useMemo } from 'react';
-import { sha256 as generateHash } from '../utils/hash'; // Adjust path as needed
+import { sha256 as generateHash } from '../utils/hash';
 import { doc, getDoc, setDoc } from 'firebase/firestore';
 import { db } from '../firebase';
 import * as Sentry from '@sentry/react';
 
-<<<<<<< HEAD
 export const useSettings = (userId, isAuthReady) => {
-    const defaultSettings = useMemo(() => ({
-        submissivesName: '',
-        keyholderName: '',
-        keyholderPasswordHash: null,
-        requiredKeyholderDurationSeconds: null,
-        goalDurationSeconds: null,
-        rewards: [],
-        punishments: [],
-        isTrackingAllowed: true,
-        eventDisplayMode: 'kinky',
-    }), []);
+  const defaultSettings = useMemo(() => ({
+    submissivesName: '',
+    keyholderName: '',
+    keyholderPasswordHash: null,
+    requiredKeyholderDurationSeconds: null,
+    goalDurationSeconds: null,
+    rewards: [],
+    punishments: [],
+    isTrackingAllowed: true,
+    eventDisplayMode: 'kinky',
+    rulesText: '',
+    publicProfileEnabled: false,
+    publicStatsVisibility: {
+      currentStatus: true,
+      totals: true,
+      arousalChart: true,
+      chastityHistory: true,
+      sexualEvents: true,
+    },
+  }), []);
 
-    const [settings, setSettings] = useState(defaultSettings);
-    const [isLoading, setIsLoading] = useState(true);
-
-    const [submissivesNameInput, setSubmissivesNameInput] = useState('');
-    const [nameMessage, setNameMessage] = useState('');
-
-    const [keyholderMessage, setKeyholderMessage] = useState('');
-    const [isKeyholderModeUnlocked, setIsKeyholderModeUnlocked] = useState(false);
-
-    // Load settings from Firestore on mount
-    useEffect(() => {
-        if (!isAuthReady || !userId) {
-            setIsLoading(false);
-            return;
-        }
-        const fetchSettings = async () => {
-            setIsLoading(true);
-            const userDocRef = doc(db, 'users', userId);
-            try {
-                const docSnap = await getDoc(userDocRef);
-                if (docSnap.exists()) {
-                    const loadedSettings = { ...defaultSettings, ...docSnap.data() };
-                    setSettings(loadedSettings);
-                    setSubmissivesNameInput(loadedSettings.submissivesName || '');
-                } else {
-                    await setDoc(userDocRef, defaultSettings, { merge: true });
-                    setSettings(defaultSettings);
-                }
-            } catch (error) {
-                console.error("Error fetching settings:", error);
-                Sentry.captureException?.(error);
-            } finally {
-                setIsLoading(false);
-            }
-        };
-        fetchSettings();
-    }, [isAuthReady, userId, defaultSettings]);
-
-    const saveSettingsToFirestore = useCallback(async (settingsToSave) => {
-        if (!isAuthReady || !userId) return;
-        const docRef = doc(db, "users", userId);
-        try {
-            await setDoc(docRef, settingsToSave, { merge: true });
-            setSettings(prev => ({ ...prev, ...settingsToSave }));
-        } catch (error) {
-            console.error("Error saving settings to Firestore:", error);
-        }
-    }, [isAuthReady, userId]);
-
-    const handleSubmissivesNameInputChange = useCallback((event) => {
-        setSubmissivesNameInput(event.target.value);
-    }, []);
-
-    const handleSetSubmissivesName = useCallback(async () => {
-        if (!isAuthReady || !userId) {
-            setNameMessage("Authentication is not ready.");
-            setTimeout(() => setNameMessage(''), 3000);
-            return;
-        }
-        const trimmedName = submissivesNameInput.trim();
-        if (!trimmedName) {
-            setNameMessage("Name cannot be empty.");
-            setTimeout(() => setNameMessage(''), 3000);
-            return;
-        }
-        await saveSettingsToFirestore({ submissivesName: trimmedName });
-        setNameMessage("Submissive's name has been set!");
-        setTimeout(() => setNameMessage(''), 3000);
-    }, [isAuthReady, userId, submissivesNameInput, saveSettingsToFirestore]);
-
-    const handleSetKeyholder = useCallback(async (name) => {
-        const khName = name.trim();
-        if (!khName) {
-            setKeyholderMessage('Keyholder name cannot be empty.');
-            return null;
-        }
-        const hash = await generateHash(userId + khName);
-        const preview = hash.substring(0, 8).toUpperCase();
-
-        await saveSettingsToFirestore({
-            keyholderName: khName,
-            keyholderPasswordHash: hash,
-            requiredKeyholderDurationSeconds: null
-        });
-
-        setIsKeyholderModeUnlocked(false);
-        setKeyholderMessage(`Keyholder "${khName}" set. Password preview: ${preview}`);
-        return preview;
-    }, [userId, saveSettingsToFirestore]);
-
-    const handleClearKeyholder = useCallback(async () => {
-        await saveSettingsToFirestore({
-            keyholderName: '',
-            keyholderPasswordHash: null,
-            requiredKeyholderDurationSeconds: null
-        });
-        setIsKeyholderModeUnlocked(false);
-        setKeyholderMessage('Keyholder data cleared.');
-    }, [saveSettingsToFirestore]);
-
-    const handleUnlockKeyholderControls = useCallback(async (enteredPasswordPreview) => {
-        if (!settings.keyholderPasswordHash) {
-            setKeyholderMessage('Keyholder not fully set up.');
-            return false;
-        }
-        const expectedPreview = settings.keyholderPasswordHash.substring(0, 8).toUpperCase();
-        if (enteredPasswordPreview.toUpperCase() === expectedPreview) {
-            setIsKeyholderModeUnlocked(true);
-            setKeyholderMessage('Keyholder controls unlocked.');
-            return true;
-        }
-        setKeyholderMessage('Incorrect Keyholder password.');
-        return false;
-    }, [settings.keyholderPasswordHash]);
-
-    const handleLockKeyholderControls = useCallback(() => {
-        setIsKeyholderModeUnlocked(false);
-        setKeyholderMessage('Keyholder controls locked.');
-    }, []);
-
-    const handleSetRequiredDuration = useCallback(async (durationInSeconds) => {
-        const newDuration = Number(durationInSeconds);
-        if (!isNaN(newDuration) && newDuration >= 0) {
-            await saveSettingsToFirestore({ requiredKeyholderDurationSeconds: newDuration });
-            setKeyholderMessage('Required duration updated.');
-            return true;
-        }
-        return false;
-    }, [saveSettingsToFirestore]);
-
-    const handleSetGoalDuration = useCallback(async (newDurationInSeconds) => {
-        const newDuration = newDurationInSeconds === null ? null : Number(newDurationInSeconds);
-        if (newDuration === null || (!isNaN(newDuration) && newDuration >= 0)) {
-            await saveSettingsToFirestore({ goalDurationSeconds: newDuration });
-            return true;
-=======
-const defaultSettings = {
-  submissivesName: '',
-  keyholderName: '',
-  rulesText: '',
-  isTrackingAllowed: true,
-  eventDisplayMode: 'kinky',
-  publicProfileEnabled: false,
-  publicStatsVisibility: {
-    currentStatus: true,
-    totals: true,
-    arousalChart: true,
-    chastityHistory: true,
-    sexualEvents: true,
-  },
-};
-
-export function useSettings(userId, isAuthReady) {
   const [settings, setSettings] = useState(defaultSettings);
   const [isLoading, setIsLoading] = useState(true);
   const [submissivesNameInput, setSubmissivesNameInput] = useState('');
   const [nameMessage, setNameMessage] = useState('');
+  const [keyholderMessage, setKeyholderMessage] = useState('');
+  const [isKeyholderModeUnlocked, setIsKeyholderModeUnlocked] = useState(false);
 
-  useEffect(() => {
-    if (settings.submissivesName) {
-      setSubmissivesNameInput(settings.submissivesName);
-    }
-  }, [settings.submissivesName]);
-
+  // Load settings
   useEffect(() => {
     if (!isAuthReady || !userId) {
       setIsLoading(false);
@@ -192,93 +44,40 @@
       const userDocRef = doc(db, 'users', userId);
       try {
         const docSnap = await getDoc(userDocRef);
-        if (docSnap.exists() && docSnap.data().settings) {
-          const loadedSettings = { ...defaultSettings, ...docSnap.data().settings };
+        if (docSnap.exists()) {
+          const loadedSettings = { ...defaultSettings, ...docSnap.data() };
           setSettings(loadedSettings);
           setSubmissivesNameInput(loadedSettings.submissivesName || '');
         } else {
-          await setDoc(userDocRef, { settings: defaultSettings }, { merge: true });
+          await setDoc(userDocRef, defaultSettings, { merge: true });
           setSettings(defaultSettings);
->>>>>>> 69001241
         }
-        return false;
-    }, [saveSettingsToFirestore]);
+      } catch (error) {
+        console.error("Error fetching settings:", error);
+        Sentry.captureException?.(error);
+      } finally {
+        setIsLoading(false);
+      }
+    };
+    fetchSettings();
+  }, [isAuthReady, userId, defaultSettings]);
 
-    const handleAddReward = useCallback(async ({ timeSeconds = 0, other = '' }) => {
-        const newReward = { id: crypto.randomUUID(), timeSeconds: timeSeconds > 0 ? timeSeconds : null, other: other.trim() };
-        const updatedRewards = [...(settings.rewards || []), newReward];
-        let newRequired = settings.requiredKeyholderDurationSeconds;
-        if (timeSeconds > 0 && newRequired !== null) {
-            newRequired = Math.max(0, newRequired - timeSeconds);
-        }
-        await saveSettingsToFirestore({
-            rewards: updatedRewards,
-            requiredKeyholderDurationSeconds: newRequired
-        });
-    }, [settings.rewards, settings.requiredKeyholderDurationSeconds, saveSettingsToFirestore]);
-
-    const handleAddPunishment = useCallback(async ({ timeSeconds = 0, other = '' }) => {
-        const newPunishment = { id: crypto.randomUUID(), timeSeconds: timeSeconds > 0 ? timeSeconds : null, other: other.trim() };
-        const updatedPunishments = [...(settings.punishments || []), newPunishment];
-        const newRequired = (settings.requiredKeyholderDurationSeconds || 0) + (timeSeconds > 0 ? timeSeconds : 0);
-        await saveSettingsToFirestore({
-            punishments: updatedPunishments,
-            requiredKeyholderDurationSeconds: newRequired
-        });
-    }, [settings.punishments, settings.requiredKeyholderDurationSeconds, saveSettingsToFirestore]);
-
-    const handleSetEventDisplayMode = useCallback(async (mode) => {
-        if (mode === 'kinky' || mode === 'vanilla') {
-            await saveSettingsToFirestore({ eventDisplayMode: mode });
-        }
-    }, [saveSettingsToFirestore]);
-
-    const handleSetTrackingAllowed = useCallback(async (allowed) => {
-        await saveSettingsToFirestore({ isTrackingAllowed: allowed });
-    }, [saveSettingsToFirestore]);
-
-    return {
-        settings,
-        isLoading,
-        submissivesNameInput,
-        nameMessage,
-        keyholderMessage,
-        isKeyholderModeUnlocked,
-        handleSubmissivesNameInputChange,
-        handleSetSubmissivesName,
-        handleSetKeyholder,
-        handleClearKeyholder,
-        handleUnlockKeyholderControls,
-        handleLockKeyholderControls,
-        handleSetRequiredDuration,
-        handleSetGoalDuration,
-        handleAddReward,
-        handleAddPunishment,
-        handleSetEventDisplayMode,
-        handleSetTrackingAllowed,
-        saveSettingsToFirestore
-    };
-<<<<<<< HEAD
-};
-=======
-    fetchSettings();
-  }, [isAuthReady, userId]);
-
-  const saveSettingsToFirestore = useCallback(async (newSettingsObject) => {
+  const saveSettingsToFirestore = useCallback(async (settingsToSave) => {
     if (!isAuthReady || !userId) return;
-    const userDocRef = doc(db, 'users', userId);
+    const docRef = doc(db, "users", userId);
     try {
-      await setDoc(userDocRef, { settings: newSettingsObject }, { merge: true });
+      await setDoc(docRef, settingsToSave, { merge: true });
+      setSettings(prev => ({ ...prev, ...settingsToSave }));
     } catch (error) {
-      console.error("Error updating settings:", error);
-      Sentry.captureException(error);
+      console.error("Error saving settings to Firestore:", error);
+      Sentry.captureException?.(error);
     }
   }, [isAuthReady, userId]);
 
   const updateSettings = useCallback((value) => {
     if (typeof value === 'function') {
-      setSettings(prevState => {
-        const newState = value(prevState);
+      setSettings(prev => {
+        const newState = value(prev);
         saveSettingsToFirestore(newState);
         return newState;
       });
@@ -303,10 +102,7 @@
   }, [updateSettings]);
 
   const togglePublicProfileEnabled = useCallback(() => {
-    updateSettings(prev => ({
-      ...prev,
-      publicProfileEnabled: !prev.publicProfileEnabled,
-    }));
+    updateSettings(prev => ({ ...prev, publicProfileEnabled: !prev.publicProfileEnabled }));
   }, [updateSettings]);
 
   const togglePublicStatVisibility = useCallback((key) => {
@@ -318,6 +114,57 @@
       },
     }));
   }, [updateSettings]);
+
+  // Keyholder logic
+  const handleSetKeyholder = useCallback(async (name) => {
+    const khName = name.trim();
+    if (!khName) {
+      setKeyholderMessage('Keyholder name cannot be empty.');
+      return null;
+    }
+    const hash = await generateHash(userId + khName);
+    const preview = hash.substring(0, 8).toUpperCase();
+
+    await saveSettingsToFirestore({
+      keyholderName: khName,
+      keyholderPasswordHash: hash,
+      requiredKeyholderDurationSeconds: null,
+    });
+
+    setIsKeyholderModeUnlocked(false);
+    setKeyholderMessage(`Keyholder "${khName}" set. Password preview: ${preview}`);
+    return preview;
+  }, [userId, saveSettingsToFirestore]);
+
+  const handleClearKeyholder = useCallback(async () => {
+    await saveSettingsToFirestore({
+      keyholderName: '',
+      keyholderPasswordHash: null,
+      requiredKeyholderDurationSeconds: null,
+    });
+    setIsKeyholderModeUnlocked(false);
+    setKeyholderMessage('Keyholder data cleared.');
+  }, [saveSettingsToFirestore]);
+
+  const handleUnlockKeyholderControls = useCallback(async (enteredPasswordPreview) => {
+    if (!settings.keyholderPasswordHash) {
+      setKeyholderMessage('Keyholder not fully set up.');
+      return false;
+    }
+    const expectedPreview = settings.keyholderPasswordHash.substring(0, 8).toUpperCase();
+    if (enteredPasswordPreview.toUpperCase() === expectedPreview) {
+      setIsKeyholderModeUnlocked(true);
+      setKeyholderMessage('Keyholder controls unlocked.');
+      return true;
+    }
+    setKeyholderMessage('Incorrect Keyholder password.');
+    return false;
+  }, [settings.keyholderPasswordHash]);
+
+  const handleLockKeyholderControls = useCallback(() => {
+    setIsKeyholderModeUnlocked(false);
+    setKeyholderMessage('Keyholder controls locked.');
+  }, []);
 
   return {
     settings,
@@ -334,8 +181,12 @@
     publicStatsVisibility: settings.publicStatsVisibility,
     togglePublicProfileEnabled,
     togglePublicStatVisibility,
-    // THIS IS THE CHANGE: Export the save function directly
+    keyholderMessage,
+    isKeyholderModeUnlocked,
+    handleSetKeyholder,
+    handleClearKeyholder,
+    handleUnlockKeyholderControls,
+    handleLockKeyholderControls,
     saveSettingsToFirestore,
   };
-}
->>>>>>> 69001241
+};