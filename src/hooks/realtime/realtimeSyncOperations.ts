/**
 * Realtime sync operation helper functions
 */
import React from "react";
import {
  RealtimeSyncState,
  ConnectionStatus,
  SyncChannel,
  ChannelType,
  RealtimeUpdate,
  Subscription,
} from "../../types/realtime";
import {
  createWebSocketUrl,
  createSyncChannel,
  sendWebSocketMessage,
  updateSyncMetrics,
  shouldAttemptReconnection,
  createSubscription,
  notifySubscribers as _notifySubscribers,
} from "./realtimeSyncHelpers";

// Helper function to create WebSocket connection functions
export const createWebSocketFunctions = (
  userId: string,
  setSyncState: React.Dispatch<React.SetStateAction<RealtimeSyncState>>,
  wsRef: React.MutableRefObject<WebSocket | null>,
  subscriptionsRef: React.MutableRefObject<{ [key: string]: Subscription }>,
  reconnectAttemptsRef: React.MutableRefObject<number>,
  reconnectTimeoutRef: React.MutableRefObject<any>,
  heartbeatTimeoutRef: React.MutableRefObject<any>,
  connectionStartTimeRef: React.MutableRefObject<Date | null>,
  maxReconnectAttempts: number,
  reconnectInterval: number,
  heartbeatInterval: number,
) => {
  const connect = () => {
    if (wsRef.current?.readyState === WebSocket.OPEN) {
      return; // Already connected
    }

    setSyncState((prev) => ({
      ...prev,
      connectionStatus: ConnectionStatus.CONNECTING,
    }));

    try {
      const wsUrl = createWebSocketUrl(userId);
      wsRef.current = new WebSocket(wsUrl);
      connectionStartTimeRef.current = new Date();

      wsRef.current.onopen = () => {
        // WebSocket connected
        reconnectAttemptsRef.current = 0;

        setSyncState((prev) => ({
          ...prev,
          connectionStatus: ConnectionStatus.CONNECTED,
        }));

        // Start heartbeat
        startHeartbeat();

        // Rejoin previous channels
        // Implementation would go here
      };

      wsRef.current.onmessage = (event) => {
        try {
          const message = JSON.parse(event.data);
          handleMessage(message);
        } catch (_error) {
          // Failed to parse WebSocket message
        }
      };

      wsRef.current.onclose = (event) => {
        setSyncState((prev) => ({
          ...prev,
          connectionStatus: ConnectionStatus.DISCONNECTED,
        }));

        stopHeartbeat();

        if (
          shouldAttemptReconnection(
            event,
            reconnectAttemptsRef.current,
            maxReconnectAttempts,
          )
        ) {
          attemptReconnect();
        }
      };

      wsRef.current.onerror = (error) => {
        setSyncState((prev) => ({
          ...prev,
          connectionStatus: ConnectionStatus.ERROR,
          syncMetrics: updateSyncMetrics(prev.syncMetrics, "error"),
        }));
      };
    } catch (error) {
      setSyncState((prev) => ({
        ...prev,
        connectionStatus: ConnectionStatus.ERROR,
      }));
    }
<<<<<<< HEAD
  };
=======
    // Refs (wsRef, reconnectAttemptsRef, connectionStartTimeRef, heartbeatTimeoutRef, reconnectTimeoutRef)
    // are stable and don't trigger re-renders. Functions (attemptReconnect, handleMessage, startHeartbeat,
    // stopHeartbeat) are defined later and create circular dependencies. All should be wrapped in useCallback
    // with proper dependencies to avoid stale closures.
    // eslint-disable-next-line react-hooks/exhaustive-deps
  }, [userId, maxReconnectAttempts]);
>>>>>>> ca781fb2

  const disconnect = () => {
    if (wsRef.current) {
      wsRef.current.close(1000, "Intentional disconnect");
      wsRef.current = null;
    }

    stopHeartbeat();

    if (reconnectTimeoutRef.current) {
      clearTimeout(reconnectTimeoutRef.current);
      reconnectTimeoutRef.current = null;
    }
<<<<<<< HEAD
  };
=======
    // Refs are stable and don't need to be in deps
    // eslint-disable-next-line react-hooks/exhaustive-deps
  }, [stopHeartbeat]);
>>>>>>> ca781fb2

  const attemptReconnect = () => {
    if (reconnectAttemptsRef.current >= maxReconnectAttempts) {
      return;
    }

    reconnectAttemptsRef.current++;

    setSyncState((prev) => ({
      ...prev,
      connectionStatus: ConnectionStatus.RECONNECTING,
    }));

    reconnectTimeoutRef.current = setTimeout(() => {
      connect();
    }, reconnectInterval);
<<<<<<< HEAD
  };
=======
    // Refs are stable and don't need to be in deps
    // eslint-disable-next-line react-hooks/exhaustive-deps
  }, [connect, maxReconnectAttempts, reconnectInterval, setSyncState]);
>>>>>>> ca781fb2

  const startHeartbeat = () => {
    const sendHeartbeat = () => {
      if (wsRef.current?.readyState === WebSocket.OPEN) {
        sendMessage({ type: "heartbeat", timestamp: new Date().toISOString() });
        heartbeatTimeoutRef.current = setTimeout(
          sendHeartbeat,
          heartbeatInterval,
        );
      }
    };

    heartbeatTimeoutRef.current = setTimeout(sendHeartbeat, heartbeatInterval);
<<<<<<< HEAD
  };
=======
    // Refs are stable and don't need to be in deps
    // eslint-disable-next-line react-hooks/exhaustive-deps
  }, [heartbeatInterval, sendMessage]);
>>>>>>> ca781fb2

  const stopHeartbeat = () => {
    if (heartbeatTimeoutRef.current) {
      clearTimeout(heartbeatTimeoutRef.current);
      heartbeatTimeoutRef.current = null;
    }
<<<<<<< HEAD
  };
=======
    // Refs are stable and don't need to be in deps
    // eslint-disable-next-line react-hooks/exhaustive-deps
  }, []);

  const sendMessage = useCallback(
    (message: RealtimeUpdate | { type: string; [key: string]: any }) => {
      const success = sendWebSocketMessage(wsRef.current, message, () => {
        setSyncState((prev) => ({
          ...prev,
          syncMetrics: updateSyncMetrics(prev.syncMetrics, "messageSent"),
        }));
      });
    },
    // Refs are stable and don't need to be in deps
    // eslint-disable-next-line react-hooks/exhaustive-deps
    [setSyncState],
  );
>>>>>>> ca781fb2

  const sendMessage = (
    message: RealtimeUpdate | { type: string; [key: string]: any },
  ) => {
    const success = sendWebSocketMessage(wsRef.current, message, () => {
      setSyncState((prev) => ({
        ...prev,
        syncMetrics: updateSyncMetrics(prev.syncMetrics, "messageSent"),
      }));
    });
  };

<<<<<<< HEAD
  const handleMessage = (message: { type: string; [key: string]: any }) => {
    setSyncState((prev) => ({
      ...prev,
      syncMetrics: updateSyncMetrics(prev.syncMetrics, "messageReceived"),
    }));
=======
      switch (message.type) {
        case "channel_joined":
          handleChannelJoined(message);
          break;
        case "channel_left":
          handleChannelLeft(message);
          break;
        case "realtime_update":
          handleRealtimeUpdate(message);
          break;
        case "heartbeat_ack":
          // Heartbeat acknowledged
          break;
        default:
        // Unknown message type
      }
    },
    [
      setSyncState,
      handleChannelJoined,
      handleChannelLeft,
      handleRealtimeUpdate,
    ],
  );
>>>>>>> ca781fb2

    switch (message.type) {
      case "channel_joined":
        handleChannelJoined(message);
        break;
      case "channel_left":
        handleChannelLeft(message);
        break;
      case "realtime_update":
        handleRealtimeUpdate(message);
        break;
      case "heartbeat_ack":
        // Heartbeat acknowledged
        break;
      default:
      // Unknown message type
    }
  };

<<<<<<< HEAD
  const handleChannelJoined = (message: { channel: SyncChannel }) => {
    const channel: SyncChannel = message.channel;

    setSyncState((prev) => ({
      ...prev,
      activeChannels: [
        ...prev.activeChannels.filter((c) => c.id !== channel.id),
        channel,
      ],
    }));
  };

  const handleChannelLeft = (message: { channelId: string }) => {
    const channelId = message.channelId;

    setSyncState((prev) => ({
      ...prev,
      activeChannels: prev.activeChannels.filter((c) => c.id !== channelId),
    }));
  };
=======
      setSyncState((prev) => ({
        ...prev,
        activeChannels: [
          ...prev.activeChannels.filter((c) => c.id !== channel.id),
          channel,
        ],
      }));
    },
    [setSyncState],
  );

  const handleChannelLeft = useCallback(
    (message: { channelId: string }) => {
      const channelId = message.channelId;

      setSyncState((prev) => ({
        ...prev,
        activeChannels: prev.activeChannels.filter((c) => c.id !== channelId),
      }));
    },
    [setSyncState],
  );
>>>>>>> ca781fb2

  const handleRealtimeUpdate = (message: { update: RealtimeUpdate }) => {
    const update: RealtimeUpdate = message.update;

    // Update local data
    setSyncState((prev) => ({
      ...prev,
      realtimeData: {
        ...prev.realtimeData,
        [update.type]: update.data,
      },
    }));

    // Notify subscribers - using object instead of Map
    const subscriptionKeys = Object.keys(subscriptionsRef.current);
    for (let i = 0; i < subscriptionKeys.length; i++) {
      const key = subscriptionKeys[i];
      const subscription = subscriptionsRef.current[key];
      if (subscription.dataType === update.type && subscription.isActive) {
        try {
          subscription.callback(update);
        } catch (error) {
          // Error in subscription callback
        }
      }
<<<<<<< HEAD
    }
  };
=======
    },
    // Refs are stable and don't need to be in deps
    // eslint-disable-next-line react-hooks/exhaustive-deps
    [setSyncState],
  );
>>>>>>> ca781fb2

  return {
    connect,
    disconnect,
    sendMessage,
    startHeartbeat,
    stopHeartbeat,
  };
};

// Helper function to create channel management functions
export const createChannelFunctions = (
  userId: string,
  sendMessage: (
    message: RealtimeUpdate | { type: string; [key: string]: any },
  ) => void,
) => {
  const joinChannel = async (channelId: string): Promise<void> => {
    sendMessage({
      type: "join_channel",
      channelId,
      userId,
    });
  };

  const leaveChannel = async (channelId: string): Promise<void> => {
    sendMessage({
      type: "leave_channel",
      channelId,
      userId,
    });
  };

  const createChannel = async (
    type: ChannelType,
    participants: string[],
  ): Promise<SyncChannel> => {
    const channel = createSyncChannel(type, userId, participants);

    sendMessage({
      type: "create_channel",
      channel,
      userId,
    });

    return channel;
  };

  return {
    joinChannel,
    leaveChannel,
    createChannel,
  };
};

// Helper function to create subscription functions
export const createRealtimeSubscriptionFunctions = (
  subscriptionsRef: React.MutableRefObject<{ [key: string]: Subscription }>,
) => {
<<<<<<< HEAD
  const subscribeToUpdates = (
    dataType: string,
    callback: (update: RealtimeUpdate) => void,
  ): Subscription => {
    const subscription = createSubscription(dataType, callback);
    subscriptionsRef.current[subscription.id] = subscription;

    // Return unsubscribe function
    return {
      ...subscription,
      unsubscribe: () => {
        const sub = subscriptionsRef.current[subscription.id];
        if (sub) {
          sub.isActive = false;
          delete subscriptionsRef.current[subscription.id];
        }
      },
    } as Subscription & { unsubscribe: () => void };
  };

  const publishUpdate = async (update: RealtimeUpdate): Promise<void> => {
    // Implementation would send the update via WebSocket
  };
=======
  const subscribeToUpdates = useCallback(
    (
      dataType: string,
      callback: (update: RealtimeUpdate) => void,
    ): Subscription => {
      const subscription = createSubscription(dataType, callback);
      subscriptionsRef.current[subscription.id] = subscription;

      // Return unsubscribe function
      return {
        ...subscription,
        unsubscribe: () => {
          const sub = subscriptionsRef.current[subscription.id];
          if (sub) {
            sub.isActive = false;
            delete subscriptionsRef.current[subscription.id];
          }
        },
      } as Subscription & { unsubscribe: () => void };
    },
    // Refs are stable and don't need to be in deps
    // eslint-disable-next-line react-hooks/exhaustive-deps
    [],
  );

  const publishUpdate = useCallback(
    async (update: RealtimeUpdate): Promise<void> => {
      // Implementation would send the update via WebSocket
    },
    [],
  );
>>>>>>> ca781fb2

  return {
    subscribeToUpdates,
    publishUpdate,
  };
};

// Helper function to create relationship sync functions
export const createRelationshipSyncFunctions = (
  joinChannel: (channelId: string) => Promise<void>,
) => {
  const syncWithKeyholder = async (relationshipId: string): Promise<void> => {
    const channelId = `relationship_${relationshipId}`;
    await joinChannel(channelId);
  };

  const syncSessionData = async (sessionId: string): Promise<void> => {
    const channelId = `session_${sessionId}`;
    await joinChannel(channelId);
  };

  return {
    syncWithKeyholder,
    syncSessionData,
  };
};<|MERGE_RESOLUTION|>--- conflicted
+++ resolved
@@ -1,7 +1,7 @@
 /**
  * Realtime sync operation helper functions
  */
-import React from "react";
+import React, { useCallback } from "react";
 import {
   RealtimeSyncState,
   ConnectionStatus,
@@ -34,7 +34,7 @@
   reconnectInterval: number,
   heartbeatInterval: number,
 ) => {
-  const connect = () => {
+  const connect = useCallback(() => {
     if (wsRef.current?.readyState === WebSocket.OPEN) {
       return; // Already connected
     }
@@ -106,18 +106,14 @@
         connectionStatus: ConnectionStatus.ERROR,
       }));
     }
-<<<<<<< HEAD
-  };
-=======
     // Refs (wsRef, reconnectAttemptsRef, connectionStartTimeRef, heartbeatTimeoutRef, reconnectTimeoutRef)
     // are stable and don't trigger re-renders. Functions (attemptReconnect, handleMessage, startHeartbeat,
     // stopHeartbeat) are defined later and create circular dependencies. All should be wrapped in useCallback
     // with proper dependencies to avoid stale closures.
     // eslint-disable-next-line react-hooks/exhaustive-deps
   }, [userId, maxReconnectAttempts]);
->>>>>>> ca781fb2
-
-  const disconnect = () => {
+
+  const disconnect = useCallback(() => {
     if (wsRef.current) {
       wsRef.current.close(1000, "Intentional disconnect");
       wsRef.current = null;
@@ -129,15 +125,11 @@
       clearTimeout(reconnectTimeoutRef.current);
       reconnectTimeoutRef.current = null;
     }
-<<<<<<< HEAD
-  };
-=======
     // Refs are stable and don't need to be in deps
     // eslint-disable-next-line react-hooks/exhaustive-deps
   }, [stopHeartbeat]);
->>>>>>> ca781fb2
-
-  const attemptReconnect = () => {
+
+  const attemptReconnect = useCallback(() => {
     if (reconnectAttemptsRef.current >= maxReconnectAttempts) {
       return;
     }
@@ -152,15 +144,11 @@
     reconnectTimeoutRef.current = setTimeout(() => {
       connect();
     }, reconnectInterval);
-<<<<<<< HEAD
-  };
-=======
     // Refs are stable and don't need to be in deps
     // eslint-disable-next-line react-hooks/exhaustive-deps
   }, [connect, maxReconnectAttempts, reconnectInterval, setSyncState]);
->>>>>>> ca781fb2
-
-  const startHeartbeat = () => {
+
+  const startHeartbeat = useCallback(() => {
     const sendHeartbeat = () => {
       if (wsRef.current?.readyState === WebSocket.OPEN) {
         sendMessage({ type: "heartbeat", timestamp: new Date().toISOString() });
@@ -172,22 +160,15 @@
     };
 
     heartbeatTimeoutRef.current = setTimeout(sendHeartbeat, heartbeatInterval);
-<<<<<<< HEAD
-  };
-=======
     // Refs are stable and don't need to be in deps
     // eslint-disable-next-line react-hooks/exhaustive-deps
   }, [heartbeatInterval, sendMessage]);
->>>>>>> ca781fb2
-
-  const stopHeartbeat = () => {
+
+  const stopHeartbeat = useCallback(() => {
     if (heartbeatTimeoutRef.current) {
       clearTimeout(heartbeatTimeoutRef.current);
       heartbeatTimeoutRef.current = null;
     }
-<<<<<<< HEAD
-  };
-=======
     // Refs are stable and don't need to be in deps
     // eslint-disable-next-line react-hooks/exhaustive-deps
   }, []);
@@ -205,26 +186,14 @@
     // eslint-disable-next-line react-hooks/exhaustive-deps
     [setSyncState],
   );
->>>>>>> ca781fb2
-
-  const sendMessage = (
-    message: RealtimeUpdate | { type: string; [key: string]: any },
-  ) => {
-    const success = sendWebSocketMessage(wsRef.current, message, () => {
+
+  const handleMessage = useCallback(
+    (message: { type: string; [key: string]: any }) => {
       setSyncState((prev) => ({
         ...prev,
-        syncMetrics: updateSyncMetrics(prev.syncMetrics, "messageSent"),
+        syncMetrics: updateSyncMetrics(prev.syncMetrics, "messageReceived"),
       }));
-    });
-  };
-
-<<<<<<< HEAD
-  const handleMessage = (message: { type: string; [key: string]: any }) => {
-    setSyncState((prev) => ({
-      ...prev,
-      syncMetrics: updateSyncMetrics(prev.syncMetrics, "messageReceived"),
-    }));
-=======
+
       switch (message.type) {
         case "channel_joined":
           handleChannelJoined(message);
@@ -249,48 +218,11 @@
       handleRealtimeUpdate,
     ],
   );
->>>>>>> ca781fb2
-
-    switch (message.type) {
-      case "channel_joined":
-        handleChannelJoined(message);
-        break;
-      case "channel_left":
-        handleChannelLeft(message);
-        break;
-      case "realtime_update":
-        handleRealtimeUpdate(message);
-        break;
-      case "heartbeat_ack":
-        // Heartbeat acknowledged
-        break;
-      default:
-      // Unknown message type
-    }
-  };
-
-<<<<<<< HEAD
-  const handleChannelJoined = (message: { channel: SyncChannel }) => {
-    const channel: SyncChannel = message.channel;
-
-    setSyncState((prev) => ({
-      ...prev,
-      activeChannels: [
-        ...prev.activeChannels.filter((c) => c.id !== channel.id),
-        channel,
-      ],
-    }));
-  };
-
-  const handleChannelLeft = (message: { channelId: string }) => {
-    const channelId = message.channelId;
-
-    setSyncState((prev) => ({
-      ...prev,
-      activeChannels: prev.activeChannels.filter((c) => c.id !== channelId),
-    }));
-  };
-=======
+
+  const handleChannelJoined = useCallback(
+    (message: { channel: SyncChannel }) => {
+      const channel: SyncChannel = message.channel;
+
       setSyncState((prev) => ({
         ...prev,
         activeChannels: [
@@ -313,42 +245,38 @@
     },
     [setSyncState],
   );
->>>>>>> ca781fb2
-
-  const handleRealtimeUpdate = (message: { update: RealtimeUpdate }) => {
-    const update: RealtimeUpdate = message.update;
-
-    // Update local data
-    setSyncState((prev) => ({
-      ...prev,
-      realtimeData: {
-        ...prev.realtimeData,
-        [update.type]: update.data,
-      },
-    }));
-
-    // Notify subscribers - using object instead of Map
-    const subscriptionKeys = Object.keys(subscriptionsRef.current);
-    for (let i = 0; i < subscriptionKeys.length; i++) {
-      const key = subscriptionKeys[i];
-      const subscription = subscriptionsRef.current[key];
-      if (subscription.dataType === update.type && subscription.isActive) {
-        try {
-          subscription.callback(update);
-        } catch (error) {
-          // Error in subscription callback
+
+  const handleRealtimeUpdate = useCallback(
+    (message: { update: RealtimeUpdate }) => {
+      const update: RealtimeUpdate = message.update;
+
+      // Update local data
+      setSyncState((prev) => ({
+        ...prev,
+        realtimeData: {
+          ...prev.realtimeData,
+          [update.type]: update.data,
+        },
+      }));
+
+      // Notify subscribers - using object instead of Map
+      const subscriptionKeys = Object.keys(subscriptionsRef.current);
+      for (let i = 0; i < subscriptionKeys.length; i++) {
+        const key = subscriptionKeys[i];
+        const subscription = subscriptionsRef.current[key];
+        if (subscription.dataType === update.type && subscription.isActive) {
+          try {
+            subscription.callback(update);
+          } catch (error) {
+            // Error in subscription callback
+          }
         }
       }
-<<<<<<< HEAD
-    }
-  };
-=======
     },
     // Refs are stable and don't need to be in deps
     // eslint-disable-next-line react-hooks/exhaustive-deps
     [setSyncState],
   );
->>>>>>> ca781fb2
 
   return {
     connect,
@@ -366,36 +294,42 @@
     message: RealtimeUpdate | { type: string; [key: string]: any },
   ) => void,
 ) => {
-  const joinChannel = async (channelId: string): Promise<void> => {
-    sendMessage({
-      type: "join_channel",
-      channelId,
-      userId,
-    });
-  };
-
-  const leaveChannel = async (channelId: string): Promise<void> => {
-    sendMessage({
-      type: "leave_channel",
-      channelId,
-      userId,
-    });
-  };
-
-  const createChannel = async (
-    type: ChannelType,
-    participants: string[],
-  ): Promise<SyncChannel> => {
-    const channel = createSyncChannel(type, userId, participants);
-
-    sendMessage({
-      type: "create_channel",
-      channel,
-      userId,
-    });
-
-    return channel;
-  };
+  const joinChannel = useCallback(
+    async (channelId: string): Promise<void> => {
+      sendMessage({
+        type: "join_channel",
+        channelId,
+        userId,
+      });
+    },
+    [userId, sendMessage],
+  );
+
+  const leaveChannel = useCallback(
+    async (channelId: string): Promise<void> => {
+      sendMessage({
+        type: "leave_channel",
+        channelId,
+        userId,
+      });
+    },
+    [userId, sendMessage],
+  );
+
+  const createChannel = useCallback(
+    async (type: ChannelType, participants: string[]): Promise<SyncChannel> => {
+      const channel = createSyncChannel(type, userId, participants);
+
+      sendMessage({
+        type: "create_channel",
+        channel,
+        userId,
+      });
+
+      return channel;
+    },
+    [userId, sendMessage],
+  );
 
   return {
     joinChannel,
@@ -408,31 +342,6 @@
 export const createRealtimeSubscriptionFunctions = (
   subscriptionsRef: React.MutableRefObject<{ [key: string]: Subscription }>,
 ) => {
-<<<<<<< HEAD
-  const subscribeToUpdates = (
-    dataType: string,
-    callback: (update: RealtimeUpdate) => void,
-  ): Subscription => {
-    const subscription = createSubscription(dataType, callback);
-    subscriptionsRef.current[subscription.id] = subscription;
-
-    // Return unsubscribe function
-    return {
-      ...subscription,
-      unsubscribe: () => {
-        const sub = subscriptionsRef.current[subscription.id];
-        if (sub) {
-          sub.isActive = false;
-          delete subscriptionsRef.current[subscription.id];
-        }
-      },
-    } as Subscription & { unsubscribe: () => void };
-  };
-
-  const publishUpdate = async (update: RealtimeUpdate): Promise<void> => {
-    // Implementation would send the update via WebSocket
-  };
-=======
   const subscribeToUpdates = useCallback(
     (
       dataType: string,
@@ -464,7 +373,6 @@
     },
     [],
   );
->>>>>>> ca781fb2
 
   return {
     subscribeToUpdates,
@@ -476,15 +384,21 @@
 export const createRelationshipSyncFunctions = (
   joinChannel: (channelId: string) => Promise<void>,
 ) => {
-  const syncWithKeyholder = async (relationshipId: string): Promise<void> => {
-    const channelId = `relationship_${relationshipId}`;
-    await joinChannel(channelId);
-  };
-
-  const syncSessionData = async (sessionId: string): Promise<void> => {
-    const channelId = `session_${sessionId}`;
-    await joinChannel(channelId);
-  };
+  const syncWithKeyholder = useCallback(
+    async (relationshipId: string): Promise<void> => {
+      const channelId = `relationship_${relationshipId}`;
+      await joinChannel(channelId);
+    },
+    [joinChannel],
+  );
+
+  const syncSessionData = useCallback(
+    async (sessionId: string): Promise<void> => {
+      const channelId = `session_${sessionId}`;
+      await joinChannel(channelId);
+    },
+    [joinChannel],
+  );
 
   return {
     syncWithKeyholder,
