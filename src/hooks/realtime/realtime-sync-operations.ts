--- conflicted
+++ resolved
@@ -178,13 +178,9 @@
   }, []);
 
   const sendMessage = useCallback(
-<<<<<<< HEAD
-    (message: RealtimeUpdate | { type: string; [key: string]: any }) => {
-      sendWebSocketMessage(wsRef.current, message, () => {
-=======
+
     (message: RealtimeUpdate | Record<string, unknown>) => {
       const success = sendWebSocketMessage(wsRef.current, message, () => {
->>>>>>> a46125cb
         setSyncState((prev) => ({
           ...prev,
           syncMetrics: updateSyncMetrics(prev.syncMetrics, "messageSent"),
