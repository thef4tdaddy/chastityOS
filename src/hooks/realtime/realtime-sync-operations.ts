/**
 * Realtime sync operation helper functions
 */
import React from "react";
import {
  RealtimeSyncState,
  ConnectionStatus,
  SyncChannel,
  ChannelType,
  RealtimeUpdate,
  Subscription,
} from "../../types/realtime";
import {
  createWebSocketUrl,
  createSyncChannel,
  sendWebSocketMessage,
  updateSyncMetrics,
  shouldAttemptReconnection,
  createSubscription,
  notifySubscribers as _notifySubscribers,
} from "./realtimeSyncHelpers";

interface WebSocketFunctionsParams {
  userId: string;
  setSyncState: React.Dispatch<React.SetStateAction<RealtimeSyncState>>;
  wsRef: React.MutableRefObject<WebSocket | null>;
  subscriptionsRef: React.MutableRefObject<{ [key: string]: Subscription }>;
  reconnectAttemptsRef: React.MutableRefObject<number>;
  reconnectTimeoutRef: React.MutableRefObject<ReturnType<
    typeof setTimeout
  > | null>;
  heartbeatTimeoutRef: React.MutableRefObject<ReturnType<
    typeof setTimeout
<<<<<<< HEAD
  > | null>,
  connectionStartTimeRef: React.MutableRefObject<Date | null>,
  maxReconnectAttempts: number,
  reconnectInterval: number,
  heartbeatInterval: number,
) => {
  const connect = () => {
=======
  > | null>;
  connectionStartTimeRef: React.MutableRefObject<Date | null>;
  maxReconnectAttempts: number;
  reconnectInterval: number;
  heartbeatInterval: number;
}

// Helper function to create WebSocket connection functions
export const createWebSocketFunctions = ({
  userId,
  setSyncState,
  wsRef,
  subscriptionsRef,
  reconnectAttemptsRef,
  reconnectTimeoutRef,
  heartbeatTimeoutRef,
  connectionStartTimeRef,
  maxReconnectAttempts,
  reconnectInterval,
  heartbeatInterval,
}: WebSocketFunctionsParams) => {
  const connect = useCallback(() => {
>>>>>>> fa7c8a41
    if (wsRef.current?.readyState === WebSocket.OPEN) {
      return; // Already connected
    }

    setSyncState((prev) => ({
      ...prev,
      connectionStatus: ConnectionStatus.CONNECTING,
    }));

    try {
      const wsUrl = createWebSocketUrl(userId);
      wsRef.current = new WebSocket(wsUrl);
      connectionStartTimeRef.current = new Date();

      wsRef.current.onopen = () => {
        // WebSocket connected
        reconnectAttemptsRef.current = 0;

        setSyncState((prev) => ({
          ...prev,
          connectionStatus: ConnectionStatus.CONNECTED,
        }));

        // Start heartbeat
        startHeartbeat();

        // Rejoin previous channels
        // Implementation would go here
      };

      wsRef.current.onmessage = (event) => {
        try {
          const message = JSON.parse(event.data);
          handleMessage(message);
        } catch {
          // Failed to parse WebSocket message
        }
      };

      wsRef.current.onclose = (event) => {
        setSyncState((prev) => ({
          ...prev,
          connectionStatus: ConnectionStatus.DISCONNECTED,
        }));

        stopHeartbeat();

        if (
          shouldAttemptReconnection(
            event,
            reconnectAttemptsRef.current,
            maxReconnectAttempts,
          )
        ) {
          attemptReconnect();
        }
      };

      wsRef.current.onerror = (_error) => {
        setSyncState((prev) => ({
          ...prev,
          connectionStatus: ConnectionStatus.ERROR,
          syncMetrics: updateSyncMetrics(prev.syncMetrics, "error"),
        }));
      };
    } catch {
      setSyncState((prev) => ({
        ...prev,
        connectionStatus: ConnectionStatus.ERROR,
      }));
    }
  };

  const disconnect = () => {
    if (wsRef.current) {
      wsRef.current.close(1000, "Intentional disconnect");
      wsRef.current = null;
    }

    stopHeartbeat();

    if (reconnectTimeoutRef.current) {
      clearTimeout(reconnectTimeoutRef.current);
      reconnectTimeoutRef.current = null;
    }
  };

  const attemptReconnect = () => {
    if (reconnectAttemptsRef.current >= maxReconnectAttempts) {
      return;
    }

    reconnectAttemptsRef.current++;

    setSyncState((prev) => ({
      ...prev,
      connectionStatus: ConnectionStatus.RECONNECTING,
    }));

    reconnectTimeoutRef.current = setTimeout(() => {
      connect();
    }, reconnectInterval);
  };

  const startHeartbeat = () => {
    const sendHeartbeat = () => {
      if (wsRef.current?.readyState === WebSocket.OPEN) {
        sendMessage({ type: "heartbeat", timestamp: new Date().toISOString() });
        heartbeatTimeoutRef.current = setTimeout(
          sendHeartbeat,
          heartbeatInterval,
        );
      }
    };

    heartbeatTimeoutRef.current = setTimeout(sendHeartbeat, heartbeatInterval);
  };

  const stopHeartbeat = () => {
    if (heartbeatTimeoutRef.current) {
      clearTimeout(heartbeatTimeoutRef.current);
      heartbeatTimeoutRef.current = null;
    }
<<<<<<< HEAD
  };

  const sendMessage = (message: RealtimeUpdate | Record<string, unknown>) => {
    const success = sendWebSocketMessage(wsRef.current, message, () => {
=======
    // Refs are stable and don't need to be in deps
    // eslint-disable-next-line react-hooks/exhaustive-deps
  }, []);

  const sendMessage = useCallback(
    (message: RealtimeUpdate | Record<string, unknown>) => {
      sendWebSocketMessage(wsRef.current, message, () => {
        setSyncState((prev) => ({
          ...prev,
          syncMetrics: updateSyncMetrics(prev.syncMetrics, "messageSent"),
        }));
      });
    },
    // Refs are stable and don't need to be in deps
    // eslint-disable-next-line react-hooks/exhaustive-deps
    [setSyncState],
  );

  const handleMessage = useCallback(
    (message: Record<string, unknown>) => {
>>>>>>> fa7c8a41
      setSyncState((prev) => ({
        ...prev,
        syncMetrics: updateSyncMetrics(prev.syncMetrics, "messageSent"),
      }));
    });
  };

  const handleMessage = (message: Record<string, unknown>) => {
    setSyncState((prev) => ({
      ...prev,
      syncMetrics: updateSyncMetrics(prev.syncMetrics, "messageReceived"),
    }));

    switch (message.type) {
      case "channel_joined":
        handleChannelJoined(message);
        break;
      case "channel_left":
        handleChannelLeft(message);
        break;
      case "realtime_update":
        handleRealtimeUpdate(message);
        break;
      case "heartbeat_ack":
        // Heartbeat acknowledged
        break;
      default:
      // Unknown message type
    }
  };

  const handleChannelJoined = (message: { channel: SyncChannel }) => {
    const channel: SyncChannel = message.channel;

    setSyncState((prev) => ({
      ...prev,
      activeChannels: [
        ...prev.activeChannels.filter((c) => c.id !== channel.id),
        channel,
      ],
    }));
  };

  const handleChannelLeft = (message: { channelId: string }) => {
    const channelId = message.channelId;

    setSyncState((prev) => ({
      ...prev,
      activeChannels: prev.activeChannels.filter((c) => c.id !== channelId),
    }));
  };

  const handleRealtimeUpdate = (message: { update: RealtimeUpdate }) => {
    const update: RealtimeUpdate = message.update;

    // Update local data
    setSyncState((prev) => ({
      ...prev,
      realtimeData: {
        ...prev.realtimeData,
        [update.type]: update.data,
      },
    }));

    // Notify subscribers - using object instead of Map
    const subscriptionKeys = Object.keys(subscriptionsRef.current);
    for (let i = 0; i < subscriptionKeys.length; i++) {
      const key = subscriptionKeys[i];
      const subscription = subscriptionsRef.current[key];
      if (subscription.dataType === update.type && subscription.isActive) {
        try {
          subscription.callback(update);
        } catch {
          // Error in subscription callback
        }
      }
    }
  };

  return {
    connect,
    disconnect,
    sendMessage,
    startHeartbeat,
    stopHeartbeat,
  };
};

// Helper function to create channel management functions
export const createChannelFunctions = (
  userId: string,
  sendMessage: (message: RealtimeUpdate | Record<string, unknown>) => void,
) => {
  const joinChannel = async (channelId: string): Promise<void> => {
    sendMessage({
      type: "join_channel",
      channelId,
      userId,
    });
  };

  const leaveChannel = async (channelId: string): Promise<void> => {
    sendMessage({
      type: "leave_channel",
      channelId,
      userId,
    });
  };

  const createChannel = async (
    type: ChannelType,
    participants: string[],
  ): Promise<SyncChannel> => {
    const channel = createSyncChannel(type, userId, participants);

    sendMessage({
      type: "create_channel",
      channel,
      userId,
    });

    return channel;
  };

  return {
    joinChannel,
    leaveChannel,
    createChannel,
  };
};

// Helper function to create subscription functions
export const createRealtimeSubscriptionFunctions = (
  subscriptionsRef: React.MutableRefObject<{ [key: string]: Subscription }>,
) => {
  const subscribeToUpdates = (
    dataType: string,
    callback: (update: RealtimeUpdate) => void,
  ): Subscription => {
    const subscription = createSubscription(dataType, callback);
    subscriptionsRef.current[subscription.id] = subscription;

    // Return unsubscribe function
    return {
      ...subscription,
      unsubscribe: () => {
        const sub = subscriptionsRef.current[subscription.id];
        if (sub) {
          sub.isActive = false;
          delete subscriptionsRef.current[subscription.id];
        }
      },
    } as Subscription & { unsubscribe: () => void };
  };

  const publishUpdate = async (_update: RealtimeUpdate): Promise<void> => {
    // Implementation would send the update via WebSocket
  };

  return {
    subscribeToUpdates,
    publishUpdate,
  };
};

// Helper function to create relationship sync functions
export const createRelationshipSyncFunctions = (
  joinChannel: (channelId: string) => Promise<void>,
) => {
  const syncWithKeyholder = async (relationshipId: string): Promise<void> => {
    const channelId = `relationship_${relationshipId}`;
    await joinChannel(channelId);
  };

  const syncSessionData = async (sessionId: string): Promise<void> => {
    const channelId = `session_${sessionId}`;
    await joinChannel(channelId);
  };

  return {
    syncWithKeyholder,
    syncSessionData,
  };
};<|MERGE_RESOLUTION|>--- conflicted
+++ resolved
@@ -1,7 +1,7 @@
 /**
  * Realtime sync operation helper functions
  */
-import React from "react";
+import React, { useCallback } from "react";
 import {
   RealtimeSyncState,
   ConnectionStatus,
@@ -31,15 +31,6 @@
   > | null>;
   heartbeatTimeoutRef: React.MutableRefObject<ReturnType<
     typeof setTimeout
-<<<<<<< HEAD
-  > | null>,
-  connectionStartTimeRef: React.MutableRefObject<Date | null>,
-  maxReconnectAttempts: number,
-  reconnectInterval: number,
-  heartbeatInterval: number,
-) => {
-  const connect = () => {
-=======
   > | null>;
   connectionStartTimeRef: React.MutableRefObject<Date | null>;
   maxReconnectAttempts: number;
@@ -62,7 +53,6 @@
   heartbeatInterval,
 }: WebSocketFunctionsParams) => {
   const connect = useCallback(() => {
->>>>>>> fa7c8a41
     if (wsRef.current?.readyState === WebSocket.OPEN) {
       return; // Already connected
     }
@@ -134,7 +124,15 @@
         connectionStatus: ConnectionStatus.ERROR,
       }));
     }
-  };
+  }, [
+    userId,
+    setSyncState,
+    wsRef,
+    connectionStartTimeRef,
+    reconnectAttemptsRef,
+    maxReconnectAttempts,
+    reconnectInterval,
+  ]);
 
   const disconnect = () => {
     if (wsRef.current) {
@@ -186,15 +184,7 @@
       clearTimeout(heartbeatTimeoutRef.current);
       heartbeatTimeoutRef.current = null;
     }
-<<<<<<< HEAD
-  };
-
-  const sendMessage = (message: RealtimeUpdate | Record<string, unknown>) => {
-    const success = sendWebSocketMessage(wsRef.current, message, () => {
-=======
-    // Refs are stable and don't need to be in deps
-    // eslint-disable-next-line react-hooks/exhaustive-deps
-  }, []);
+  };
 
   const sendMessage = useCallback(
     (message: RealtimeUpdate | Record<string, unknown>) => {
@@ -212,37 +202,32 @@
 
   const handleMessage = useCallback(
     (message: Record<string, unknown>) => {
->>>>>>> fa7c8a41
       setSyncState((prev) => ({
         ...prev,
-        syncMetrics: updateSyncMetrics(prev.syncMetrics, "messageSent"),
+        syncMetrics: updateSyncMetrics(prev.syncMetrics, "messageReceived"),
       }));
-    });
-  };
-
-  const handleMessage = (message: Record<string, unknown>) => {
-    setSyncState((prev) => ({
-      ...prev,
-      syncMetrics: updateSyncMetrics(prev.syncMetrics, "messageReceived"),
-    }));
-
-    switch (message.type) {
-      case "channel_joined":
-        handleChannelJoined(message);
-        break;
-      case "channel_left":
-        handleChannelLeft(message);
-        break;
-      case "realtime_update":
-        handleRealtimeUpdate(message);
-        break;
-      case "heartbeat_ack":
-        // Heartbeat acknowledged
-        break;
-      default:
-      // Unknown message type
-    }
-  };
+
+      switch (message.type) {
+        case "channel_joined":
+          handleChannelJoined(message);
+          break;
+        case "channel_left":
+          handleChannelLeft(message);
+          break;
+        case "realtime_update":
+          handleRealtimeUpdate(message);
+          break;
+        case "heartbeat_ack":
+          // Heartbeat acknowledged
+          break;
+        default:
+        // Unknown message type
+      }
+    },
+    // Refs are stable and don't need to be in deps
+    // eslint-disable-next-line react-hooks/exhaustive-deps
+    [setSyncState],
+  );
 
   const handleChannelJoined = (message: { channel: SyncChannel }) => {
     const channel: SyncChannel = message.channel;
