--- conflicted
+++ resolved
@@ -363,11 +363,6 @@
     };
 
     initializeHistory();
-<<<<<<< HEAD
-    // Callback functions are stable (wrapped in useCallback below)
-    // eslint-disable-next-line react-hooks/exhaustive-deps
-  }, [userId, relationshipId]);
-=======
   }, [
     userId,
     relationshipId,
@@ -380,7 +375,6 @@
     calculateTrends,
     calculateInsights,
   ]);
->>>>>>> ca781fb2
 
   // ==================== DATA LOADING FUNCTIONS ====================
 
