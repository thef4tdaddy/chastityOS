--- conflicted
+++ resolved
@@ -1,89 +1,3 @@
-<<<<<<< HEAD
-/**
- * Type definitions barrel export
- * Re-exports all type definitions for easy importing
- */
-
-// Core types
-export * from "./core";
-export * from "./events";
-export * from "./achievements";
-
-// Account linking types
-export * from "./account-linking";
-
-// Relationship types - explicit exports to avoid conflicts
-export type {
-  RelationshipStatus,
-  RelationshipPermissions,
-  RelationshipRequest,
-  RelationshipRequestStatus,
-  Relationship,
-  EnhancedUserProfile,
-  EnhancedUser,
-  RelationshipChastityData,
-  RelationshipSession,
-  RelationshipTaskStatus,
-  RelationshipTask,
-  RelationshipEvent,
-  DefaultRelationshipPermissions,
-  CreateDefaultPermissions,
-  // Alias conflicting types to avoid namespace collision
-  UserVerification as RelationshipUserVerification,
-  SessionEvent as RelationshipSessionEvent,
-} from "./relationships";
-
-// Database types - explicitly export to avoid conflicts
-export type {
-  SyncStatus,
-  DBBase,
-  DBUser,
-  DBSession,
-  DBEvent,
-  DBTask,
-  DBGoal,
-  DBSettings,
-  SyncOperation,
-  ConflictRecord,
-  DBSyncMeta,
-  QueuedOperation,
-  SessionWithDuration,
-  TaskWithStatus,
-  GoalWithProgress,
-  SessionFilters,
-  EventFilters,
-  TaskFilters,
-  // New achievement database types
-  DBAchievement,
-  DBUserAchievement,
-  DBAchievementProgress,
-  DBAchievementNotification,
-  DBLeaderboardEntry,
-  // Compatibility aliases
-  UserSettings,
-  Task,
-} from "./database";
-
-// Import and re-export achievement enums (as values for runtime usage)
-export {
-  AchievementCategory,
-  AchievementDifficulty,
-  LeaderboardCategory,
-  LeaderboardPeriod,
-} from "./achievements";
-
-// Feedback types
-export * from "./feedback";
-
-// Security types
-export * from "./security";
-
-// Real-time types
-export * from "./realtime";
-
-// Re-export commonly used Firebase types
-export type { Timestamp } from "firebase/firestore";
-=======
 import { Timestamp, FieldValue } from 'firebase/firestore';
 
 // User and authentication types
@@ -245,5 +159,4 @@
   updateSession: (data: Partial<SessionData>) => Promise<void>;
   isLoading: boolean;
   error: string | null;
-}
->>>>>>> 4054e37c
+}