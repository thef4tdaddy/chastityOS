/**
 * Type definitions barrel export
 * Re-exports all type definitions for easy importing
 */

// Core types
export * from "./core";
export * from "./events";
<<<<<<< HEAD
export * from "./relationships";

// Account linking types
export * from "./account-linking";
=======
export * from "./achievements";
>>>>>>> 6a469c62

// Database types - explicitly export to avoid conflicts
export type {
  SyncStatus,
  DBBase,
  DBUser,
  DBSession,
  DBEvent,
  DBTask,
  DBGoal,
  DBSettings,
  SyncOperation,
  ConflictRecord,
  DBSyncMeta,
  QueuedOperation,
  SessionWithDuration,
  TaskWithStatus,
  GoalWithProgress,
  SessionFilters,
  EventFilters,
  TaskFilters,
  // New achievement database types
  DBAchievement,
  DBUserAchievement,
  DBAchievementProgress,
  DBAchievementNotification,
  DBLeaderboardEntry,
} from "./database";

// Import and re-export achievement types
export type {
  AchievementCategory,
  AchievementDifficulty,
  LeaderboardCategory,
  LeaderboardPeriod,
} from "./achievements";

// Feedback types
export * from "./feedback";

// Re-export commonly used Firebase types
export type { Timestamp } from "firebase/firestore";<|MERGE_RESOLUTION|>--- conflicted
+++ resolved
@@ -6,14 +6,7 @@
 // Core types
 export * from "./core";
 export * from "./events";
-<<<<<<< HEAD
-export * from "./relationships";
-
-// Account linking types
-export * from "./account-linking";
-=======
 export * from "./achievements";
->>>>>>> 6a469c62
 
 // Database types - explicitly export to avoid conflicts
 export type {
