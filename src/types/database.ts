/**
 * Database Types for Dexie Local Storage
 * These types are optimized for local storage and sync operations
 */

export type SyncStatus = "synced" | "pending" | "conflict";
export type EventType =
  | "orgasm"
  | "sexual_activity"
  | "milestone"
  | "note"
  | "session_start"
  | "session_end"
  | "session_pause"
  | "session_resume";
export type TaskStatus =
  | "pending"
  | "submitted"
  | "approved"
  | "rejected"
  | "completed"
  | "cancelled";

// Achievement-related enums
export type AchievementCategory =
  | "session_milestones"
  | "consistency_badges"
  | "streak_achievements"
  | "goal_based"
  | "task_completion"
  | "special_achievements";

export type AchievementDifficulty =
  | "common"
  | "uncommon"
  | "rare"
  | "epic"
  | "legendary";

export interface DBBase {
  id: string;
  userId: string;
  syncStatus: SyncStatus;
  lastModified: Date;
}

export interface DBUser extends DBBase {
  email?: string;
  displayName?: string;
  role: "submissive" | "keyholder" | "both";
  profile: {
    submissiveName?: string;
    keyholderName?: string;
    timezone: string;
    preferences: {
      notifications: boolean;
      publicProfile: boolean;
      allowLinking: boolean;
    };
  };
  verification: {
    emailVerified: boolean;
    phoneVerified?: boolean;
    identityVerified?: boolean;
  };
  lastSync: Date;
  createdAt: Date;
}

export interface DBSession extends DBBase {
  startTime: Date;
  endTime?: Date;
  isPaused: boolean;
  pauseStartTime?: Date;
  accumulatedPauseTime: number; // in seconds
  goalDuration?: number; // in seconds
  isHardcoreMode: boolean;
  keyholderApprovalRequired: boolean;
  endReason?: string;
  notes?: string;
  isEmergencyUnlock?: boolean; // Flag for emergency unlock sessions
  emergencyReason?: string; // Reason for emergency unlock
  emergencyNotes?: string; // Additional notes for emergency unlock
}

export interface DBEvent extends DBBase {
  sessionId?: string;
  type: EventType;
  timestamp: Date;
  details: {
    duration?: number;
    participants?: ("submissive" | "keyholder" | "other")[];
    notes?: string;
    mood?: string;
    intensity?: number;
    location?: string;
    tags?: string[];
  };
  isPrivate: boolean;
}

export interface DBTask extends DBBase {
  text: string;
  description?: string;
  status: TaskStatus;
  priority: "low" | "medium" | "high" | "critical";
  assignedBy: "submissive" | "keyholder";
  createdAt: Date;
  dueDate?: Date;
  submittedAt?: Date;
  approvedAt?: Date;
  completedAt?: Date;
  submissiveNote?: string;
  keyholderFeedback?: string;
  consequence?: {
    type: "reward" | "punishment";
    duration?: number; // Additional/reduced chastity time in seconds
    description?: string;
  };
}

export interface DBGoal extends DBBase {
  type: "duration" | "task_completion" | "behavioral" | "milestone";
  title: string;
  description?: string;
  targetValue: number;
  currentValue: number;
  unit: string; // 'seconds', 'tasks', 'days', 'count'
  isCompleted: boolean;
  completedAt?: Date;
  createdAt: Date;
  dueDate?: Date;
  createdBy: "submissive" | "keyholder";
  isPublic: boolean;
}

export interface DBSettings extends DBBase {
  theme: "light" | "dark" | "auto";
  notifications: {
    enabled: boolean;
    sessionReminders: boolean;
    taskDeadlines: boolean;
    keyholderMessages: boolean;
    goalProgress: boolean;
    achievements: boolean; // New: Achievement notifications
  };
  privacy: {
    publicProfile: boolean;
    shareStatistics: boolean;
    allowDataExport: boolean;
    shareAchievements: boolean; // New: Achievement sharing
  };
  chastity: {
    allowEmergencyUnlock: boolean;
    emergencyUnlockCooldown: number; // hours
    requireKeyholderApproval: boolean;
    defaultSessionGoal: number; // seconds
    hardcoreModeEnabled: boolean;
  };
  display: {
    language: string;
    timezone: string;
    dateFormat: string;
    timeFormat: "12h" | "24h";
    startOfWeek: "monday" | "sunday";
  };
  // New: Achievement settings
  achievements: {
    enableTracking: boolean;
    showProgress: boolean;
    enableNotifications: boolean;
  };
}

export interface SyncOperation {
  id: string;
  collection: string;
  operation: "create" | "update" | "delete";
  documentId: string;
  data?: Record<string, unknown>;
  timestamp: Date;
  retryCount: number;
  lastError?: string;
}

export interface ConflictRecord {
  id: string;
  collection: string;
  documentId: string;
  localData: Record<string, unknown>;
  remoteData: Record<string, unknown>;
  timestamp: Date;
  resolution?: "local" | "remote" | "merge";
}

export interface DBSyncMeta {
  collection: string;
  lastSync: Date;
  pendingOperations: SyncOperation[];
  conflicts: ConflictRecord[];
  totalDocuments: number;
  lastFullSync?: Date;
}

// Helper types for common query patterns
export interface SessionWithDuration extends DBSession {
  totalDuration: number; // calculated field
  effectiveDuration: number; // totalDuration - accumulatedPauseTime
}

export interface TaskWithStatus extends DBTask {
  isOverdue: boolean; // calculated field
  timeRemaining?: number; // calculated field in seconds
}

export interface GoalWithProgress extends DBGoal {
  progressPercentage: number; // calculated field
  isOverdue: boolean; // calculated field
}

// Query filter types
export interface SessionFilters {
  userId?: string;
  dateRange?: {
    start: Date;
    end: Date;
  };
  isActive?: boolean;
  minDuration?: number;
  maxDuration?: number;
}

export interface EventFilters {
  userId?: string;
  sessionId?: string;
  type?: EventType;
  dateRange?: {
    start: Date;
    end: Date;
  };
  isPrivate?: boolean;
}

export interface TaskFilters {
  userId?: string;
  status?: TaskStatus;
  priority?: "low" | "medium" | "high" | "critical";
  assignedBy?: "submissive" | "keyholder";
  isOverdue?: boolean;
  hasConsequence?: boolean;
}

export interface QueuedOperation<T extends DBBase> {
  id?: number;
  type: "create" | "update" | "delete";
  collectionName: string;
  payload: T;
  createdAt: Date;
}

<<<<<<< HEAD
// Sync operation types and interfaces
export interface SyncOptions {
  force?: boolean;
  collections?: string[];
  conflictResolution?: "auto" | "manual";
}

export interface SyncResult {
  success: boolean;
  operations: {
    uploaded: number;
    downloaded: number;
    conflicts: number;
  };
  conflicts: ConflictInfo[];
  error?: Error;
  timestamp: Date;
}

export interface ConflictInfo {
  type: "upload_conflict" | "download_conflict" | "settings_conflict";
  collection: string;
  documentId: string;
  localData: Record<string, unknown>;
  remoteData: Record<string, unknown>;
  detectedAt: Date;
  resolution?: "local" | "remote" | "merge" | "pending";
}

export interface SettingsConflict {
  field: string;
  localValue: unknown;
  remoteValue: unknown;
  localTimestamp: Date;
  remoteTimestamp: Date;
=======
// ==================== ACHIEVEMENT DATABASE TYPES ====================

export interface DBAchievement {
  id: string;
  name: string;
  description: string;
  category: AchievementCategory;
  icon: string;
  difficulty: AchievementDifficulty;
  points: number;
  requirements: Array<{
    type:
      | "session_duration"
      | "session_count"
      | "streak_days"
      | "goal_completion"
      | "task_completion"
      | "special_condition";
    value: number;
    unit?: "seconds" | "days" | "count";
    condition?: string;
  }>;
  isHidden: boolean;
  rarity?: number;
  isActive: boolean; // Can be disabled/enabled
  syncStatus: SyncStatus;
  lastModified: Date;
}

export interface DBUserAchievement extends DBBase {
  achievementId: string;
  earnedAt: Date;
  progress: number;
  metadata?: Record<string, unknown>;
  isVisible: boolean;
}

export interface DBAchievementProgress extends DBBase {
  achievementId: string;
  currentValue: number;
  targetValue: number;
  isCompleted: boolean;
}

export interface DBAchievementNotification extends DBBase {
  achievementId: string;
  type: "earned" | "progress" | "milestone";
  title: string;
  message: string;
  isRead: boolean;
  createdAt: Date;
}

export interface DBLeaderboardEntry extends DBBase {
  category:
    | "total_chastity_time"
    | "longest_single_session"
    | "current_streak"
    | "achievement_points"
    | "session_count"
    | "goal_achievements";
  period: "this_week" | "this_month" | "this_year" | "all_time";
  value: number;
  rank: number;
  displayName: string;
  displayNameType: "real" | "username" | "anonymous";
  isAnonymous: boolean;
>>>>>>> 8cbb7fa4
}<|MERGE_RESOLUTION|>--- conflicted
+++ resolved
@@ -258,7 +258,6 @@
   createdAt: Date;
 }
 
-<<<<<<< HEAD
 // Sync operation types and interfaces
 export interface SyncOptions {
   force?: boolean;
@@ -294,7 +293,8 @@
   remoteValue: unknown;
   localTimestamp: Date;
   remoteTimestamp: Date;
-=======
+}
+
 // ==================== ACHIEVEMENT DATABASE TYPES ====================
 
 export interface DBAchievement {
@@ -362,5 +362,4 @@
   displayName: string;
   displayNameType: "real" | "username" | "anonymous";
   isAnonymous: boolean;
->>>>>>> 8cbb7fa4
 }