--- conflicted
+++ resolved
@@ -7,8 +7,11 @@
 import { connectionStatus } from "@/services/sync/connectionStatus";
 
 export const SyncStatusIndicator: React.FC = () => {
-  const { syncStatus, lastSyncTime, isSyncing, hasConflicts } = useSyncContext();
-  const [isOnline, setIsOnline] = React.useState(connectionStatus.getIsOnline());
+  const { syncStatus, lastSyncTime, isSyncing, hasConflicts } =
+    useSyncContext();
+  const [isOnline, setIsOnline] = React.useState(
+    connectionStatus.getIsOnline(),
+  );
 
   React.useEffect(() => {
     const unsubscribe = connectionStatus.subscribe(setIsOnline);
@@ -62,15 +65,8 @@
       {isOnline && lastSyncTime && (
         <span className="text-gray-500">• Last: {formatLastSync()}</span>
       )}
-<<<<<<< HEAD
-      {connectionType && connectionType !== "unknown" && (
-        <span className="text-gray-500">• {connectionType.toUpperCase()}</span>
-=======
       {!isOnline && (
-        <span className="text-gray-500">
-          • Changes will sync when online
-        </span>
->>>>>>> 21b7e613
+        <span className="text-gray-500">• Changes will sync when online</span>
       )}
     </div>
   );
