--- conflicted
+++ resolved
@@ -1,10 +1,6 @@
 import React, { useState, useEffect } from "react";
 import { FaPlay, FaStop, FaPause, FaSync, FaTrash } from "react-icons/fa";
 
-<<<<<<< HEAD
-// Type definitions
-=======
->>>>>>> 362aef28
 interface DemoSession {
   id: string;
   startTime: string;
@@ -18,216 +14,11 @@
   duration: number;
 }
 
-<<<<<<< HEAD
-// Sub-components
-const DemoControls: React.FC<{
-  demoSession: DemoSession | null;
-  backupState: BackupState | null;
-  isHeartbeatActive: boolean;
-  onStartSession: () => void;
-  onStopSession: () => void;
-  onPauseHeartbeat: () => void;
-  onResumeHeartbeat: () => void;
-  onRestoreBackup: () => void;
-  onClearAll: () => void;
-}> = ({
-  demoSession,
-  backupState,
-  isHeartbeatActive,
-  onStartSession,
-  onStopSession,
-  onPauseHeartbeat,
-  onResumeHeartbeat,
-  onRestoreBackup,
-  onClearAll,
-}) => (
-  <div className="bg-gray-800 p-4 rounded-lg">
-    <h3 className="text-lg font-semibold mb-4 text-green-300">Controls</h3>
-    <div className="grid grid-cols-2 gap-2 mb-4">
-      <button
-        onClick={onStartSession}
-        disabled={!!demoSession}
-        className="bg-green-600 hover:bg-green-700 disabled:bg-gray-600 disabled:opacity-50 text-white px-4 py-2 rounded flex items-center justify-center"
-      >
-        <FaPlay className="mr-2" />
-        Start Session
-      </button>
-      <button
-        onClick={onStopSession}
-        disabled={!demoSession}
-        className="bg-red-600 hover:bg-red-700 disabled:bg-gray-600 disabled:opacity-50 text-white px-4 py-2 rounded flex items-center justify-center"
-      >
-        <FaStop className="mr-2" />
-        Stop Session
-      </button>
-      <button
-        onClick={onPauseHeartbeat}
-        disabled={!isHeartbeatActive}
-        className="bg-yellow-600 hover:bg-yellow-700 disabled:bg-gray-600 disabled:opacity-50 text-white px-4 py-2 rounded flex items-center justify-center"
-      >
-        <FaPause className="mr-2" />
-        Pause Heartbeat
-      </button>
-      <button
-        onClick={onResumeHeartbeat}
-        disabled={isHeartbeatActive || !demoSession}
-        className="bg-blue-600 hover:bg-blue-700 disabled:bg-gray-600 disabled:opacity-50 text-white px-4 py-2 rounded flex items-center justify-center"
-      >
-        <FaSync className="mr-2" />
-        Resume Heartbeat
-      </button>
-    </div>
-    <div className="grid grid-cols-2 gap-2">
-      <button
-        onClick={onRestoreBackup}
-        disabled={!backupState || !!demoSession}
-        className="bg-purple-600 hover:bg-purple-700 disabled:bg-gray-600 disabled:opacity-50 text-white px-4 py-2 rounded flex items-center justify-center"
-      >
-        <FaSync className="mr-2" />
-        Restore Backup
-      </button>
-      <button
-        onClick={onClearAll}
-        className="bg-gray-600 hover:bg-gray-700 text-white px-4 py-2 rounded flex items-center justify-center"
-      >
-        <FaTrash className="mr-2" />
-        Clear All
-      </button>
-    </div>
-  </div>
-);
-
-const StatusDisplay: React.FC<{
-  demoSession: DemoSession | null;
-  isHeartbeatActive: boolean;
-  heartbeatCount: number;
-  backupState: BackupState | null;
-  formatDuration: (ms: number) => string;
-}> = ({
-  demoSession,
-  isHeartbeatActive,
-  heartbeatCount,
-  backupState,
-  formatDuration,
-}) => (
-  <div className="bg-gray-800 p-4 rounded-lg">
-    <h3 className="text-lg font-semibold mb-4 text-blue-300">Status</h3>
-    <div className="space-y-3">
-      <div className="flex justify-between items-center">
-        <span className="text-gray-300">Active Session:</span>
-        <span className={demoSession ? "text-green-400" : "text-red-400"}>
-          {demoSession ? "Yes" : "No"}
-        </span>
-      </div>
-      {demoSession && (
-        <>
-          <div className="flex justify-between items-center">
-            <span className="text-gray-300">Session ID:</span>
-            <span className="text-gray-100 font-mono text-sm">
-              {demoSession.id.slice(-8)}...
-            </span>
-          </div>
-          <div className="flex justify-between items-center">
-            <span className="text-gray-300">Duration:</span>
-            <span className="text-gray-100">
-              {formatDuration(
-                Date.now() - new Date(demoSession.startTime).getTime(),
-              )}
-            </span>
-          </div>
-        </>
-      )}
-      <div className="flex justify-between items-center">
-        <span className="text-gray-300">Heartbeat Active:</span>
-        <span
-          className={isHeartbeatActive ? "text-green-400" : "text-yellow-400"}
-        >
-          {isHeartbeatActive ? "Yes" : "No"}
-        </span>
-      </div>
-      <div className="flex justify-between items-center">
-        <span className="text-gray-300">Heartbeat Count:</span>
-        <span className="text-gray-100">{heartbeatCount}</span>
-      </div>
-      <div className="flex justify-between items-center">
-        <span className="text-gray-300">Backup Available:</span>
-        <span className={backupState ? "text-green-400" : "text-red-400"}>
-          {backupState ? "Yes" : "No"}
-        </span>
-      </div>
-    </div>
-  </div>
-);
-
-const ActivityLog: React.FC<{ logs: string[] }> = ({ logs }) => (
-  <div className="mt-6 bg-gray-800 p-4 rounded-lg">
-    <h3 className="text-lg font-semibold mb-4 text-yellow-300">Activity Log</h3>
-    <div className="bg-black p-3 rounded font-mono text-sm max-h-48 overflow-y-auto">
-      {logs.length === 0 ? (
-        <div className="text-gray-500">No activity yet...</div>
-      ) : (
-        logs.map((log, index) => (
-          <div key={index} className="text-gray-300 mb-1">
-            {log}
-          </div>
-        ))
-      )}
-    </div>
-  </div>
-);
-
-const Instructions: React.FC = () => (
-  <div className="mt-6 bg-gray-800 p-4 rounded-lg">
-    <h3 className="text-lg font-semibold mb-4 text-orange-300">How It Works</h3>
-    <div className="text-sm text-gray-300 space-y-2">
-      <p>
-        1. <strong>Start Session:</strong> Creates a demo session and begins
-        heartbeat backup
-      </p>
-      <p>
-        2. <strong>Heartbeat:</strong> Every 2 seconds, the session state is
-        backed up to localStorage
-      </p>
-      <p>
-        3. <strong>Pause Heartbeat:</strong> Simulates app interruption (browser
-        close, page reload)
-      </p>
-      <p>
-        4. <strong>Restore Backup:</strong> Recovers the session from
-        localStorage backup
-      </p>
-      <p>
-        5. <strong>Open browser DevTools → Application → Local Storage</strong>{" "}
-        to see the backup data
-      </p>
-    </div>
-  </div>
-);
-
-=======
->>>>>>> 362aef28
 /**
  * Demo component to showcase session persistence functionality
  * This simulates the core session persistence features without requiring
  * the full database and auth infrastructure
  */
-<<<<<<< HEAD
-// Custom hooks
-const useBackupState = () => {
-  const [backupState, setBackupState] = useState<BackupState | null>(null);
-  const BACKUP_KEY = "demo_session_backup";
-
-  useEffect(() => {
-    // Demo uses localStorage for simple demonstration
-    // In production, this would use proper storage service
-    const backup = window.localStorage.getItem(BACKUP_KEY);
-    if (backup) {
-      try {
-        const parsed = JSON.parse(backup);
-        setBackupState(parsed);
-      } catch {
-        // Handle parsing error silently
-=======
 export const SessionPersistenceDemo: React.FC = () => {
   const [demoSession, setDemoSession] = useState<DemoSession | null>(null);
   const [backupState, setBackupState] = useState<BackupState | null>(null);
@@ -249,45 +40,19 @@
         } catch {
           addLog("❌ Failed to parse backup state");
         }
->>>>>>> 362aef28
       }
     };
     simulateBackupLoad();
   }, []);
 
-<<<<<<< HEAD
-  return { backupState, setBackupState, BACKUP_KEY };
-};
-=======
   // Heartbeat simulation
   useEffect(() => {
     let interval: ReturnType<typeof setInterval> | null = null;
->>>>>>> 362aef28
-
-const useActivityLog = () => {
-  const [logs, setLogs] = useState<string[]>([]);
-
-<<<<<<< HEAD
-  const addLog = (message: string) => {
-    const timestamp = new Date().toLocaleTimeString();
-    setLogs((prev) => [`[${timestamp}] ${message}`, ...prev.slice(0, 9)]);
-  };
-
-  return { logs, addLog, setLogs };
-};
-
-const useHeartbeat = (
-  demoSession: DemoSession | null,
-  isHeartbeatActive: boolean,
-  setBackupState: (state: BackupState) => void,
-  addLog: (message: string) => void,
-  BACKUP_KEY: string,
-) => {
-  const [heartbeatCount, setHeartbeatCount] = useState(0);
-
-  useEffect(() => {
-    let interval: number | null = null;
-=======
+
+    if (isHeartbeatActive && demoSession) {
+      interval = setInterval(() => {
+        setHeartbeatCount((prev) => prev + 1);
+
         // Simulate backup storage (in real app, would use Dexie service)
         const backupData = {
           sessionId: demoSession.id,
@@ -298,58 +63,21 @@
 
         // Demo: simulate storage without direct localStorage access
         setBackupState(backupData);
->>>>>>> 362aef28
-
-    if (isHeartbeatActive && demoSession) {
-      interval = setInterval(() => {
-        setHeartbeatCount((prev) => {
-          const newCount = prev + 1;
-          const backupData = {
-            sessionId: demoSession.id,
-            startTime: demoSession.startTime,
-            lastHeartbeat: new Date().toISOString(),
-            duration: Date.now() - new Date(demoSession.startTime).getTime(),
-          };
-
-          // Demo uses localStorage for simple demonstration
-          // In production, this would use proper storage service
-          window.localStorage.setItem(BACKUP_KEY, JSON.stringify(backupData));
-          setBackupState(backupData);
-          addLog(`💓 Heartbeat #${newCount} - Session backed up`);
-          return newCount;
-        });
-      }, 2000) as unknown as number;
+
+        addLog(`💓 Heartbeat #${heartbeatCount + 1} - Session backed up`);
+      }, 2000); // Every 2 seconds for demo
     }
 
     return () => {
       if (interval) clearInterval(interval);
     };
-  }, [isHeartbeatActive, demoSession, BACKUP_KEY]); // Removed functions from dependencies
-
-  return { heartbeatCount, setHeartbeatCount };
-};
-
-const formatDuration = (ms: number) => {
-  const seconds = Math.floor(ms / 1000);
-  const minutes = Math.floor(seconds / 60);
-  const remainingSeconds = seconds % 60;
-  return minutes > 0
-    ? `${minutes}m ${remainingSeconds}s`
-    : `${remainingSeconds}s`;
-};
-
-// Session management functions
-const useSessionManagement = (
-  sessionHandlers: {
-    setDemoSession: (session: DemoSession | null) => void;
-    setIsHeartbeatActive: (active: boolean) => void;
-    setHeartbeatCount: (count: number) => void;
-    setBackupState: (state: BackupState | null) => void;
-    setLogs: (logs: string[]) => void;
-    addLog: (message: string) => void;
-  },
-  BACKUP_KEY: string,
-) => {
+  }, [isHeartbeatActive, demoSession, heartbeatCount]);
+
+  const addLog = (message: string) => {
+    const timestamp = new Date().toLocaleTimeString();
+    setLogs((prev) => [`[${timestamp}] ${message}`, ...prev.slice(0, 9)]);
+  };
+
   const startDemoSession = () => {
     const session = {
       id: `demo-${Date.now()}`,
@@ -357,21 +85,13 @@
       isPaused: false,
     };
 
-    sessionHandlers.setDemoSession(session);
-    sessionHandlers.setHeartbeatCount(0);
-    sessionHandlers.setIsHeartbeatActive(true);
-    sessionHandlers.addLog(`🚀 Session started: ${session.id}`);
+    setDemoSession(session);
+    setHeartbeatCount(0);
+    setIsHeartbeatActive(true);
+    addLog(`🚀 Session started: ${session.id}`);
   };
 
   const stopDemoSession = () => {
-<<<<<<< HEAD
-    sessionHandlers.setDemoSession(null);
-    sessionHandlers.setIsHeartbeatActive(false);
-    // Demo uses localStorage for simple demonstration
-    window.localStorage.removeItem(BACKUP_KEY);
-    sessionHandlers.setBackupState(null);
-    sessionHandlers.addLog(`🛑 Session stopped and backup cleared`);
-=======
     if (demoSession) {
       setDemoSession(null);
       setIsHeartbeatActive(false);
@@ -379,22 +99,21 @@
       setBackupState(null);
       addLog(`🛑 Session stopped and backup cleared`);
     }
->>>>>>> 362aef28
   };
 
   const pauseHeartbeat = () => {
-    sessionHandlers.setIsHeartbeatActive(false);
-    sessionHandlers.addLog(`⏸️ Heartbeat paused (simulating app interruption)`);
-  };
-
-  const resumeHeartbeat = (demoSession: DemoSession | null) => {
+    setIsHeartbeatActive(false);
+    addLog(`⏸️ Heartbeat paused (simulating app interruption)`);
+  };
+
+  const resumeHeartbeat = () => {
     if (demoSession) {
-      sessionHandlers.setIsHeartbeatActive(true);
-      sessionHandlers.addLog(`▶️ Heartbeat resumed`);
-    }
-  };
-
-  const restoreFromBackup = (backupState: BackupState | null) => {
+      setIsHeartbeatActive(true);
+      addLog(`▶️ Heartbeat resumed`);
+    }
+  };
+
+  const restoreFromBackup = () => {
     if (backupState) {
       const restoredSession = {
         id: backupState.sessionId,
@@ -402,25 +121,13 @@
         isPaused: false,
       };
 
-      sessionHandlers.setDemoSession(restoredSession);
-      sessionHandlers.setIsHeartbeatActive(true);
-      sessionHandlers.addLog(
-        `🔄 Session restored from backup: ${restoredSession.id}`,
-      );
+      setDemoSession(restoredSession);
+      setIsHeartbeatActive(true);
+      addLog(`🔄 Session restored from backup: ${restoredSession.id}`);
     }
   };
 
   const clearAll = () => {
-<<<<<<< HEAD
-    sessionHandlers.setDemoSession(null);
-    sessionHandlers.setIsHeartbeatActive(false);
-    sessionHandlers.setBackupState(null);
-    sessionHandlers.setHeartbeatCount(0);
-    sessionHandlers.setLogs([]);
-    // Demo uses localStorage for simple demonstration
-    window.localStorage.removeItem(BACKUP_KEY);
-    sessionHandlers.addLog("🗑️ All data cleared");
-=======
     setDemoSession(null);
     setIsHeartbeatActive(false);
     setBackupState(null);
@@ -428,58 +135,18 @@
     setLogs([]);
     // Demo: simulate clearing storage without direct localStorage access
     addLog("🗑️ All data cleared");
->>>>>>> 362aef28
-  };
-
-  return {
-    startDemoSession,
-    stopDemoSession,
-    pauseHeartbeat,
-    resumeHeartbeat,
-    restoreFromBackup,
-    clearAll,
-  };
-};
-
-export const SessionPersistenceDemo: React.FC = () => {
-  const [demoSession, setDemoSession] = useState<DemoSession | null>(null);
-  const [isHeartbeatActive, setIsHeartbeatActive] = useState(false);
-
-  const { backupState, setBackupState, BACKUP_KEY } = useBackupState();
-  const { logs, addLog, setLogs } = useActivityLog();
-  const { heartbeatCount, setHeartbeatCount } = useHeartbeat(
-    demoSession,
-    isHeartbeatActive,
-    setBackupState,
-    addLog,
-    BACKUP_KEY,
-  );
-
-  const {
-    startDemoSession,
-    stopDemoSession,
-    pauseHeartbeat,
-    resumeHeartbeat,
-    restoreFromBackup,
-    clearAll,
-  } = useSessionManagement(
-    {
-      setDemoSession,
-      setIsHeartbeatActive,
-      setHeartbeatCount,
-      setBackupState,
-      setLogs,
-      addLog,
-    },
-    BACKUP_KEY,
-  );
-
-  // Load backup state on mount
-  useEffect(() => {
-    if (backupState) {
-      addLog("🔄 Backup state loaded from localStorage");
-    }
-  }, [backupState]); // Removed addLog from dependencies
+  };
+
+  const formatDuration = (ms: number) => {
+    const seconds = Math.floor(ms / 1000);
+    const minutes = Math.floor(seconds / 60);
+    const remainingSeconds = seconds % 60;
+
+    if (minutes > 0) {
+      return `${minutes}m ${remainingSeconds}s`;
+    }
+    return `${remainingSeconds}s`;
+  };
 
   return (
     <div className="p-6 bg-gray-900 text-white rounded-lg max-w-4xl mx-auto">
@@ -488,29 +155,175 @@
       </h2>
 
       <div className="grid grid-cols-1 lg:grid-cols-2 gap-6">
-        <DemoControls
-          demoSession={demoSession}
-          backupState={backupState}
-          isHeartbeatActive={isHeartbeatActive}
-          onStartSession={startDemoSession}
-          onStopSession={stopDemoSession}
-          onPauseHeartbeat={pauseHeartbeat}
-          onResumeHeartbeat={() => resumeHeartbeat(demoSession)}
-          onRestoreBackup={() => restoreFromBackup(backupState)}
-          onClearAll={clearAll}
-        />
-
-        <StatusDisplay
-          demoSession={demoSession}
-          isHeartbeatActive={isHeartbeatActive}
-          heartbeatCount={heartbeatCount}
-          backupState={backupState}
-          formatDuration={formatDuration}
-        />
+        {/* Controls */}
+        <div className="bg-gray-800 p-4 rounded-lg">
+          <h3 className="text-lg font-semibold mb-4 text-green-300">
+            Controls
+          </h3>
+
+          <div className="grid grid-cols-2 gap-2 mb-4">
+            <button
+              onClick={startDemoSession}
+              disabled={!!demoSession}
+              className="bg-green-600 hover:bg-green-700 disabled:bg-gray-600 disabled:opacity-50 text-white px-4 py-2 rounded flex items-center justify-center"
+            >
+              <FaPlay className="mr-2" />
+              Start Session
+            </button>
+
+            <button
+              onClick={stopDemoSession}
+              disabled={!demoSession}
+              className="bg-red-600 hover:bg-red-700 disabled:bg-gray-600 disabled:opacity-50 text-white px-4 py-2 rounded flex items-center justify-center"
+            >
+              <FaStop className="mr-2" />
+              Stop Session
+            </button>
+
+            <button
+              onClick={pauseHeartbeat}
+              disabled={!isHeartbeatActive}
+              className="bg-yellow-600 hover:bg-yellow-700 disabled:bg-gray-600 disabled:opacity-50 text-white px-4 py-2 rounded flex items-center justify-center"
+            >
+              <FaPause className="mr-2" />
+              Pause Heartbeat
+            </button>
+
+            <button
+              onClick={resumeHeartbeat}
+              disabled={isHeartbeatActive || !demoSession}
+              className="bg-blue-600 hover:bg-blue-700 disabled:bg-gray-600 disabled:opacity-50 text-white px-4 py-2 rounded flex items-center justify-center"
+            >
+              <FaSync className="mr-2" />
+              Resume Heartbeat
+            </button>
+          </div>
+
+          <div className="grid grid-cols-2 gap-2">
+            <button
+              onClick={restoreFromBackup}
+              disabled={!backupState || !!demoSession}
+              className="bg-purple-600 hover:bg-purple-700 disabled:bg-gray-600 disabled:opacity-50 text-white px-4 py-2 rounded flex items-center justify-center"
+            >
+              <FaSync className="mr-2" />
+              Restore Backup
+            </button>
+
+            <button
+              onClick={clearAll}
+              className="bg-gray-600 hover:bg-gray-700 text-white px-4 py-2 rounded flex items-center justify-center"
+            >
+              <FaTrash className="mr-2" />
+              Clear All
+            </button>
+          </div>
+        </div>
+
+        {/* Status */}
+        <div className="bg-gray-800 p-4 rounded-lg">
+          <h3 className="text-lg font-semibold mb-4 text-blue-300">Status</h3>
+
+          <div className="space-y-3">
+            <div className="flex justify-between items-center">
+              <span className="text-gray-300">Active Session:</span>
+              <span className={demoSession ? "text-green-400" : "text-red-400"}>
+                {demoSession ? "Yes" : "No"}
+              </span>
+            </div>
+
+            {demoSession && (
+              <>
+                <div className="flex justify-between items-center">
+                  <span className="text-gray-300">Session ID:</span>
+                  <span className="text-gray-100 font-mono text-sm">
+                    {demoSession.id.slice(-8)}...
+                  </span>
+                </div>
+
+                <div className="flex justify-between items-center">
+                  <span className="text-gray-300">Duration:</span>
+                  <span className="text-gray-100">
+                    {formatDuration(
+                      Date.now() - new Date(demoSession.startTime).getTime(),
+                    )}
+                  </span>
+                </div>
+              </>
+            )}
+
+            <div className="flex justify-between items-center">
+              <span className="text-gray-300">Heartbeat Active:</span>
+              <span
+                className={
+                  isHeartbeatActive ? "text-green-400" : "text-yellow-400"
+                }
+              >
+                {isHeartbeatActive ? "Yes" : "No"}
+              </span>
+            </div>
+
+            <div className="flex justify-between items-center">
+              <span className="text-gray-300">Heartbeat Count:</span>
+              <span className="text-gray-100">{heartbeatCount}</span>
+            </div>
+
+            <div className="flex justify-between items-center">
+              <span className="text-gray-300">Backup Available:</span>
+              <span className={backupState ? "text-green-400" : "text-red-400"}>
+                {backupState ? "Yes" : "No"}
+              </span>
+            </div>
+          </div>
+        </div>
       </div>
 
-      <ActivityLog logs={logs} />
-      <Instructions />
+      {/* Activity Log */}
+      <div className="mt-6 bg-gray-800 p-4 rounded-lg">
+        <h3 className="text-lg font-semibold mb-4 text-yellow-300">
+          Activity Log
+        </h3>
+        <div className="bg-black p-3 rounded font-mono text-sm max-h-48 overflow-y-auto">
+          {logs.length === 0 ? (
+            <div className="text-gray-500">No activity yet...</div>
+          ) : (
+            logs.map((log, index) => (
+              <div key={index} className="text-gray-300 mb-1">
+                {log}
+              </div>
+            ))
+          )}
+        </div>
+      </div>
+
+      {/* Instructions */}
+      <div className="mt-6 bg-gray-800 p-4 rounded-lg">
+        <h3 className="text-lg font-semibold mb-4 text-orange-300">
+          How It Works
+        </h3>
+        <div className="text-sm text-gray-300 space-y-2">
+          <p>
+            1. <strong>Start Session:</strong> Creates a demo session and begins
+            heartbeat backup
+          </p>
+          <p>
+            2. <strong>Heartbeat:</strong> Every 2 seconds, the session state is
+            backed up to localStorage
+          </p>
+          <p>
+            3. <strong>Pause Heartbeat:</strong> Simulates app interruption
+            (browser close, page reload)
+          </p>
+          <p>
+            4. <strong>Restore Backup:</strong> Recovers the session from
+            localStorage backup
+          </p>
+          <p>
+            5.{" "}
+            <strong>Open browser DevTools → Application → Local Storage</strong>{" "}
+            to see the backup data
+          </p>
+        </div>
+      </div>
     </div>
   );
 };