import React, { useState } from "react";
<<<<<<< HEAD
import { FaSpinner } from "react-icons/fa";
import { Input, Textarea, Select, SelectOption } from "@/components/ui";
=======
import { FaSpinner } from "../../utils/iconImport";
import { Input, Textarea } from "@/components/ui";
>>>>>>> e89229e4

interface RelationshipRequestFormProps {
  isVisible: boolean;
  isLoading: boolean;
  onSubmit: (data: {
    email: string;
    role: "submissive" | "keyholder";
    message: string;
  }) => void;
  onCancel: () => void;
}

// Form Fields Components
interface EmailFieldProps {
  value: string;
  onChange: (value: string) => void;
}

const EmailField: React.FC<EmailFieldProps> = ({ value, onChange }) => (
  <div>
    <label
      htmlFor="email"
      className="block text-sm font-medium text-gray-700 mb-1"
    >
      Email Address
    </label>
    <Input
      type="email"
      id="email"
      value={value}
      onChange={(e) => onChange(e.target.value)}
      className="w-full p-2 border border-gray-300 rounded-md focus:ring-blue-500 focus:border-blue-500"
      placeholder="person@example.com"
      required
    />
  </div>
);

interface RoleFieldProps {
  value: "submissive" | "keyholder";
  onChange: (value: "submissive" | "keyholder") => void;
}

const roleOptions: SelectOption[] = [
  { value: "submissive", label: "Submissive" },
  { value: "keyholder", label: "Keyholder" },
];

const RoleField: React.FC<RoleFieldProps> = ({ value, onChange }) => (
  <div>
    <Select
      label="Your Role in this Relationship"
      id="role"
      value={value}
      onChange={(val) => onChange(val as "submissive" | "keyholder")}
      options={roleOptions}
    />
  </div>
);

interface MessageFieldProps {
  value: string;
  onChange: (value: string) => void;
}

const MessageField: React.FC<MessageFieldProps> = ({ value, onChange }) => (
  <div>
    <label
      htmlFor="message"
      className="block text-sm font-medium text-gray-700 mb-1"
    >
      Message (Optional)
    </label>
    <Textarea
      id="message"
      value={value}
      onChange={(e) => onChange(e.target.value)}
      rows={3}
      className="w-full p-2 border border-gray-300 rounded-md focus:ring-blue-500 focus:border-blue-500"
      placeholder="Add a personal message..."
    />
  </div>
);

export const RelationshipRequestForm: React.FC<
  RelationshipRequestFormProps
> = ({ isVisible, isLoading, onSubmit, onCancel }) => {
  const [formData, setFormData] = useState({
    email: "",
    role: "submissive" as "submissive" | "keyholder",
    message: "",
  });

  if (!isVisible) return null;

  const handleSubmit = (e: React.FormEvent) => {
    e.preventDefault();
    onSubmit(formData);
  };

  return (
    <div className="bg-white border border-gray-300 rounded-lg p-4 mb-6">
      <h3 className="text-lg font-semibold text-gray-900 mb-4">
        Send Relationship Request
      </h3>
      <form onSubmit={handleSubmit} className="space-y-4">
        <EmailField
          value={formData.email}
          onChange={(email) => setFormData({ ...formData, email })}
        />
        <RoleField
          value={formData.role}
          onChange={(role) => setFormData({ ...formData, role })}
        />
        <MessageField
          value={formData.message}
          onChange={(message) => setFormData({ ...formData, message })}
        />

        <div className="flex gap-3">
          <button
            type="submit"
            disabled={isLoading}
            className="px-4 py-2 bg-blue-600 text-white rounded-md hover:bg-blue-700 disabled:opacity-50 inline-flex items-center"
          >
            {isLoading ? (
              <>
                <FaSpinner className="animate-spin mr-2" />
                Sending...
              </>
            ) : (
              "Send Request"
            )}
          </button>
          <button
            type="button"
            onClick={onCancel}
            className="px-4 py-2 text-gray-600 border border-gray-300 rounded-md hover:bg-gray-50"
          >
            Cancel
          </button>
        </div>
      </form>
    </div>
  );
};<|MERGE_RESOLUTION|>--- conflicted
+++ resolved
@@ -1,11 +1,6 @@
 import React, { useState } from "react";
-<<<<<<< HEAD
-import { FaSpinner } from "react-icons/fa";
+import { FaSpinner } from "../../utils/iconImport";
 import { Input, Textarea, Select, SelectOption } from "@/components/ui";
-=======
-import { FaSpinner } from "../../utils/iconImport";
-import { Input, Textarea } from "@/components/ui";
->>>>>>> e89229e4
 
 interface RelationshipRequestFormProps {
   isVisible: boolean;
