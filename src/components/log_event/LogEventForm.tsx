--- conflicted
+++ resolved
@@ -1,13 +1,8 @@
 import React, { useState } from "react";
 import { useAuthState } from "../../contexts";
-<<<<<<< HEAD
-import { useCreateEvent } from "../../hooks/api/useEvents";
-import type { DBEvent, EventType } from "../../types/database";
-=======
 import { useEventMutations } from "../../hooks/api";
 import { useNotificationActions } from "../../stores";
-import type { EventType } from "../../types/database";
->>>>>>> e740482f
+import type { DBEvent, EventType } from "../../types/database";
 import {
   FaPlus,
   FaHeart,
@@ -58,13 +53,8 @@
   onEventLogged,
 }) => {
   const { user } = useAuthState();
-<<<<<<< HEAD
-  const createEvent = useCreateEvent();
-=======
   const { createEvent } = useEventMutations();
   const { showSuccess, showError } = useNotificationActions();
-
->>>>>>> e740482f
   const [formData, setFormData] = useState({
     type: "note" as EventType,
     notes: "",
@@ -82,26 +72,6 @@
     try {
       await createEvent.mutateAsync({
         userId: user.uid,
-<<<<<<< HEAD
-        eventData: {
-          type: formData.type,
-          timestamp: new Date(formData.timestamp),
-          details: {
-            notes: formData.notes,
-            mood: formData.mood,
-            intensity: formData.intensity,
-            tags: formData.tags
-              .split(",")
-              .map((tag) => tag.trim())
-              .filter((tag) => tag),
-            isPrivate: formData.isPrivate,
-          },
-        },
-      });
-
-      // Notify parent component (though TanStack Query handles cache updates automatically)
-      onEventLogged();
-=======
         type: formData.type,
         timestamp: new Date(formData.timestamp),
         notes: formData.notes,
@@ -121,7 +91,6 @@
 
       // Call optional callback
       onEventLogged?.();
->>>>>>> e740482f
 
       // Reset form on success
       setFormData({
@@ -134,12 +103,7 @@
         isPrivate: false,
       });
     } catch (error) {
-<<<<<<< HEAD
-      // Error is already logged in the hook
-      // TODO: Add toast notification for user feedback on error
-=======
       showError("Failed to log event. Please try again.", "Event Log Failed");
->>>>>>> e740482f
     }
   };
 
