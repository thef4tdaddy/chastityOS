--- conflicted
+++ resolved
@@ -180,22 +180,9 @@
   onResume?: () => void;
 }
 
-interface PauseResumeButtonsProps {
-  sessionId: string;
-  userId: string;
-  isPaused: boolean;
-  pauseState?: PauseState;
-  onPause?: () => void;
-  onResume?: () => void;
-}
-
 export const PauseResumeButtons: React.FC<PauseResumeButtonsProps> = ({
   sessionId,
-<<<<<<< HEAD
-  userId: _userId, // Mark as unused with underscore prefix
-=======
   userId,
->>>>>>> f7ca68d0
   isPaused,
   pauseState,
   onPause,
