--- conflicted
+++ resolved
@@ -1,10 +1,6 @@
 import React from "react";
-import { Button, Modal, Input } from "@/components/ui";
+import { Button, Modal, Input, Select, SelectOption } from "@/components/ui";
 import { usePauseResumeControls } from "../../hooks/tracker/usePauseResumeControls";
-<<<<<<< HEAD
-import { Input, Select, SelectOption } from "@/components/ui";
-=======
->>>>>>> e89229e4
 
 // Temporary types until proper hook pattern is implemented
 type EnhancedPauseReason = "Bathroom Break" | "Emergency" | "Medical" | "Other";
