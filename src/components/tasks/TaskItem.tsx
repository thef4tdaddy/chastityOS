--- conflicted
+++ resolved
@@ -68,7 +68,9 @@
   <div className="text-right flex-shrink-0">
     <div className="text-xs sm:text-sm text-nightly-celadon">Due in:</div>
     <CountdownTimer deadline={dueDate} />
-    {isOverdue && <div className="text-xs sm:text-sm text-red-400 mt-1">OVERDUE</div>}
+    {isOverdue && (
+      <div className="text-xs sm:text-sm text-red-400 mt-1">OVERDUE</div>
+    )}
   </div>
 );
 
@@ -86,9 +88,13 @@
   description,
 }) => (
   <div className="mb-3">
-    <h3 className="text-base sm:text-lg font-semibold text-nightly-honeydew mb-2 break-words">{text}</h3>
+    <h3 className="text-base sm:text-lg font-semibold text-nightly-honeydew mb-2 break-words">
+      {text}
+    </h3>
     {description && (
-      <p className="text-nightly-celadon text-sm sm:text-base mb-2 break-words">{description}</p>
+      <p className="text-nightly-celadon text-sm sm:text-base mb-2 break-words">
+        {description}
+      </p>
     )}
   </div>
 );
@@ -229,22 +235,15 @@
         />
       </div>
 
-<<<<<<< HEAD
       <motion.div
         variants={getAccessibleVariants(buttonVariants)}
         whileHover="hover"
         whileTap="tap"
-=======
-      <Button
-        onClick={onSubmit}
-        disabled={isSubmitting}
-        className="w-full mt-2 bg-nightly-lavender-floral hover:bg-nightly-lavender-floral/80 disabled:opacity-50 disabled:cursor-not-allowed text-white px-4 py-3 sm:py-2 rounded transition-colors flex items-center justify-center gap-2 text-base sm:text-sm font-medium min-h-[44px] touch-manipulation"
->>>>>>> 97aec403
       >
         <Button
           onClick={onSubmit}
           disabled={isSubmitting}
-          className="w-full mt-2 bg-nightly-lavender-floral hover:bg-nightly-lavender-floral/80 disabled:opacity-50 disabled:cursor-not-allowed text-white px-4 py-2 rounded transition-colors flex items-center justify-center gap-2"
+          className="w-full mt-2 bg-nightly-lavender-floral hover:bg-nightly-lavender-floral/80 disabled:opacity-50 disabled:cursor-not-allowed text-white px-4 py-3 sm:py-2 rounded transition-colors flex items-center justify-center gap-2 text-base sm:text-sm font-medium min-h-[44px] touch-manipulation"
         >
           {isSubmitting && (
             <motion.div
@@ -295,27 +294,19 @@
         : getAccessibleVariants(fadeInVariants);
 
   return (
-<<<<<<< HEAD
     <motion.div
       variants={cardVariants}
       initial="initial"
       animate="animate"
       exit="exit"
       whileHover="hover"
-      className={`bg-white/10 backdrop-blur-sm border-l-4 ${statusConfig.borderColor} rounded-lg p-4 mb-4 task-card-hover`}
+      className={`bg-white/10 backdrop-blur-sm border-l-4 ${statusConfig.borderColor} rounded-lg p-3 sm:p-4 mb-4 task-card-hover`}
     >
       {/* Header */}
       <motion.div
-        className="flex justify-between items-start mb-3"
+        className="flex flex-col sm:flex-row justify-between items-start gap-2 sm:gap-0 mb-3"
         variants={statusVariants}
       >
-=======
-    <div
-      className={`bg-white/10 backdrop-blur-sm border-l-4 ${statusConfig.borderColor} rounded-lg p-3 sm:p-4 mb-4`}
-    >
-      {/* Header */}
-      <div className="flex flex-col sm:flex-row justify-between items-start gap-2 sm:gap-0 mb-3">
->>>>>>> 97aec403
         <TaskStatusBadge
           statusConfig={statusConfig}
           priority={task.priority}
