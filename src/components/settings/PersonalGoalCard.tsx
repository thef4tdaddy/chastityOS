/**
 * Personal Goal Card Component
 * Displays and manages personal chastity duration goals
 */
import React, { useState, memo, useMemo, useCallback } from "react";
import { FaTrash, FaEdit, FaCheck, FaTimes, FaTrophy } from "react-icons/fa";
import type { DBGoal } from "@/types/database";
<<<<<<< HEAD
import { Input, Textarea } from "@/components/ui";
=======
import { Card } from "@/components/ui";
>>>>>>> ec43a399

interface PersonalGoalCardProps {
  goal: DBGoal;
  onUpdate: (
    goalId: string,
    title: string,
    targetDuration: number,
    description?: string,
  ) => void;
  onDelete: (goalId: string) => void;
}

// Helper to format duration from seconds to human readable
const formatDuration = (seconds: number): string => {
  const days = Math.floor(seconds / 86400);
  const hours = Math.floor((seconds % 86400) / 3600);

  if (days > 0) {
    return hours > 0 ? `${days}d ${hours}h` : `${days} days`;
  }
  return `${hours} hours`;
};

// Helper to calculate progress percentage
const calculateProgress = (current: number, target: number): number => {
  if (target === 0) return 0;
  return Math.min(Math.round((current / target) * 100), 100);
};

const PersonalGoalEditFormComponent: React.FC<{
  goal: DBGoal;
  onSave: (title: string, duration: number, description?: string) => void;
  onCancel: () => void;
}> = ({ goal, onSave, onCancel }) => {
  const [editTitle, setEditTitle] = useState(goal.title);
  const [editDays, setEditDays] = useState(
    Math.floor(goal.targetValue / 86400),
  );
  const [editHours, setEditHours] = useState(
    Math.floor((goal.targetValue % 86400) / 3600),
  );
  const [editDescription, setEditDescription] = useState(
    goal.description || "",
  );

  const handleSave = () => {
    const totalSeconds = editDays * 86400 + editHours * 3600;
    if (totalSeconds > 0) {
      onSave(editTitle, totalSeconds, editDescription);
    }
  };

  return (
    <Card variant="glass" padding="lg">
      <h3 className="text-lg font-semibold text-nightly-honeydew mb-4">
        Edit Personal Goal
      </h3>

      <div className="space-y-4">
        <div>
          <label className="block text-sm text-nightly-celadon mb-2">
            Goal Title
          </label>
          <Input
            type="text"
            value={editTitle}
            onChange={(e) => setEditTitle(e.target.value)}
            className="w-full bg-white/5 border border-white/20 rounded-lg px-4 py-2 text-nightly-honeydew focus:outline-none focus:border-nightly-aquamarine"
            placeholder="My chastity goal"
          />
        </div>

        <div>
          <label className="block text-sm text-nightly-celadon mb-2">
            Target Duration
          </label>
          <div className="flex gap-4">
            <div className="flex-1">
              <Input
                type="number"
                min="0"
                value={editDays}
                onChange={(e) => setEditDays(parseInt(e.target.value) || 0)}
                className="w-full bg-white/5 border border-white/20 rounded-lg px-4 py-2 text-nightly-honeydew focus:outline-none focus:border-nightly-aquamarine"
                placeholder="Days"
              />
              <span className="text-xs text-nightly-celadon mt-1 block">
                Days
              </span>
            </div>
            <div className="flex-1">
              <Input
                type="number"
                min="0"
                max="23"
                value={editHours}
                onChange={(e) => setEditHours(parseInt(e.target.value) || 0)}
                className="w-full bg-white/5 border border-white/20 rounded-lg px-4 py-2 text-nightly-honeydew focus:outline-none focus:border-nightly-aquamarine"
                placeholder="Hours"
              />
              <span className="text-xs text-nightly-celadon mt-1 block">
                Hours
              </span>
            </div>
          </div>
        </div>

        <div>
          <label className="block text-sm text-nightly-celadon mb-2">
            Description (optional)
          </label>
          <Textarea
            value={editDescription}
            onChange={(e) => setEditDescription(e.target.value)}
            className="w-full bg-white/5 border border-white/20 rounded-lg px-4 py-2 text-nightly-honeydew focus:outline-none focus:border-nightly-aquamarine resize-none"
            rows={3}
            placeholder="What's your motivation?"
          />
        </div>

        <div className="flex gap-3">
          <button
            onClick={handleSave}
            className="flex-1 bg-nightly-aquamarine/20 border border-nightly-aquamarine hover:bg-nightly-aquamarine/30 text-nightly-aquamarine font-semibold py-2 px-4 rounded-lg transition-colors flex items-center justify-center gap-2"
          >
            <FaCheck /> Save
          </button>
          <button
            onClick={onCancel}
            className="flex-1 bg-white/5 border border-white/20 hover:bg-white/10 text-nightly-celadon font-semibold py-2 px-4 rounded-lg transition-colors flex items-center justify-center gap-2"
          >
            <FaTimes /> Cancel
          </button>
        </div>
      </div>
    </Card>
  );
};

// Memoize edit form
const PersonalGoalEditForm = memo(PersonalGoalEditFormComponent);

const PersonalGoalDisplayComponent: React.FC<{
  goal: DBGoal;
  isCompleted: boolean;
  progress: number;
  onEdit: () => void;
  onDelete: () => void;
}> = ({ goal, isCompleted, progress, onEdit, onDelete }) => {
  // Memoize formatted durations
  const formattedCurrent = useMemo(
    () => formatDuration(goal.currentValue),
    [goal.currentValue],
  );
  const formattedTarget = useMemo(
    () => formatDuration(goal.targetValue),
    [goal.targetValue],
  );

  return (
    <Card
      variant="glass"
      padding="lg"
      className={isCompleted ? "border-2 border-nightly-aquamarine" : ""}
    >
      <div className="flex items-start justify-between mb-4">
        <div className="flex-1">
          <div className="flex items-center gap-2">
            {isCompleted && <FaTrophy className="text-yellow-400 text-xl" />}
            <h3 className="text-xl font-bold text-nightly-honeydew">
              {goal.title}
            </h3>
          </div>
          {goal.description && (
            <p className="text-sm text-nightly-celadon mt-2">
              {goal.description}
            </p>
          )}
        </div>

        {!isCompleted && (
          <div className="flex gap-2">
            <button
              onClick={onEdit}
              className="p-2 hover:bg-white/10 rounded-lg transition-colors text-nightly-aquamarine"
              title="Edit goal"
            >
              <FaEdit />
            </button>
            <button
              onClick={onDelete}
              className="p-2 hover:bg-white/10 rounded-lg transition-colors text-red-400"
              title="Delete goal"
            >
              <FaTrash />
            </button>
          </div>
        )}
      </div>

      <div className="space-y-3">
        <div className="flex justify-between text-sm">
          <span className="text-nightly-celadon">Progress</span>
          <span className="text-nightly-honeydew font-semibold">
            {formattedCurrent} / {formattedTarget}
          </span>
        </div>

        <div className="w-full bg-gray-700 rounded-full h-3">
          <div
            className={`h-3 rounded-full transition-all duration-300 ${
              isCompleted
                ? "bg-gradient-to-r from-nightly-aquamarine to-nightly-lavender-floral"
                : "bg-gradient-to-r from-nightly-aquamarine/70 to-nightly-lavender-floral/70"
            }`}
            style={{ width: `${progress}%` }}
          />
        </div>

        <div className="flex justify-between items-center">
          <span className="text-xs text-nightly-celadon">
            {progress}% Complete
          </span>
          {isCompleted && (
            <span className="text-xs bg-nightly-aquamarine/20 text-nightly-aquamarine px-3 py-1 rounded-full font-semibold">
              ✓ Completed
            </span>
          )}
        </div>
      </div>
    </Card>
  );
};

// Memoize display component
const PersonalGoalDisplay = memo(PersonalGoalDisplayComponent);

const PersonalGoalCardComponent: React.FC<PersonalGoalCardProps> = ({
  goal,
  onUpdate,
  onDelete,
}) => {
  const [isEditing, setIsEditing] = useState(false);

  // Memoize progress calculation
  const progress = useMemo(
    () => calculateProgress(goal.currentValue, goal.targetValue),
    [goal.currentValue, goal.targetValue],
  );
  const isCompleted = goal.isCompleted;

  const handleSave = useCallback(
    (title: string, duration: number, description?: string) => {
      onUpdate(goal.id, title, duration, description);
      setIsEditing(false);
    },
    [goal.id, onUpdate],
  );

  const handleEdit = useCallback(() => setIsEditing(true), []);
  const handleCancel = useCallback(() => setIsEditing(false), []);
  const handleDelete = useCallback(
    () => onDelete(goal.id),
    [goal.id, onDelete],
  );

  if (isEditing) {
    return (
      <PersonalGoalEditForm
        goal={goal}
        onSave={handleSave}
        onCancel={handleCancel}
      />
    );
  }

  return (
    <PersonalGoalDisplay
      goal={goal}
      isCompleted={isCompleted}
      progress={progress}
      onEdit={handleEdit}
      onDelete={handleDelete}
    />
  );
};

// Memoize main component
export const PersonalGoalCard = memo(PersonalGoalCardComponent);<|MERGE_RESOLUTION|>--- conflicted
+++ resolved
@@ -5,11 +5,7 @@
 import React, { useState, memo, useMemo, useCallback } from "react";
 import { FaTrash, FaEdit, FaCheck, FaTimes, FaTrophy } from "react-icons/fa";
 import type { DBGoal } from "@/types/database";
-<<<<<<< HEAD
-import { Input, Textarea } from "@/components/ui";
-=======
-import { Card } from "@/components/ui";
->>>>>>> ec43a399
+import { Input, Textarea, Card } from "@/components/ui";
 
 interface PersonalGoalCardProps {
   goal: DBGoal;
