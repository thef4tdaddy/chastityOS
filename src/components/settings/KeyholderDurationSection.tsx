--- conflicted
+++ resolved
@@ -10,11 +10,7 @@
 import { FaLock, FaEdit, FaCheck, FaTimes, FaTrash } from "react-icons/fa";
 import type { DBGoal } from "@/types/database";
 import { useToast } from "@/contexts";
-<<<<<<< HEAD
-import { Input, Textarea } from "@/components/ui";
-=======
-import { Card } from "@/components/ui";
->>>>>>> ec43a399
+import { Input, Textarea, Card } from "@/components/ui";
 
 interface KeyholderDurationSectionProps {
   userId?: string | null;
@@ -55,7 +51,11 @@
   };
 
   return (
-    <Card variant="glass" padding="lg" className="border-2 border-nightly-lavender-floral">
+    <Card
+      variant="glass"
+      padding="lg"
+      className="border-2 border-nightly-lavender-floral"
+    >
       <h3 className="text-lg font-semibold text-nightly-honeydew mb-4">
         Edit Required Duration
       </h3>
@@ -147,7 +147,11 @@
   onDelete: () => void;
 }> = ({ goal, onEdit, onDelete }) => {
   return (
-    <Card variant="glass" padding="lg" className="border-2 border-nightly-lavender-floral">
+    <Card
+      variant="glass"
+      padding="lg"
+      className="border-2 border-nightly-lavender-floral"
+    >
       <div className="flex items-start justify-between mb-4">
         <div className="flex-1">
           <div className="flex items-center gap-2">
@@ -270,7 +274,11 @@
   }
 
   return (
-    <Card variant="glass" padding="lg" className="border-2 border-nightly-lavender-floral">
+    <Card
+      variant="glass"
+      padding="lg"
+      className="border-2 border-nightly-lavender-floral"
+    >
       <h3 className="text-lg font-semibold text-nightly-honeydew mb-4">
         Set Required Duration
       </h3>
