/**
 * UI Component Library
 *
 * A comprehensive collection of reusable UI components for ChastityOS.
 * All components are fully typed, accessible, and follow consistent design patterns.
 *
 * @example
 * ```tsx
 * import { Button, Input, Card, Badge } from '@/components/ui';
 *
 * function MyComponent() {
 *   return (
 *     <Card>
 *       <Input label="Name" />
 *       <Badge variant="success">Active</Badge>
 *       <Button variant="primary">Submit</Button>
 *     </Card>
 *   );
 * }
 * ```
 */

// Button Components
export { Button, IconButton } from "./Button";
export type { ButtonProps, IconButtonProps } from "./Button";

// Form Components
<<<<<<< HEAD
export { Input, Textarea, FormField, Switch, Select } from "./Form";
=======
export { Input, Textarea, FormField, Switch, Checkbox } from "./Form";
>>>>>>> 6b3a66ba
export type {
  InputProps,
  TextareaProps,
  FormFieldProps,
  SwitchProps,
<<<<<<< HEAD
  SelectProps,
  SelectOption,
=======
  CheckboxProps,
>>>>>>> 6b3a66ba
} from "./Form";

// Feedback Components
export {
  Spinner,
  LoadingState,
  Alert,
  EmptyState,
  ErrorState,
} from "./Feedback";
export type {
  SpinnerProps,
  LoadingStateProps,
  AlertProps,
  EmptyStateProps,
  ErrorStateProps,
} from "./Feedback";

// Layout Components
export { Card, CardHeader, CardBody, CardFooter, Divider } from "./Layout";
export type {
  CardProps,
  CardHeaderProps,
  CardBodyProps,
  CardFooterProps,
  DividerProps,
} from "./Layout";

// Data Display Components
export { Badge, Avatar, Progress } from "./DataDisplay";
export type { BadgeProps, AvatarProps, ProgressProps } from "./DataDisplay";

// Toggle Components
export { ToggleGroup } from "./ToggleGroup";
export type { ToggleGroupProps, ToggleGroupOption } from "./ToggleGroup";<|MERGE_RESOLUTION|>--- conflicted
+++ resolved
@@ -25,22 +25,27 @@
 export type { ButtonProps, IconButtonProps } from "./Button";
 
 // Form Components
-<<<<<<< HEAD
-export { Input, Textarea, FormField, Switch, Select } from "./Form";
-=======
-export { Input, Textarea, FormField, Switch, Checkbox } from "./Form";
->>>>>>> 6b3a66ba
+export {
+  Input,
+  Textarea,
+  FormField,
+  Switch,
+  Checkbox,
+  Radio,
+  RadioGroup,
+  Select,
+} from "./Form";
 export type {
   InputProps,
   TextareaProps,
   FormFieldProps,
   SwitchProps,
-<<<<<<< HEAD
+  CheckboxProps,
+  RadioProps,
+  RadioGroupProps,
+  RadioOption,
   SelectProps,
   SelectOption,
-=======
-  CheckboxProps,
->>>>>>> 6b3a66ba
 } from "./Form";
 
 // Feedback Components
@@ -73,6 +78,14 @@
 export { Badge, Avatar, Progress } from "./DataDisplay";
 export type { BadgeProps, AvatarProps, ProgressProps } from "./DataDisplay";
 
+// Tooltip Component
+export { Tooltip } from "./Tooltip";
+export type { TooltipProps } from "./Tooltip";
+
 // Toggle Components
 export { ToggleGroup } from "./ToggleGroup";
-export type { ToggleGroupProps, ToggleGroupOption } from "./ToggleGroup";+export type { ToggleGroupProps, ToggleGroupOption } from "./ToggleGroup";
+
+// Modal Component
+export { Modal } from "./Modal";
+export type { ModalProps } from "./Modal";