--- conflicted
+++ resolved
@@ -72,7 +72,6 @@
 export { ToggleGroup } from "./ToggleGroup";
 export type { ToggleGroupProps, ToggleGroupOption } from "./ToggleGroup";
 
-<<<<<<< HEAD
 // Navigation Components
 export { Tabs, TabsList, TabsTrigger, TabsContent } from "./Tabs";
 export type {
@@ -82,8 +81,7 @@
   TabsTriggerProps,
   TabsContentProps,
 } from "./Tabs";
-=======
+
 // Modal Component
 export { Modal } from "./Modal";
-export type { ModalProps } from "./Modal";
->>>>>>> e89229e4
+export type { ModalProps } from "./Modal";