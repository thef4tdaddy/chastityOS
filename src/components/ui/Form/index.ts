--- conflicted
+++ resolved
@@ -20,11 +20,7 @@
 export type { RadioProps } from "./Radio";
 
 export { RadioGroup } from "./RadioGroup";
-<<<<<<< HEAD
-export type { RadioGroupProps, RadioOption } from "./RadioGroup";
-=======
 export type { RadioGroupProps, RadioOption } from "./RadioGroup";
 
 export { Select } from "./Select";
-export type { SelectProps, SelectOption } from "./Select";
->>>>>>> 44b7062f
+export type { SelectProps, SelectOption } from "./Select";