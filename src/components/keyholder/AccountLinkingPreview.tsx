--- conflicted
+++ resolved
@@ -5,18 +5,14 @@
   FaUsers,
   FaQrcode,
   FaClipboard,
-<<<<<<< HEAD
-} from "../../utils/iconImport";
-=======
   FaPlus,
   FaSpinner,
   FaExclamationTriangle,
   FaTimes,
   FaCheck,
-} from "react-icons/fa";
+} from "../../utils/iconImport";
 import { useAccountLinking } from "../../hooks/account-linking/useAccountLinking";
 import { useAuthState } from "../../contexts";
->>>>>>> 44b1bb06
 
 // Account Linking Component - Now functional!
 export const AccountLinkingPreview: React.FC = () => {
