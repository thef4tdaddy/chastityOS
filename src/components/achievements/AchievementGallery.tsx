/**
 * Achievement Gallery Component
 * Displays all achievements with progress and earned status
 */

import React from "react";
import { DBUserAchievement } from "../../types";
import { useAchievementGallery, getCategoryName, getDifficultyColor } from "../../hooks/useAchievementGallery";
import {
  StatsHeader,
  Filters,
  EmptyState,
  AchievementCard,
} from "./AchievementGallerySubComponents";

interface AchievementWithProgress {
  achievement: any;
  userAchievement?: DBUserAchievement;
  progress: {
    currentValue: number;
    targetValue: number;
    percentage: number;
    isCompleted: boolean;
  } | null;
  isEarned: boolean;
  isVisible: boolean;
}

interface AchievementGalleryProps {
  achievementsWithProgress: AchievementWithProgress[];
  onToggleVisibility?: (achievementId: string) => void;
  isOwnGallery?: boolean;
}

export const AchievementGallery: React.FC<AchievementGalleryProps> = ({
  achievementsWithProgress,
  onToggleVisibility,
  isOwnGallery = false,
}) => {
<<<<<<< HEAD
  const {
=======
  const [selectedCategory, setSelectedCategory] = useState<
    AchievementCategory | "all"
  >("all");
  const [selectedDifficulty, setSelectedDifficulty] = useState<
    AchievementDifficulty | "all"
  >("all");
  const [showOnlyEarned, setShowOnlyEarned] = useState(false);
  const [searchTerm, setSearchTerm] = useState("");

  // Filter achievements
  const filteredAchievements = useMemo(() => {
    return achievementsWithProgress.filter((item: AchievementWithProgress) => {
      const { achievement, isEarned } = item;

      // Category filter
      if (
        selectedCategory !== "all" &&
        achievement.category !== selectedCategory
      ) {
        return false;
      }

      // Difficulty filter
      if (
        selectedDifficulty !== "all" &&
        achievement.difficulty !== selectedDifficulty
      ) {
        return false;
      }

      // Earned filter
      if (showOnlyEarned && !isEarned) {
        return false;
      }

      // Search filter
      if (
        searchTerm &&
        !achievement.name.toLowerCase().includes(searchTerm.toLowerCase()) &&
        !achievement.description
          .toLowerCase()
          .includes(searchTerm.toLowerCase())
      ) {
        return false;
      }

      // Hide hidden achievements if not earned
      if (achievement.isHidden && !isEarned) {
        return false;
      }

      return true;
    });
  }, [
    achievementsWithProgress,
>>>>>>> f61ae392
    selectedCategory,
    selectedDifficulty,
    showOnlyEarned,
    searchTerm,
<<<<<<< HEAD
    setSelectedCategory,
    setSelectedDifficulty,
    setShowOnlyEarned,
    setSearchTerm,
    stats,
    filteredAchievements,
    groupedAchievements,
  } = useAchievementGallery(achievementsWithProgress);

  return (
    <div className="space-y-6">
      <StatsHeader stats={stats} />

      <Filters
        searchTerm={searchTerm}
        selectedCategory={selectedCategory}
        selectedDifficulty={selectedDifficulty}
        showOnlyEarned={showOnlyEarned}
        onSearchChange={setSearchTerm}
        onCategoryChange={setSelectedCategory}
        onDifficultyChange={setSelectedDifficulty}
        onEarnedFilterChange={setShowOnlyEarned}
        getCategoryName={getCategoryName}
      />
      <div className="space-y-6">
        {Object.entries(groupedAchievements).map(([categoryName, achievements]) => (
          <div key={categoryName} className="space-y-4">
            <h3 className="text-xl font-semibold text-nightly-honeydew border-b border-white/20 pb-2">
              {categoryName} ({achievements.length})
            </h3>

            <div className="grid grid-cols-1 md:grid-cols-2 lg:grid-cols-3 gap-4">
              {achievements.map((item) => (
                <AchievementCard
                  key={item.achievement.id}
                  item={item}
                  onToggleVisibility={onToggleVisibility}
                  isOwnGallery={isOwnGallery}
                  getDifficultyColor={getDifficultyColor}
                />
              ))}
=======
  ]);

  // Group by category
  const groupedAchievements = useMemo(() => {
    const groups: Record<string, AchievementWithProgress[]> = {};

    filteredAchievements.forEach((item: AchievementWithProgress) => {
      const categoryName = getCategoryName(item.achievement.category);
      if (!groups[categoryName]) {
        groups[categoryName] = [];
      }
      groups[categoryName].push(item);
    });

    return groups;
  }, [filteredAchievements]);

  const stats = useMemo(() => {
    const totalEarned = achievementsWithProgress.filter(
      (a: AchievementWithProgress) => a.isEarned,
    ).length;
    const totalVisible = achievementsWithProgress.filter(
      (a: AchievementWithProgress) => !a.achievement.isHidden,
    ).length;
    const totalPoints = achievementsWithProgress
      .filter((a: AchievementWithProgress) => a.isEarned)
      .reduce((sum: number, a: AchievementWithProgress) => sum + a.achievement.points, 0);

    return {
      totalEarned,
      totalVisible,
      totalPoints,
      completionPercentage:
        totalVisible > 0 ? (totalEarned / totalVisible) * 100 : 0,
    };
  }, [achievementsWithProgress]);

  return (
    <div className="space-y-6">
      {/* Stats Header */}
      <div className="bg-white/10 backdrop-blur-sm rounded-lg p-4">
        <div className="flex items-center justify-between mb-4">
          <h2 className="text-2xl font-bold text-nightly-honeydew">
            Achievement Gallery
          </h2>
          <div className="flex items-center space-x-4 text-sm">
            <span className="text-nightly-celadon">
              {stats.totalEarned} / {stats.totalVisible} Earned
            </span>
            <span className="text-nightly-aquamarine font-semibold">
              {stats.totalPoints} Points
            </span>
            <span className="text-nightly-lavender-floral">
              {stats.completionPercentage.toFixed(1)}% Complete
            </span>
          </div>
        </div>

        {/* Progress Bar */}
        <div className="w-full bg-gray-700 rounded-full h-2">
          <div
            className="bg-gradient-to-r from-nightly-aquamarine to-nightly-lavender-floral h-2 rounded-full transition-all duration-300"
            style={{ width: `${stats.completionPercentage}%` }}
          />
        </div>
      </div>

      {/* Filters */}
      <div className="bg-white/10 backdrop-blur-sm rounded-lg p-4">
        <div className="flex flex-wrap gap-4 items-center">
          {/* Search */}
          <div className="relative flex-1 min-w-[200px]">
            <FaSearch className="absolute left-3 top-1/2 transform -translate-y-1/2 text-gray-400" />
            <input
              type="text"
              placeholder="Search achievements..."
              value={searchTerm}
              onChange={(e: React.ChangeEvent<HTMLInputElement>) => setSearchTerm(e.target.value)}
              className="w-full pl-10 pr-4 py-2 bg-white/10 border border-white/20 rounded-lg text-white placeholder-gray-400 focus:outline-none focus:ring-2 focus:ring-nightly-aquamarine"
            />
          </div>

          {/* Category Filter */}
          <select
            value={selectedCategory}
            onChange={(e: React.ChangeEvent<HTMLSelectElement>) =>
              setSelectedCategory(e.target.value as AchievementCategory | "all")
            }
            className="px-3 py-2 bg-white/10 border border-white/20 rounded-lg text-white focus:outline-none focus:ring-2 focus:ring-nightly-aquamarine"
          >
            <option value="all">All Categories</option>
            {(["session_milestones", "consistency_badges", "streak_achievements", "goal_based", "task_completion", "special_achievements"] as const).map((category) => (
              <option key={category} value={category}>
                {getCategoryName(category)}
              </option>
            ))}
          </select>

          {/* Difficulty Filter */}
          <select
            value={selectedDifficulty}
            onChange={(e: React.ChangeEvent<HTMLSelectElement>) =>
              setSelectedDifficulty(
                e.target.value as AchievementDifficulty | "all",
              )
            }
            className="px-3 py-2 bg-white/10 border border-white/20 rounded-lg text-white focus:outline-none focus:ring-2 focus:ring-nightly-aquamarine"
          >
            <option value="all">All Difficulties</option>
            {Object.values(AchievementDifficulty).map((difficulty) => (
              <option key={difficulty} value={difficulty}>
                {difficulty.charAt(0).toUpperCase() + difficulty.slice(1)}
              </option>
            ))}
          </select>

          {/* Earned Filter */}
          <label className="flex items-center space-x-2 text-nightly-celadon">
            <input
              type="checkbox"
              checked={showOnlyEarned}
              onChange={(e: React.ChangeEvent<HTMLInputElement>) => setShowOnlyEarned(e.target.checked)}
              className="rounded border-white/20 bg-white/10 text-nightly-aquamarine focus:ring-nightly-aquamarine"
            />
            <span>Earned Only</span>
          </label>
        </div>
      </div>

      {/* Achievement Groups */}
      <div className="space-y-6">
        {Object.entries(groupedAchievements).map(
          ([categoryName, achievements]) => (
            <div key={categoryName} className="space-y-4">
              <h3 className="text-xl font-semibold text-nightly-honeydew border-b border-white/20 pb-2">
                {categoryName} ({achievements.length})
              </h3>

              <div className="grid grid-cols-1 md:grid-cols-2 lg:grid-cols-3 gap-4">
                {achievements.map((item: AchievementWithProgress) => (
                  <AchievementCard
                    key={item.achievement.id}
                    item={item}
                    onToggleVisibility={onToggleVisibility}
                    isOwnGallery={isOwnGallery}
                  />
                ))}
              </div>
>>>>>>> f61ae392
            </div>
          </div>
        ))}
      </div>

      {filteredAchievements.length === 0 && <EmptyState />}
    </div>
  );
};

export default AchievementGallery;<|MERGE_RESOLUTION|>--- conflicted
+++ resolved
@@ -4,7 +4,7 @@
  */
 
 import React from "react";
-import { DBUserAchievement } from "../../types";
+import { DBAchievement, DBUserAchievement } from "../../types";
 import { useAchievementGallery, getCategoryName, getDifficultyColor } from "../../hooks/useAchievementGallery";
 import {
   StatsHeader,
@@ -14,7 +14,7 @@
 } from "./AchievementGallerySubComponents";
 
 interface AchievementWithProgress {
-  achievement: any;
+  achievement: DBAchievement;
   userAchievement?: DBUserAchievement;
   progress: {
     currentValue: number;
@@ -37,70 +37,11 @@
   onToggleVisibility,
   isOwnGallery = false,
 }) => {
-<<<<<<< HEAD
   const {
-=======
-  const [selectedCategory, setSelectedCategory] = useState<
-    AchievementCategory | "all"
-  >("all");
-  const [selectedDifficulty, setSelectedDifficulty] = useState<
-    AchievementDifficulty | "all"
-  >("all");
-  const [showOnlyEarned, setShowOnlyEarned] = useState(false);
-  const [searchTerm, setSearchTerm] = useState("");
-
-  // Filter achievements
-  const filteredAchievements = useMemo(() => {
-    return achievementsWithProgress.filter((item: AchievementWithProgress) => {
-      const { achievement, isEarned } = item;
-
-      // Category filter
-      if (
-        selectedCategory !== "all" &&
-        achievement.category !== selectedCategory
-      ) {
-        return false;
-      }
-
-      // Difficulty filter
-      if (
-        selectedDifficulty !== "all" &&
-        achievement.difficulty !== selectedDifficulty
-      ) {
-        return false;
-      }
-
-      // Earned filter
-      if (showOnlyEarned && !isEarned) {
-        return false;
-      }
-
-      // Search filter
-      if (
-        searchTerm &&
-        !achievement.name.toLowerCase().includes(searchTerm.toLowerCase()) &&
-        !achievement.description
-          .toLowerCase()
-          .includes(searchTerm.toLowerCase())
-      ) {
-        return false;
-      }
-
-      // Hide hidden achievements if not earned
-      if (achievement.isHidden && !isEarned) {
-        return false;
-      }
-
-      return true;
-    });
-  }, [
-    achievementsWithProgress,
->>>>>>> f61ae392
     selectedCategory,
     selectedDifficulty,
     showOnlyEarned,
     searchTerm,
-<<<<<<< HEAD
     setSelectedCategory,
     setSelectedDifficulty,
     setShowOnlyEarned,
@@ -142,156 +83,6 @@
                   getDifficultyColor={getDifficultyColor}
                 />
               ))}
-=======
-  ]);
-
-  // Group by category
-  const groupedAchievements = useMemo(() => {
-    const groups: Record<string, AchievementWithProgress[]> = {};
-
-    filteredAchievements.forEach((item: AchievementWithProgress) => {
-      const categoryName = getCategoryName(item.achievement.category);
-      if (!groups[categoryName]) {
-        groups[categoryName] = [];
-      }
-      groups[categoryName].push(item);
-    });
-
-    return groups;
-  }, [filteredAchievements]);
-
-  const stats = useMemo(() => {
-    const totalEarned = achievementsWithProgress.filter(
-      (a: AchievementWithProgress) => a.isEarned,
-    ).length;
-    const totalVisible = achievementsWithProgress.filter(
-      (a: AchievementWithProgress) => !a.achievement.isHidden,
-    ).length;
-    const totalPoints = achievementsWithProgress
-      .filter((a: AchievementWithProgress) => a.isEarned)
-      .reduce((sum: number, a: AchievementWithProgress) => sum + a.achievement.points, 0);
-
-    return {
-      totalEarned,
-      totalVisible,
-      totalPoints,
-      completionPercentage:
-        totalVisible > 0 ? (totalEarned / totalVisible) * 100 : 0,
-    };
-  }, [achievementsWithProgress]);
-
-  return (
-    <div className="space-y-6">
-      {/* Stats Header */}
-      <div className="bg-white/10 backdrop-blur-sm rounded-lg p-4">
-        <div className="flex items-center justify-between mb-4">
-          <h2 className="text-2xl font-bold text-nightly-honeydew">
-            Achievement Gallery
-          </h2>
-          <div className="flex items-center space-x-4 text-sm">
-            <span className="text-nightly-celadon">
-              {stats.totalEarned} / {stats.totalVisible} Earned
-            </span>
-            <span className="text-nightly-aquamarine font-semibold">
-              {stats.totalPoints} Points
-            </span>
-            <span className="text-nightly-lavender-floral">
-              {stats.completionPercentage.toFixed(1)}% Complete
-            </span>
-          </div>
-        </div>
-
-        {/* Progress Bar */}
-        <div className="w-full bg-gray-700 rounded-full h-2">
-          <div
-            className="bg-gradient-to-r from-nightly-aquamarine to-nightly-lavender-floral h-2 rounded-full transition-all duration-300"
-            style={{ width: `${stats.completionPercentage}%` }}
-          />
-        </div>
-      </div>
-
-      {/* Filters */}
-      <div className="bg-white/10 backdrop-blur-sm rounded-lg p-4">
-        <div className="flex flex-wrap gap-4 items-center">
-          {/* Search */}
-          <div className="relative flex-1 min-w-[200px]">
-            <FaSearch className="absolute left-3 top-1/2 transform -translate-y-1/2 text-gray-400" />
-            <input
-              type="text"
-              placeholder="Search achievements..."
-              value={searchTerm}
-              onChange={(e: React.ChangeEvent<HTMLInputElement>) => setSearchTerm(e.target.value)}
-              className="w-full pl-10 pr-4 py-2 bg-white/10 border border-white/20 rounded-lg text-white placeholder-gray-400 focus:outline-none focus:ring-2 focus:ring-nightly-aquamarine"
-            />
-          </div>
-
-          {/* Category Filter */}
-          <select
-            value={selectedCategory}
-            onChange={(e: React.ChangeEvent<HTMLSelectElement>) =>
-              setSelectedCategory(e.target.value as AchievementCategory | "all")
-            }
-            className="px-3 py-2 bg-white/10 border border-white/20 rounded-lg text-white focus:outline-none focus:ring-2 focus:ring-nightly-aquamarine"
-          >
-            <option value="all">All Categories</option>
-            {(["session_milestones", "consistency_badges", "streak_achievements", "goal_based", "task_completion", "special_achievements"] as const).map((category) => (
-              <option key={category} value={category}>
-                {getCategoryName(category)}
-              </option>
-            ))}
-          </select>
-
-          {/* Difficulty Filter */}
-          <select
-            value={selectedDifficulty}
-            onChange={(e: React.ChangeEvent<HTMLSelectElement>) =>
-              setSelectedDifficulty(
-                e.target.value as AchievementDifficulty | "all",
-              )
-            }
-            className="px-3 py-2 bg-white/10 border border-white/20 rounded-lg text-white focus:outline-none focus:ring-2 focus:ring-nightly-aquamarine"
-          >
-            <option value="all">All Difficulties</option>
-            {Object.values(AchievementDifficulty).map((difficulty) => (
-              <option key={difficulty} value={difficulty}>
-                {difficulty.charAt(0).toUpperCase() + difficulty.slice(1)}
-              </option>
-            ))}
-          </select>
-
-          {/* Earned Filter */}
-          <label className="flex items-center space-x-2 text-nightly-celadon">
-            <input
-              type="checkbox"
-              checked={showOnlyEarned}
-              onChange={(e: React.ChangeEvent<HTMLInputElement>) => setShowOnlyEarned(e.target.checked)}
-              className="rounded border-white/20 bg-white/10 text-nightly-aquamarine focus:ring-nightly-aquamarine"
-            />
-            <span>Earned Only</span>
-          </label>
-        </div>
-      </div>
-
-      {/* Achievement Groups */}
-      <div className="space-y-6">
-        {Object.entries(groupedAchievements).map(
-          ([categoryName, achievements]) => (
-            <div key={categoryName} className="space-y-4">
-              <h3 className="text-xl font-semibold text-nightly-honeydew border-b border-white/20 pb-2">
-                {categoryName} ({achievements.length})
-              </h3>
-
-              <div className="grid grid-cols-1 md:grid-cols-2 lg:grid-cols-3 gap-4">
-                {achievements.map((item: AchievementWithProgress) => (
-                  <AchievementCard
-                    key={item.achievement.id}
-                    item={item}
-                    onToggleVisibility={onToggleVisibility}
-                    isOwnGallery={isOwnGallery}
-                  />
-                ))}
-              </div>
->>>>>>> f61ae392
             </div>
           </div>
         ))}
