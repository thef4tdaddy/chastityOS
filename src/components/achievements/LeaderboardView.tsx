/**
 * Leaderboard View Component
 * Displays achievement-based leaderboards and competitive features
 */

import React from "react";
import { FaTrophy, FaUsers, FaEye, FaEyeSlash } from "../../utils/iconImport";
import { useAuthState } from "../../contexts";
import { LeaderboardCategory, LeaderboardPeriod } from "../../types";
import { useLeaderboardActions } from "../../hooks/achievements/useLeaderboardActions";
import { Select, SelectOption, Button } from "@/components/ui";
import { AchievementErrorBoundary } from "./AchievementErrorBoundary";
import { AchievementError } from "./AchievementError";

export interface LeaderboardViewProps {
  category?: LeaderboardCategory;
  period?: LeaderboardPeriod;
  showOptInPrompt?: boolean;
}

// Helper functions
function getRankIcon(rank: number): string {
  switch (rank) {
    case 1:
      return "🥇";
    case 2:
      return "🥈";
    case 3:
      return "🥉";
    default:
      return `#${rank}`;
  }
}

function getCategoryLabel(category: LeaderboardCategory): string {
  switch (category) {
    case LeaderboardCategory.TOTAL_POINTS:
      return "Total Points";
    case LeaderboardCategory.ACHIEVEMENTS_EARNED:
      return "Achievements Earned";
    case LeaderboardCategory.LONGEST_STREAK:
      return "Longest Streak";
    case LeaderboardCategory.SESSION_COUNT:
      return "Session Count";
    case LeaderboardCategory.TOTAL_TIME:
      return "Total Time";
    default:
      return "Unknown";
  }
}

function getPeriodLabel(period: LeaderboardPeriod): string {
  switch (period) {
    case LeaderboardPeriod.ALL_TIME:
      return "All Time";
    case LeaderboardPeriod.THIS_YEAR:
      return "This Year";
    case LeaderboardPeriod.THIS_MONTH:
      return "This Month";
    case LeaderboardPeriod.THIS_WEEK:
      return "This Week";
    default:
      return "Unknown";
  }
}

function formatDuration(seconds: number): string {
  const days = Math.floor(seconds / (24 * 60 * 60));
  const hours = Math.floor((seconds % (24 * 60 * 60)) / (60 * 60));

  if (days > 0) {
    return `${days}d ${hours}h`;
  } else if (hours > 0) {
    return `${hours}h`;
  } else {
    return `${Math.floor(seconds / 60)}m`;
  }
}

function formatValue(value: number, category: LeaderboardCategory): string {
  switch (category) {
    case LeaderboardCategory.TOTAL_TIME:
      return formatDuration(value);
    case LeaderboardCategory.LONGEST_STREAK:
      return `${value} days`;
    default:
      return value.toLocaleString();
  }
}

// Opt-in prompt component
interface OptInPromptProps {
  onOptIn: () => void;
  onSkip: () => void;
}

const OptInPrompt: React.FC<OptInPromptProps> = ({ onOptIn, onSkip }) => (
  <div
    className="bg-white/10 backdrop-blur-sm rounded-lg p-4 sm:p-6 md:p-8 text-center"
    role="dialog"
    aria-labelledby="leaderboard-opt-in-title"
    aria-describedby="leaderboard-opt-in-description"
  >
    <div
      className="text-4xl sm:text-5xl md:text-6xl mb-4 sm:mb-6"
      aria-hidden="true"
    >
      🏆
    </div>
    <h2
      id="leaderboard-opt-in-title"
      className="text-xl sm:text-2xl font-bold text-nightly-honeydew mb-3 sm:mb-4"
    >
      Join the Leaderboards!
    </h2>
    <p
      id="leaderboard-opt-in-description"
      className="text-sm sm:text-base text-nightly-celadon mb-4 sm:mb-6 max-w-md mx-auto"
    >
      Compete with other users and see how your achievement progress stacks up.
      Your participation is completely optional and anonymous.
    </p>

    <div
      className="bg-blue-900/30 p-3 sm:p-4 rounded-lg mb-4 sm:mb-6 text-left max-w-md mx-auto"
      role="region"
      aria-label="Privacy features"
    >
      <h3 className="font-semibold text-blue-300 mb-2 text-sm sm:text-base">
        🔒 Privacy Features:
      </h3>
      <ul className="text-xs sm:text-sm text-blue-200 space-y-1">
        <li>• Use anonymous display names</li>
        <li>• Choose which stats to share</li>
        <li>• Opt out anytime</li>
        <li>• No personal information displayed</li>
      </ul>
    </div>

    <div className="flex flex-col sm:flex-row gap-3 sm:gap-4 justify-center">
      <Button
        onClick={onOptIn}
        className="px-6 py-3 bg-nightly-aquamarine text-black font-semibold rounded-lg hover:bg-nightly-aquamarine/80 transition-colors touch-manipulation"
        aria-label="Join leaderboards and compete with others"
      >
        Join Leaderboards
      </Button>
      <Button
        onClick={onSkip}
        className="px-6 py-3 bg-gray-600 text-white rounded-lg hover:bg-gray-500 transition-colors touch-manipulation"
        aria-label="Skip joining leaderboards for now"
      >
        Maybe Later
      </Button>
    </div>
  </div>
);

// Loading state component
const LoadingState: React.FC = () => (
  <div
    className="bg-white/10 backdrop-blur-sm rounded-lg p-6"
    role="status"
    aria-live="polite"
    aria-label="Loading leaderboard"
  >
    <div className="animate-pulse">
      <div className="h-6 bg-gray-300 rounded w-1/3 mb-4"></div>
      <div className="space-y-3">
        {[...Array(10)].map((_, i) => (
          <div key={i} className="h-12 bg-gray-300 rounded"></div>
        ))}
      </div>
    </div>
    <span className="sr-only">Loading leaderboard data...</span>
  </div>
);

// Error state component
<<<<<<< HEAD
const ErrorState: React.FC = () => (
  <div
    className="bg-red-900/20 border border-red-500/30 rounded-lg p-6 text-center"
    role="alert"
    aria-live="assertive"
  >
    <div className="text-red-400 text-xl mb-2" aria-hidden="true">
      ⚠️
    </div>
    <h3 className="text-red-300 font-semibold mb-2">Leaderboard Error</h3>
    <p className="text-red-200 text-sm">
      Unable to load leaderboard data. Please try again later.
    </p>
  </div>
=======
const ErrorState: React.FC<{ error?: Error }> = ({ error }) => (
  <AchievementError
    error={error}
    errorType="data-load"
    title="Leaderboard Error"
    message="Unable to load leaderboard data. Please try again later."
    onRetry={() => window.location.reload()}
  />
>>>>>>> 487becc4
);

// Leaderboard filters component
interface LeaderboardFiltersProps {
  selectedCategory: LeaderboardCategory;
  selectedPeriod: LeaderboardPeriod;
  onCategoryChange: (category: LeaderboardCategory) => void;
  onPeriodChange: (period: LeaderboardPeriod) => void;
}

const categoryOptions: SelectOption[] = [
  { value: LeaderboardCategory.TOTAL_POINTS, label: "Total Points" },
  {
    value: LeaderboardCategory.ACHIEVEMENTS_EARNED,
    label: "Achievements Earned",
  },
  { value: LeaderboardCategory.LONGEST_STREAK, label: "Longest Streak" },
  { value: LeaderboardCategory.SESSION_COUNT, label: "Session Count" },
  { value: LeaderboardCategory.TOTAL_TIME, label: "Total Time" },
];

const periodOptions: SelectOption[] = [
  { value: LeaderboardPeriod.ALL_TIME, label: "All Time" },
  { value: LeaderboardPeriod.THIS_YEAR, label: "This Year" },
  { value: LeaderboardPeriod.THIS_MONTH, label: "This Month" },
  { value: LeaderboardPeriod.THIS_WEEK, label: "This Week" },
];

const LeaderboardFilters: React.FC<LeaderboardFiltersProps> = ({
  selectedCategory,
  selectedPeriod,
  onCategoryChange,
  onPeriodChange,
}) => (
  <div className="bg-white/10 backdrop-blur-sm rounded-lg p-3 sm:p-4">
    <div className="flex flex-col sm:flex-row flex-wrap gap-3 sm:gap-4 items-stretch sm:items-center">
      <div className="flex-1 min-w-full sm:min-w-[200px]">
        <Select
          label="Category"
          value={selectedCategory}
          onChange={(value) => onCategoryChange(value as LeaderboardCategory)}
          options={categoryOptions}
          size="sm"
          fullWidth={false}
        />
      </div>

      <div className="flex-1 min-w-full sm:min-w-[200px]">
        <Select
          label="Period"
          value={selectedPeriod}
          onChange={(value) => onPeriodChange(value as LeaderboardPeriod)}
          options={periodOptions}
          size="sm"
          fullWidth={false}
        />
      </div>
    </div>
  </div>
);

// User rank display component
interface UserRankProps {
  userRank: {
    rank: number;
    value: number;
    totalParticipants: number;
  };
  selectedCategory: LeaderboardCategory;
}

const UserRank: React.FC<UserRankProps> = ({ userRank, selectedCategory }) => (
  <div
    className="bg-gradient-to-r from-blue-900/30 to-purple-900/30 rounded-lg p-3 sm:p-4 border border-blue-500/30"
    role="region"
    aria-label="Your leaderboard rank"
  >
    <div className="flex flex-col sm:flex-row items-start sm:items-center justify-between gap-3">
      <div className="flex items-center space-x-2 sm:space-x-3">
        <div className="text-xl sm:text-2xl" aria-hidden="true">
          {getRankIcon(userRank.rank)}
        </div>
        <div>
          <div className="font-semibold text-nightly-honeydew text-sm sm:text-base">
            Your Rank
          </div>
          <div className="text-xs sm:text-sm text-nightly-celadon">
            #{userRank.rank} of {userRank.totalParticipants}
          </div>
        </div>
      </div>
      <div className="text-left sm:text-right">
        <div className="font-bold text-lg sm:text-xl text-nightly-aquamarine">
          {formatValue(userRank.value, selectedCategory)}
        </div>
        <div className="text-xs text-nightly-celadon">
          {getCategoryLabel(selectedCategory)}
        </div>
      </div>
    </div>
  </div>
);

// Leaderboard table component
interface LeaderboardTableProps {
  leaderboardData: Array<{
    id: string;
    displayName: string;
    value: number;
    isCurrentUser: boolean;
  }>;
  selectedCategory: LeaderboardCategory;
  selectedPeriod: LeaderboardPeriod;
}

const LeaderboardTable: React.FC<LeaderboardTableProps> = ({
  leaderboardData,
  selectedCategory,
  selectedPeriod,
}) => (
  <div
    className="bg-white/10 backdrop-blur-sm rounded-lg overflow-hidden"
    role="region"
    aria-label="Leaderboard rankings"
  >
    <div className="p-3 sm:p-4 border-b border-white/20">
      <h3 className="font-semibold text-nightly-honeydew text-sm sm:text-base truncate">
        {getCategoryLabel(selectedCategory)} - {getPeriodLabel(selectedPeriod)}
      </h3>
    </div>

    <div className="divide-y divide-white/10" role="list">
      {leaderboardData.map((entry, index) => (
        <div
          key={entry.id}
          className={`p-3 sm:p-4 flex flex-col sm:flex-row items-start sm:items-center justify-between gap-2 hover:bg-white/5 transition-colors ${
            entry.isCurrentUser
              ? "bg-blue-900/20 border-l-4 border-blue-400"
              : ""
          }`}
          role="listitem"
          aria-label={`${entry.displayName}, rank ${index + 1}, ${formatValue(entry.value, selectedCategory)}`}
        >
          <div className="flex items-center space-x-2 sm:space-x-4 w-full sm:w-auto">
            <div
              className="text-xl sm:text-2xl min-w-[32px] sm:min-w-[40px] text-center flex-shrink-0"
              aria-hidden="true"
            >
              {getRankIcon(index + 1)}
            </div>
            <div className="min-w-0">
              <div className="font-semibold text-nightly-honeydew text-sm sm:text-base truncate">
                {entry.displayName}
                {entry.isCurrentUser && <span className="sr-only"> (You)</span>}
              </div>
              <div className="text-xs sm:text-sm text-nightly-celadon">
                Rank #{index + 1}
              </div>
            </div>
          </div>

          <div className="text-left sm:text-right pl-10 sm:pl-0">
            <div className="font-bold text-base sm:text-lg text-nightly-aquamarine">
              {formatValue(entry.value, selectedCategory)}
            </div>
            <div className="text-xs text-nightly-celadon hidden sm:block">
              {getCategoryLabel(selectedCategory)}
            </div>
          </div>
        </div>
      ))}
    </div>

    {leaderboardData.length === 0 && (
      <div
        className="p-6 sm:p-8 text-center text-nightly-celadon"
        role="status"
      >
        <FaUsers
          className="text-3xl sm:text-4xl mx-auto mb-3 sm:mb-4 opacity-50"
          aria-hidden="true"
        />
        <p className="text-sm sm:text-base">
          No participants in this leaderboard yet.
        </p>
        <p className="text-xs sm:text-sm mt-2">Be the first to join!</p>
      </div>
    )}
  </div>
);

// Leaderboard header component
interface LeaderboardHeaderProps {
  isOptedIn: boolean;
  onOptIn: () => void;
  onOptOut: () => void;
}

const LeaderboardHeader: React.FC<LeaderboardHeaderProps> = ({
  isOptedIn,
  onOptIn,
  onOptOut,
}) => (
  <div className="flex items-center justify-between gap-2" role="banner">
    <div className="flex items-center space-x-2 sm:space-x-3 min-w-0">
      <FaTrophy
        className="text-xl sm:text-2xl text-nightly-lavender-floral flex-shrink-0"
        aria-hidden="true"
      />
      <h2 className="text-xl sm:text-2xl font-bold text-nightly-honeydew truncate">
        Leaderboards
      </h2>
    </div>
    <div className="flex items-center space-x-2 text-xs sm:text-sm flex-shrink-0">
      {isOptedIn ? (
        <Button
          onClick={onOptOut}
          className="flex items-center space-x-1 text-red-400 hover:text-red-300 touch-manipulation whitespace-nowrap"
          aria-label="Opt out of leaderboards"
        >
          <FaEyeSlash aria-hidden="true" />
          <span className="hidden sm:inline">Opt Out</span>
        </Button>
      ) : (
        <Button
          onClick={onOptIn}
          className="flex items-center space-x-1 text-green-400 hover:text-green-300 touch-manipulation whitespace-nowrap"
          aria-label="Join leaderboards"
        >
          <FaEye aria-hidden="true" />
          <span className="hidden sm:inline">Join</span>
        </Button>
      )}
    </div>
  </div>
);

const LeaderboardViewContent: React.FC<LeaderboardViewProps> = ({
  category = LeaderboardCategory.TOTAL_POINTS,
  period = LeaderboardPeriod.ALL_TIME,
  showOptInPrompt = true,
}) => {
  const { user } = useAuthState();

  const {
    leaderboardData,
    userRank,
    isLoading,
    error,
    selectedCategory,
    selectedPeriod,
    isOptedIn,
    handleOptIn,
    handleOptOut,
    handleSkipOptIn,
    handleCategoryChange,
    handlePeriodChange,
  } = useLeaderboardActions(user?.uid, category, period);

  // If user hasn't opted in and prompt is enabled, show opt-in screen
  if (showOptInPrompt && !isOptedIn && user) {
    return <OptInPrompt onOptIn={handleOptIn} onSkip={handleSkipOptIn} />;
  }

  if (isLoading) {
    return <LoadingState />;
  }

  if (error) {
    return <ErrorState error={error} />;
  }

  // Validate leaderboard data
  if (!Array.isArray(leaderboardData)) {
    return <ErrorState error={new Error("Invalid leaderboard data format")} />;
  }

  return (
    <div className="space-y-4 sm:space-y-6">
      <LeaderboardHeader
        isOptedIn={isOptedIn}
        onOptIn={handleOptIn}
        onOptOut={handleOptOut}
      />

      <LeaderboardFilters
        selectedCategory={selectedCategory}
        selectedPeriod={selectedPeriod}
        onCategoryChange={handleCategoryChange}
        onPeriodChange={handlePeriodChange}
      />

      {userRank && (
        <UserRank userRank={userRank} selectedCategory={selectedCategory} />
      )}

      <LeaderboardTable
        leaderboardData={leaderboardData}
        selectedCategory={selectedCategory}
        selectedPeriod={selectedPeriod}
      />
    </div>
  );
};

export const LeaderboardView: React.FC<LeaderboardViewProps> = (props) => {
  return (
    <AchievementErrorBoundary>
      <LeaderboardViewContent {...props} />
    </AchievementErrorBoundary>
  );
};

export default LeaderboardView;<|MERGE_RESOLUTION|>--- conflicted
+++ resolved
@@ -177,22 +177,6 @@
 );
 
 // Error state component
-<<<<<<< HEAD
-const ErrorState: React.FC = () => (
-  <div
-    className="bg-red-900/20 border border-red-500/30 rounded-lg p-6 text-center"
-    role="alert"
-    aria-live="assertive"
-  >
-    <div className="text-red-400 text-xl mb-2" aria-hidden="true">
-      ⚠️
-    </div>
-    <h3 className="text-red-300 font-semibold mb-2">Leaderboard Error</h3>
-    <p className="text-red-200 text-sm">
-      Unable to load leaderboard data. Please try again later.
-    </p>
-  </div>
-=======
 const ErrorState: React.FC<{ error?: Error }> = ({ error }) => (
   <AchievementError
     error={error}
@@ -201,7 +185,6 @@
     message="Unable to load leaderboard data. Please try again later."
     onRetry={() => window.location.reload()}
   />
->>>>>>> 487becc4
 );
 
 // Leaderboard filters component
