--- conflicted
+++ resolved
@@ -12,38 +12,16 @@
   const [showFeedback, setShowFeedback] = useState(false);
 
   useEffect(() => {
-<<<<<<< HEAD
-    fetch('https://api.github.com/repos/thef4tdaddy/chastityOS/releases?per_page=5')
-=======
     // This version fetching logic remains unchanged.
     const apiUrl = isNightly
       ? 'https://api.github.com/repos/thef4tdaddy/chastityOS/releases'
       : 'https://api.github.com/repos/thef4tdaddy/chastityOS/releases/latest';
 
     fetch(apiUrl)
->>>>>>> 75779691
       .then((res) => {
         if (!res.ok) throw new Error(`GitHub API responded with ${res.status}`);
         return res.json();
       })
-<<<<<<< HEAD
-      .then((releases) => {
-        const rawEnv = import.meta.env.VITE_ENV;
-        const env = rawEnv === undefined ? 'unknown' : rawEnv;
-        console.log('[FooterNav] VITE_ENV:', rawEnv);
-
-        const match = releases.find((r) =>
-          env === 'nightly'
-            ? r.tag_name.includes('nightly')
-            : !r.tag_name.includes('nightly')
-        );
-
-        if (match?.tag_name) {
-          setVersion(`${match.tag_name} (${env})`);
-        } else {
-          setVersion('N/A');
-        }
-=======
       .then((data) => {
         let releaseVersion = 'N/A';
         if (isNightly && Array.isArray(data)) {
@@ -57,7 +35,6 @@
           releaseVersion = data.tag_name;
         }
         setVersion(releaseVersion);
->>>>>>> 75779691
       })
       .catch((error) => {
         console.error("Failed to fetch version:", error);
@@ -75,20 +52,6 @@
     <>
       <footer className="mt-8 text-center text-xs text-gray-500">
         <div className="flex justify-center flex-wrap gap-x-4 gap-y-2 mb-2">
-<<<<<<< HEAD
-          {!version.startsWith('dev') && !version.startsWith('Error') ? (
-            <a
-              href={`https://github.com/thef4tdaddy/chastityOS/releases/tag/${version.replace(/\s.*$/, '')}`}
-              target="_blank"
-              rel="noopener noreferrer"
-              className="hover:text-purple-300"
-            >
-              Version: {version}
-            </a>
-          ) : (
-            <span className="text-gray-400">Version: {version}</span>
-          )}
-=======
           <a
             href={`https://github.com/thef4tdaddy/chastityOS/releases/tag/${version}`}
             target="_blank"
@@ -97,7 +60,6 @@
           >
             Version: {version}
           </a>
->>>>>>> 75779691
           <button
             type="button"
             onClick={() => setShowPrivacy(true)}
