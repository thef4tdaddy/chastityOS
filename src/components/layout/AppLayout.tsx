import React, { useEffect } from "react";
import { Link, useLocation } from "react-router-dom";
import { useNavigationStore } from "@/stores";

interface AppLayoutProps {
  children: React.ReactNode;
}

const AppLayout: React.FC<AppLayoutProps> = ({ children }) => {
  const location = useLocation();

  // Use navigation store for mobile menu state
  const { isMobileMenuOpen, toggleMobileMenu, closeMobileMenu, setPageTitle } =
    useNavigationStore();

  const navItems = [
    { path: "/", label: "Dashboard" },
    { path: "/chastity-tracking", label: "Tracker" },
    { path: "/tasks", label: "Tasks" },
    { path: "/log-event", label: "Log Event" },
    { path: "/rewards-punishments", label: "Rewards" },
    { path: "/rules", label: "Rules" },
    { path: "/full-report", label: "Report" },
    { path: "/settings", label: "Settings" },
  ];

  // Update page title based on current route
  useEffect(() => {
    const currentItem = navItems.find(
      (item) => item.path === location.pathname,
    );
    const title = currentItem
      ? `${currentItem.label} - ChastityOS`
      : "ChastityOS";
    setPageTitle(title);
  }, [location.pathname, setPageTitle]);

  // Close mobile menu when route changes
  useEffect(() => {
    closeMobileMenu();
  }, [location.pathname, closeMobileMenu]);

  return (
    <div className="bg-gray-900 min-h-screen text-white">
      {/* Top Navigation */}
      <header className="border-b border-gray-700 bg-gray-800/80 backdrop-blur-sm">
        <div className="max-w-7xl mx-auto px-4 sm:px-6 lg:px-8">
          <div className="flex justify-between items-center py-4">
            {/* Logo */}
            <Link to="/" className="text-2xl font-bold text-white">
              ChastityOS
            </Link>

            {/* Desktop Navigation */}
            <nav className="hidden md:flex space-x-6">
              {navItems.slice(1, -1).map((item) => (
                <Link
                  key={item.path}
                  to={item.path}
                  className={`px-3 py-2 rounded-md text-sm font-medium transition-colors ${
                    location.pathname === item.path
                      ? "bg-purple-600/20 text-purple-300"
                      : "text-gray-300 hover:text-white hover:bg-gray-700"
                  }`}
                >
                  {item.label}
                </Link>
              ))}

              {/* Settings */}
              <Link
                to="/settings"
                className={`px-3 py-2 rounded-md text-sm font-medium transition-colors ${
                  location.pathname === "/settings"
                    ? "bg-purple-600/20 text-purple-300"
                    : "text-gray-300 hover:text-white hover:bg-gray-700"
                }`}
              >
                Settings
              </Link>

              {/* Keyholder Access */}
              <Link
                to="/keyholder"
                className="bg-purple-600 hover:bg-purple-500 text-white px-4 py-2 rounded-md text-sm font-medium transition-colors"
              >
                KH Access
              </Link>
            </nav>

            {/* Mobile Menu Button */}
<<<<<<< HEAD
            <button
              className="md:hidden text-nightly-spring-green"
              onClick={toggleMobileMenu}
              aria-label="Toggle mobile menu"
            >
=======
            <button className="md:hidden text-white">
>>>>>>> 6e9f31d9
              <svg
                className="h-6 w-6"
                fill="none"
                viewBox="0 0 24 24"
                stroke="currentColor"
              >
                <path
                  strokeLinecap="round"
                  strokeLinejoin="round"
                  strokeWidth={2}
                  d={
                    isMobileMenuOpen
                      ? "M6 18L18 6M6 6l12 12"
                      : "M4 6h16M4 12h16M4 18h16"
                  }
                />
              </svg>
            </button>
          </div>

          {/* Mobile Navigation Menu */}
          {isMobileMenuOpen && (
            <div className="md:hidden">
              <div className="px-2 pt-2 pb-3 space-y-1 bg-black/20 backdrop-blur-sm rounded-lg mt-2">
                {navItems.map((item) => (
                  <Link
                    key={item.path}
                    to={item.path}
                    className={`block px-3 py-2 rounded-md text-base font-medium transition-colors ${
                      location.pathname === item.path
                        ? "bg-nightly-aquamarine/20 text-nightly-aquamarine"
                        : "text-nightly-celadon hover:text-nightly-spring-green hover:bg-white/10"
                    }`}
                    onClick={closeMobileMenu}
                  >
                    {item.label}
                  </Link>
                ))}

                {/* Mobile Keyholder Access */}
                <Link
                  to="/keyholder"
                  className="block bg-nightly-lavender-floral hover:bg-nightly-lavender-floral/80 text-white px-3 py-2 rounded-md text-base font-medium transition-colors"
                  onClick={closeMobileMenu}
                >
                  KH Access
                </Link>
              </div>
            </div>
          )}
        </div>
      </header>

      {/* Main Content Area with Internal Border */}
      <main className="max-w-7xl mx-auto px-4 sm:px-6 lg:px-8 py-8">
        <div className="bg-gray-800 rounded-xl border border-gray-700 p-6 min-h-[calc(100vh-12rem)]">
          {children}
        </div>
      </main>

      {/* Footer */}
      <footer className="border-t border-gray-700 bg-gray-800/80 backdrop-blur-sm mt-8">
        <div className="max-w-7xl mx-auto px-4 sm:px-6 lg:px-8 py-4">
          <div className="text-center text-gray-400 text-sm">
            <p>ChastityOS v4.0.0 | Privacy | Terms | Support</p>
          </div>
        </div>
      </footer>
    </div>
  );
};

export default AppLayout;<|MERGE_RESOLUTION|>--- conflicted
+++ resolved
@@ -89,15 +89,11 @@
             </nav>
 
             {/* Mobile Menu Button */}
-<<<<<<< HEAD
             <button
               className="md:hidden text-nightly-spring-green"
               onClick={toggleMobileMenu}
               aria-label="Toggle mobile menu"
             >
-=======
-            <button className="md:hidden text-white">
->>>>>>> 6e9f31d9
               <svg
                 className="h-6 w-6"
                 fill="none"
