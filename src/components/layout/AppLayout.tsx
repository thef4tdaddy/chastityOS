import React, { useEffect } from "react";
import { Link, useLocation } from "react-router-dom";
<<<<<<< HEAD
import { SyncStatusIndicator } from "@/components/common";
=======
import { useNavigationStore } from "@/stores";
>>>>>>> 07f51f89

interface AppLayoutProps {
  children: React.ReactNode;
}

const AppLayout: React.FC<AppLayoutProps> = ({ children }) => {
  const location = useLocation();

  // Use navigation store for mobile menu state
  const { isMobileMenuOpen, toggleMobileMenu, closeMobileMenu, setPageTitle } =
    useNavigationStore();

  const navItems = [
    { path: "/", label: "Dashboard" },
    { path: "/chastity-tracking", label: "Tracker" },
    { path: "/tasks", label: "Tasks" },
    { path: "/log-event", label: "Log Event" },
    { path: "/rewards-punishments", label: "Rewards" },
    { path: "/rules", label: "Rules" },
    { path: "/full-report", label: "Report" },
    { path: "/settings", label: "Settings" },
  ];

  // Update page title based on current route
  useEffect(() => {
    const currentItem = navItems.find(
      (item) => item.path === location.pathname,
    );
    const title = currentItem
      ? `${currentItem.label} - ChastityOS`
      : "ChastityOS";
    setPageTitle(title);
  }, [location.pathname, setPageTitle]);

  // Close mobile menu when route changes
  useEffect(() => {
    closeMobileMenu();
  }, [location.pathname, closeMobileMenu]);

  return (
    <div className="bg-gray-900 min-h-screen text-white">
      {/* Top Navigation */}
      <header className="border-b border-gray-700 bg-gray-800/80 backdrop-blur-sm">
        <div className="max-w-7xl mx-auto px-4 sm:px-6 lg:px-8">
          <div className="flex justify-between items-center py-4">
            {/* Logo and Sync Status */}
            <div className="flex items-center space-x-4">
              <Link to="/" className="text-2xl font-bold text-white">
                ChastityOS
              </Link>
              <SyncStatusIndicator />
            </div>

            {/* Desktop Navigation */}
            <nav className="hidden md:flex space-x-6">
              {navItems.slice(1, -1).map((item) => (
                <Link
                  key={item.path}
                  to={item.path}
                  className={`px-3 py-2 rounded-md text-sm font-medium transition-colors ${
                    location.pathname === item.path
                      ? "bg-purple-600/20 text-purple-300"
                      : "text-gray-300 hover:text-white hover:bg-gray-700"
                  }`}
                >
                  {item.label}
                </Link>
              ))}

              {/* Settings */}
              <Link
                to="/settings"
                className={`px-3 py-2 rounded-md text-sm font-medium transition-colors ${
                  location.pathname === "/settings"
                    ? "bg-purple-600/20 text-purple-300"
                    : "text-gray-300 hover:text-white hover:bg-gray-700"
                }`}
              >
                Settings
              </Link>

              {/* Keyholder Access */}
              <Link
                to="/keyholder"
                className="bg-purple-600 hover:bg-purple-500 text-white px-4 py-2 rounded-md text-sm font-medium transition-colors"
              >
                KH Access
              </Link>
            </nav>

            {/* Mobile Menu Button */}
            <button
              className="md:hidden text-nightly-spring-green"
              onClick={toggleMobileMenu}
              aria-label="Toggle mobile menu"
            >
              <svg
                className="h-6 w-6"
                fill="none"
                viewBox="0 0 24 24"
                stroke="currentColor"
              >
                <path
                  strokeLinecap="round"
                  strokeLinejoin="round"
                  strokeWidth={2}
                  d={
                    isMobileMenuOpen
                      ? "M6 18L18 6M6 6l12 12"
                      : "M4 6h16M4 12h16M4 18h16"
                  }
                />
              </svg>
            </button>
          </div>

          {/* Mobile Navigation Menu */}
          {isMobileMenuOpen && (
            <div className="md:hidden">
              <div className="px-2 pt-2 pb-3 space-y-1 bg-black/20 backdrop-blur-sm rounded-lg mt-2">
                {navItems.map((item) => (
                  <Link
                    key={item.path}
                    to={item.path}
                    className={`block px-3 py-2 rounded-md text-base font-medium transition-colors ${
                      location.pathname === item.path
                        ? "bg-nightly-aquamarine/20 text-nightly-aquamarine"
                        : "text-nightly-celadon hover:text-nightly-spring-green hover:bg-white/10"
                    }`}
                    onClick={closeMobileMenu}
                  >
                    {item.label}
                  </Link>
                ))}

                {/* Mobile Keyholder Access */}
                <Link
                  to="/keyholder"
                  className="block bg-nightly-lavender-floral hover:bg-nightly-lavender-floral/80 text-white px-3 py-2 rounded-md text-base font-medium transition-colors"
                  onClick={closeMobileMenu}
                >
                  KH Access
                </Link>
              </div>
            </div>
          )}
        </div>
      </header>

      {/* Main Content Area with Internal Border */}
      <main className="max-w-7xl mx-auto px-4 sm:px-6 lg:px-8 py-8">
        <div className="bg-gray-800 rounded-xl border border-gray-700 p-6 min-h-[calc(100vh-12rem)]">
          {children}
        </div>
      </main>

      {/* Footer */}
      <footer className="border-t border-gray-700 bg-gray-800/80 backdrop-blur-sm mt-8">
        <div className="max-w-7xl mx-auto px-4 sm:px-6 lg:px-8 py-4">
          <div className="text-center text-gray-400 text-sm">
            <p>ChastityOS v4.0.0 | Privacy | Terms | Support</p>
          </div>
        </div>
      </footer>
    </div>
  );
};

export default AppLayout;<|MERGE_RESOLUTION|>--- conflicted
+++ resolved
@@ -1,10 +1,7 @@
 import React, { useEffect } from "react";
 import { Link, useLocation } from "react-router-dom";
-<<<<<<< HEAD
 import { SyncStatusIndicator } from "@/components/common";
-=======
 import { useNavigationStore } from "@/stores";
->>>>>>> 07f51f89
 
 interface AppLayoutProps {
   children: React.ReactNode;
