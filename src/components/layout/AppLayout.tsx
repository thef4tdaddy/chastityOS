import React, { useEffect } from "react";
import { Link, useLocation } from "react-router-dom";
<<<<<<< HEAD
import { SyncStatusIndicator } from "@/components/common";
import { useNavigationStore } from "@/stores";
=======
import { ToastContainer } from "react-toastify";
import { useAuthState } from "../../contexts";
import { useAchievements } from "../../hooks/useAchievements";
import { AchievementNotification } from "../achievements";
import "react-toastify/dist/ReactToastify.css";
>>>>>>> 6a469c62

interface AppLayoutProps {
  children: React.ReactNode;
}

const AppLayout: React.FC<AppLayoutProps> = ({ children }) => {
  const location = useLocation();
  const { user } = useAuthState();

  // Achievement notifications
  const { unreadNotifications, allAchievements, markNotificationRead } =
    useAchievements(user?.uid);

  // Use navigation store for mobile menu state
  const { isMobileMenuOpen, toggleMobileMenu, closeMobileMenu, setPageTitle } =
    useNavigationStore();

  const navItems = [
    { path: "/", label: "Dashboard" },
    { path: "/chastity-tracking", label: "Tracker" },
    { path: "/tasks", label: "Tasks" },
    { path: "/achievements", label: "Achievements" },
    { path: "/log-event", label: "Log Event" },
    { path: "/rewards-punishments", label: "Rewards" },
    { path: "/rules", label: "Rules" },
    { path: "/full-report", label: "Report" },
    { path: "/settings", label: "Settings" },
  ];

  // Update page title based on current route
  useEffect(() => {
    const currentItem = navItems.find(
      (item) => item.path === location.pathname,
    );
    const title = currentItem
      ? `${currentItem.label} - ChastityOS`
      : "ChastityOS";
    setPageTitle(title);
  }, [location.pathname, setPageTitle]);

  // Close mobile menu when route changes
  useEffect(() => {
    closeMobileMenu();
  }, [location.pathname, closeMobileMenu]);

  return (
    <div className="bg-gray-900 min-h-screen text-white">
      {/* Top Navigation */}
      <header className="border-b border-gray-700 bg-gray-800/80 backdrop-blur-sm">
        <div className="max-w-7xl mx-auto px-4 sm:px-6 lg:px-8">
          <div className="flex justify-between items-center py-4">
            {/* Logo and Sync Status */}
            <div className="flex items-center space-x-4">
              <Link to="/" className="text-2xl font-bold text-white">
                ChastityOS
              </Link>
              <SyncStatusIndicator />
            </div>

            {/* Desktop Navigation */}
            <nav className="hidden md:flex space-x-6">
              {navItems.slice(1, -1).map((item) => (
                <Link
                  key={item.path}
                  to={item.path}
                  className={`px-3 py-2 rounded-md text-sm font-medium transition-colors ${
                    location.pathname === item.path
                      ? "bg-purple-600/20 text-purple-300"
                      : "text-gray-300 hover:text-white hover:bg-gray-700"
                  }`}
                >
                  {item.label}
                </Link>
              ))}

              {/* Settings */}
              <Link
                to="/settings"
                className={`px-3 py-2 rounded-md text-sm font-medium transition-colors ${
                  location.pathname === "/settings"
                    ? "bg-purple-600/20 text-purple-300"
                    : "text-gray-300 hover:text-white hover:bg-gray-700"
                }`}
              >
                Settings
              </Link>

              {/* Keyholder Access */}
              <Link
                to="/keyholder"
                className="bg-purple-600 hover:bg-purple-500 text-white px-4 py-2 rounded-md text-sm font-medium transition-colors"
              >
                KH Access
              </Link>
            </nav>

            {/* Mobile Menu Button */}
            <button
              className="md:hidden text-nightly-spring-green"
              onClick={toggleMobileMenu}
              aria-label="Toggle mobile menu"
            >
              <svg
                className="h-6 w-6"
                fill="none"
                viewBox="0 0 24 24"
                stroke="currentColor"
              >
                <path
                  strokeLinecap="round"
                  strokeLinejoin="round"
                  strokeWidth={2}
                  d={
                    isMobileMenuOpen
                      ? "M6 18L18 6M6 6l12 12"
                      : "M4 6h16M4 12h16M4 18h16"
                  }
                />
              </svg>
            </button>
          </div>

          {/* Mobile Navigation Menu */}
          {isMobileMenuOpen && (
            <div className="md:hidden">
              <div className="px-2 pt-2 pb-3 space-y-1 bg-black/20 backdrop-blur-sm rounded-lg mt-2">
                {navItems.map((item) => (
                  <Link
                    key={item.path}
                    to={item.path}
                    className={`block px-3 py-2 rounded-md text-base font-medium transition-colors ${
                      location.pathname === item.path
                        ? "bg-nightly-aquamarine/20 text-nightly-aquamarine"
                        : "text-nightly-celadon hover:text-nightly-spring-green hover:bg-white/10"
                    }`}
                    onClick={closeMobileMenu}
                  >
                    {item.label}
                  </Link>
                ))}

                {/* Mobile Keyholder Access */}
                <Link
                  to="/keyholder"
                  className="block bg-nightly-lavender-floral hover:bg-nightly-lavender-floral/80 text-white px-3 py-2 rounded-md text-base font-medium transition-colors"
                  onClick={closeMobileMenu}
                >
                  KH Access
                </Link>
              </div>
            </div>
          )}
        </div>
      </header>

      {/* Main Content Area with Internal Border */}
      <main className="max-w-7xl mx-auto px-4 sm:px-6 lg:px-8 py-8">
        <div className="bg-gray-800 rounded-xl border border-gray-700 p-6 min-h-[calc(100vh-12rem)]">
          {children}
        </div>
      </main>

      {/* Footer */}
      <footer className="border-t border-gray-700 bg-gray-800/80 backdrop-blur-sm mt-8">
        <div className="max-w-7xl mx-auto px-4 sm:px-6 lg:px-8 py-4">
          <div className="text-center text-gray-400 text-sm">
            <p>ChastityOS v4.0.0 | Privacy | Terms | Support</p>
          </div>
        </div>
      </footer>

      {/* Achievement Notifications */}
      {user && (
        <AchievementNotification
          notifications={unreadNotifications}
          achievements={allAchievements}
          onMarkRead={markNotificationRead}
        />
      )}

      {/* Toast Container */}
      <ToastContainer
        position="top-right"
        autoClose={8000}
        hideProgressBar={false}
        newestOnTop={false}
        closeOnClick={false}
        rtl={false}
        pauseOnFocusLoss
        draggable
        pauseOnHover
        theme="dark"
        toastClassName="achievement-toast"
      />
    </div>
  );
};

export default AppLayout;<|MERGE_RESOLUTION|>--- conflicted
+++ resolved
@@ -1,15 +1,12 @@
 import React, { useEffect } from "react";
 import { Link, useLocation } from "react-router-dom";
-<<<<<<< HEAD
 import { SyncStatusIndicator } from "@/components/common";
 import { useNavigationStore } from "@/stores";
-=======
 import { ToastContainer } from "react-toastify";
 import { useAuthState } from "../../contexts";
 import { useAchievements } from "../../hooks/useAchievements";
 import { AchievementNotification } from "../achievements";
 import "react-toastify/dist/ReactToastify.css";
->>>>>>> 6a469c62
 
 interface AppLayoutProps {
   children: React.ReactNode;
