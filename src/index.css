--- conflicted
+++ resolved
@@ -2474,7 +2474,6 @@
   .status-badge-appear,
   .checkmark-animation,
   .notification-slide-in,
-<<<<<<< HEAD
   .relationship-card-enter,
   .relationship-card-exit,
   .relationship-card-hover-lift,
@@ -2494,7 +2493,6 @@
   .icon-button:hover {
     animation: none !important;
     transition: opacity var(--animation-duration-fast) ease !important;
-=======
   .tracker-state-transition,
   .timer-pulse,
   .number-update,
@@ -2507,7 +2505,6 @@
   .progress-fill-animated {
     animation: none !important;
     transition: opacity 0.2s !important;
->>>>>>> 22e929d9
     transform: none !important;
   }
   
@@ -2515,14 +2512,11 @@
     animation: spinner-rotate 1s linear infinite;
   }
   
-<<<<<<< HEAD
   /* Keep shimmer for loading states as it's functional */
   .relationship-skeleton {
     animation: skeleton-shimmer 1.5s ease-in-out infinite;
-=======
   .skeleton-shimmer {
     animation: none !important;
     background: rgba(215, 210, 234, 0.15);
->>>>>>> 22e929d9
   }
 }