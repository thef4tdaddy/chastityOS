/**
 * Relationship Chastity Service
 * REFACTORED: Now uses domain-focused services for better maintainability
 *
 * This file maintains backward compatibility by re-exporting the facade service
 * that delegates to the appropriate domain services.
 */
<<<<<<< HEAD
import {
  collection,
  doc,
  addDoc,
  updateDoc,
  deleteDoc,
  getDoc,
  getDocs,
  query,
  where,
  orderBy,
  limit,
  serverTimestamp,
  writeBatch,
  onSnapshot,
  Unsubscribe,
  Firestore,
} from "firebase/firestore";
import { getFirestore } from "@/services/firebase";
import {
  RelationshipChastityData,
  RelationshipSession,
  RelationshipTask,
  RelationshipEvent,
  SessionEvent,
  RelationshipTaskStatus,
} from "@/types/relationships";
import { relationshipService } from "./RelationshipService";
import { serviceLogger } from "@/utils/logging";
import { generateUUID } from "@/utils";

const logger = serviceLogger("RelationshipChastityService");

class RelationshipChastityService {
  private db: Firestore | null = null;

  constructor() {
    this.initializeDb();
  }

  private async initializeDb() {
    this.db = await getFirestore();
  }

  private async ensureDb() {
    if (!this.db) {
      await this.initializeDb();
    }
    return this.db;
  }

  // ==================== CHASTITY DATA MANAGEMENT ====================

  /**
   * Get chastity data for a relationship
   */
  async getChastityData(
    relationshipId: string,
  ): Promise<RelationshipChastityData | null> {
    try {
      const db = await this.ensureDb();
      const docSnapshot = await getDoc(doc(db, "chastityData", relationshipId));

      if (!docSnapshot.exists()) {
        return null;
      }

      const data = {
        ...docSnapshot.data(),
        relationshipId: docSnapshot.id,
      } as RelationshipChastityData;

      logger.debug("Retrieved chastity data", { relationshipId });
      return data;
    } catch (error) {
      logger.error("Failed to get chastity data", {
        error: error as Error,
        relationshipId,
      });
      throw error;
    }
  }

  /**
   * Update chastity data settings
   */
  async updateChastitySettings(
    relationshipId: string,
    settings: Partial<RelationshipChastityData["settings"]>,
    userId: string,
  ): Promise<void> {
    try {
      const db = await this.ensureDb();

      // Check permissions
      const hasPermission = await relationshipService.checkPermission(
        relationshipId,
        userId,
        "settings",
      );

      if (!hasPermission) {
        throw new Error("Insufficient permissions to update settings");
      }

      await updateDoc(doc(db, "chastityData", relationshipId), {
        settings,
        updatedAt: serverTimestamp(),
      });

      logger.info("Updated chastity settings", {
        relationshipId,
        userId,
        settings,
      });
    } catch (error) {
      logger.error("Failed to update chastity settings", {
        error: error as Error,
        relationshipId,
        userId,
      });
      throw error;
    }
  }

  // ==================== SESSION MANAGEMENT ====================

  /**
   * Start a new chastity session
   */
  async startSession(
    relationshipId: string,
    userId: string,
    options: {
      goalDuration?: number;
      isHardcoreMode?: boolean;
      notes?: string;
    } = {},
  ): Promise<string> {
    try {
      const db = await this.ensureDb();

      // Check if user has permission to start session
      const hasPermission = await relationshipService.checkPermission(
        relationshipId,
        userId,
        "sessions",
      );

      if (!hasPermission) {
        throw new Error("Insufficient permissions to start session");
      }

      // Check if there's already an active session
      const chastityData = await this.getChastityData(relationshipId);
      if (chastityData?.currentSession.isActive) {
        throw new Error("A session is already active for this relationship");
      }

      const sessionId = generateUUID();
      const batch = writeBatch(db);

      // Create session record
      const sessionData: Omit<RelationshipSession, "createdAt" | "updatedAt"> =
        {
          id: sessionId,
          relationshipId,
          startTime: serverTimestamp() as any,
          duration: 0,
          effectiveDuration: 0,
          events: [
            {
              type: "start",
              timestamp: serverTimestamp() as any,
              initiatedBy:
                userId === chastityData?.keyholderId
                  ? "keyholder"
                  : "submissive",
              reason: options.notes,
            },
          ],
          goalMet: false,
          keyholderApproval: {
            required: false,
          },
        };

      batch.set(
        doc(db, "chastityData", relationshipId, "sessions", sessionId),
        {
          ...sessionData,
          createdAt: serverTimestamp(),
          updatedAt: serverTimestamp(),
        },
      );

      // Update current session in chastity data
      batch.update(doc(db, "chastityData", relationshipId), {
        currentSession: {
          id: sessionId,
          isActive: true,
          startTime: serverTimestamp(),
          accumulatedPauseTime: 0,
          keyholderApprovalRequired:
            chastityData?.settings.requireReasonForEnd || false,
        },
        updatedAt: serverTimestamp(),
      });

      await batch.commit();

      logger.info("Started new session", {
        sessionId,
        relationshipId,
        userId,
        options,
      });

      return sessionId;
    } catch (error) {
      logger.error("Failed to start session", {
        error: error as Error,
        relationshipId,
        userId,
        options,
      });
      throw error;
    }
  }

  /**
   * End a chastity session
   */
  async endSession(
    relationshipId: string,
    sessionId: string,
    userId: string,
    endReason?: string,
  ): Promise<void> {
    try {
      const db = await this.ensureDb();

      // Check permissions
      const hasPermission = await relationshipService.checkPermission(
        relationshipId,
        userId,
        "sessions",
      );

      if (!hasPermission) {
        throw new Error("Insufficient permissions to end session");
      }

      const batch = writeBatch(db);

      // Update session record
      const sessionRef = doc(
        db,
        "chastityData",
        relationshipId,
        "sessions",
        sessionId,
      );
      const sessionDoc = await getDoc(sessionRef);

      if (!sessionDoc.exists()) {
        throw new Error("Session not found");
      }

      const sessionData = sessionDoc.data() as RelationshipSession;
      const endTime = new Date();
      const totalDuration =
        endTime.getTime() - sessionData.startTime.toDate().getTime();

      // Add end event
      const endEvent: SessionEvent = {
        type: "end",
        timestamp: serverTimestamp() as any,
        initiatedBy:
          userId === (await this.getKeyholderId(relationshipId))
            ? "keyholder"
            : "submissive",
        reason: endReason,
      };

      batch.update(sessionRef, {
        endTime: serverTimestamp(),
        duration: Math.floor(totalDuration / 1000),
        events: [...sessionData.events, endEvent],
        updatedAt: serverTimestamp(),
      });

      // Update current session in chastity data
      batch.update(doc(db, "chastityData", relationshipId), {
        currentSession: {
          id: "",
          isActive: false,
          startTime: serverTimestamp(),
          accumulatedPauseTime: 0,
          keyholderApprovalRequired: false,
        },
        updatedAt: serverTimestamp(),
      });

      await batch.commit();

      logger.info("Ended session", {
        sessionId,
        relationshipId,
        userId,
        endReason,
      });
    } catch (error) {
      logger.error("Failed to end session", {
        error: error as Error,
        sessionId,
        relationshipId,
        userId,
      });
      throw error;
    }
  }

  /**
   * Pause a session
   */
  async pauseSession(
    relationshipId: string,
    sessionId: string,
    userId: string,
    pauseReason?: string,
  ): Promise<void> {
    try {
      const db = await this.ensureDb();

      // Check if submissive can pause
      const canPause = await relationshipService.checkPermission(
        relationshipId,
        userId,
        "pauseSession",
      );

      if (!canPause) {
        throw new Error("Insufficient permissions to pause session");
      }

      const batch = writeBatch(db);

      // Update session with pause event
      const sessionRef = doc(
        db,
        "chastityData",
        relationshipId,
        "sessions",
        sessionId,
      );
      const sessionDoc = await getDoc(sessionRef);

      if (!sessionDoc.exists()) {
        throw new Error("Session not found");
      }

      const sessionData = sessionDoc.data() as RelationshipSession;

      const pauseEvent: SessionEvent = {
        type: "pause",
        timestamp: serverTimestamp() as any,
        initiatedBy: "submissive",
        reason: pauseReason,
      };

      batch.update(sessionRef, {
        events: [...sessionData.events, pauseEvent],
        updatedAt: serverTimestamp(),
      });

      // Update current session
      batch.update(doc(db, "chastityData", relationshipId), {
        "currentSession.pausedAt": serverTimestamp(),
        updatedAt: serverTimestamp(),
      });

      await batch.commit();

      logger.info("Paused session", {
        sessionId,
        relationshipId,
        userId,
        pauseReason,
      });
    } catch (error) {
      logger.error("Failed to pause session", {
        error: error as Error,
        sessionId,
        relationshipId,
        userId,
      });
      throw error;
    }
  }

  /**
   * Resume a paused session
   */
  async resumeSession(
    relationshipId: string,
    sessionId: string,
    userId: string,
  ): Promise<void> {
    try {
      const db = await this.ensureDb();

      // Get current chastity data to calculate pause time
      const chastityData = await this.getChastityData(relationshipId);
      if (!chastityData?.currentSession.pausedAt) {
        throw new Error("Session is not paused");
      }

      const batch = writeBatch(db);

      // Calculate pause duration
      const pauseEnd = new Date();
      const pauseStart = chastityData.currentSession.pausedAt.toDate();
      const pauseDuration = Math.floor(
        (pauseEnd.getTime() - pauseStart.getTime()) / 1000,
      );

      // Update session with resume event
      const sessionRef = doc(
        db,
        "chastityData",
        relationshipId,
        "sessions",
        sessionId,
      );
      const sessionDoc = await getDoc(sessionRef);

      if (!sessionDoc.exists()) {
        throw new Error("Session not found");
      }

      const sessionData = sessionDoc.data() as RelationshipSession;

      const resumeEvent: SessionEvent = {
        type: "resume",
        timestamp: serverTimestamp() as any,
        initiatedBy: "submissive",
      };

      batch.update(sessionRef, {
        events: [...sessionData.events, resumeEvent],
        updatedAt: serverTimestamp(),
      });

      // Update current session
      batch.update(doc(db, "chastityData", relationshipId), {
        "currentSession.pausedAt": null,
        "currentSession.accumulatedPauseTime":
          chastityData.currentSession.accumulatedPauseTime + pauseDuration,
        updatedAt: serverTimestamp(),
      });

      await batch.commit();

      logger.info("Resumed session", {
        sessionId,
        relationshipId,
        userId,
        pauseDuration,
      });
    } catch (error) {
      logger.error("Failed to resume session", {
        error: error as Error,
        sessionId,
        relationshipId,
        userId,
      });
      throw error;
    }
  }

  // ==================== TASK MANAGEMENT ====================

  /**
   * Create a new task
   */
  async createTask(
    relationshipId: string,
    taskData: {
      text: string;
      dueDate?: Date;
      consequence?: RelationshipTask["consequence"];
    },
    userId: string,
  ): Promise<string> {
    try {
      const db = await this.ensureDb();

      // Check permissions
      const hasPermission = await relationshipService.checkPermission(
        relationshipId,
        userId,
        "tasks",
      );

      if (!hasPermission) {
        throw new Error("Insufficient permissions to create tasks");
      }

      const taskId = generateUUID();
      const isKeyholder =
        userId === (await this.getKeyholderId(relationshipId));

      const task: Omit<RelationshipTask, "createdAt" | "updatedAt"> = {
        id: taskId,
        relationshipId,
        text: taskData.text,
        assignedBy: isKeyholder ? "keyholder" : "submissive",
        assignedTo: "submissive",
        dueDate: taskData.dueDate ? serverTimestamp() : undefined,
        status: RelationshipTaskStatus.PENDING,
        consequence: taskData.consequence,
      };

      await addDoc(collection(db, "chastityData", relationshipId, "tasks"), {
        ...task,
        createdAt: serverTimestamp(),
        updatedAt: serverTimestamp(),
      });

      logger.info("Created task", {
        taskId,
        relationshipId,
        userId,
        isKeyholder,
      });

      return taskId;
    } catch (error) {
      logger.error("Failed to create task", {
        error: error as Error,
        relationshipId,
        userId,
      });
      throw error;
    }
  }

  /**
   * Update task status
   */
  async updateTaskStatus(
    relationshipId: string,
    taskId: string,
    status: RelationshipTaskStatus,
    userId: string,
    note?: string,
  ): Promise<void> {
    try {
      const db = await this.ensureDb();

      const updateData: Record<string, unknown> = {
        status,
        updatedAt: serverTimestamp(),
      };

      // Add role-specific fields
      const isKeyholder =
        userId === (await this.getKeyholderId(relationshipId));

      if (status === RelationshipTaskStatus.SUBMITTED && !isKeyholder) {
        updateData.submittedAt = serverTimestamp();
        updateData.submissiveNote = note;
      } else if (
        (status === RelationshipTaskStatus.APPROVED ||
          status === RelationshipTaskStatus.REJECTED) &&
        isKeyholder
      ) {
        updateData.approvedAt = serverTimestamp();
        updateData.keyholderFeedback = note;
      } else if (status === RelationshipTaskStatus.COMPLETED) {
        updateData.completedAt = serverTimestamp();
      }

      await updateDoc(
        doc(db, "chastityData", relationshipId, "tasks", taskId),
        updateData,
      );

      logger.info("Updated task status", {
        taskId,
        relationshipId,
        status,
        userId,
        isKeyholder,
      });
    } catch (error) {
      logger.error("Failed to update task status", {
        error: error as Error,
        taskId,
        relationshipId,
        status,
        userId,
      });
      throw error;
    }
  }

  /**
   * Get tasks for a relationship
   */
  async getTasks(
    relationshipId: string,
    limitCount: number = 50,
  ): Promise<RelationshipTask[]> {
    try {
      const db = await this.ensureDb();

      const tasksSnapshot = await getDocs(
        query(
          collection(db, "chastityData", relationshipId, "tasks"),
          orderBy("createdAt", "desc"),
          limit(limitCount),
        ),
      );

      const tasks = tasksSnapshot.docs.map((doc) => ({
        ...doc.data(),
        id: doc.id,
      })) as RelationshipTask[];

      logger.debug("Retrieved tasks", {
        relationshipId,
        count: tasks.length,
      });

      return tasks;
    } catch (error) {
      logger.error("Failed to get tasks", {
        error: error as Error,
        relationshipId,
      });
      throw error;
    }
  }

  // ==================== EVENT LOGGING ====================

  /**
   * Log an event
   */
  async logEvent(
    relationshipId: string,
    eventData: {
      type: RelationshipEvent["type"];
      details: RelationshipEvent["details"];
      isPrivate?: boolean;
      tags?: string[];
    },
    userId: string,
  ): Promise<string> {
    try {
      const db = await this.ensureDb();

      const eventId = generateUUID();
      const isKeyholder =
        userId === (await this.getKeyholderId(relationshipId));

      const event: Omit<RelationshipEvent, "createdAt"> = {
        id: eventId,
        relationshipId,
        type: eventData.type,
        timestamp: serverTimestamp() as any,
        details: eventData.details,
        loggedBy: isKeyholder ? "keyholder" : "submissive",
        isPrivate: eventData.isPrivate || false,
        tags: eventData.tags,
      };

      await addDoc(collection(db, "chastityData", relationshipId, "events"), {
        ...event,
        createdAt: serverTimestamp(),
      });

      logger.info("Logged event", {
        eventId,
        relationshipId,
        type: eventData.type,
        userId,
        isKeyholder,
      });

      return eventId;
    } catch (error) {
      logger.error("Failed to log event", {
        error: error as Error,
        relationshipId,
        userId,
      });
      throw error;
    }
  }

  /**
   * Get events for a relationship
   */
  async getEvents(
    relationshipId: string,
    limitCount: number = 100,
  ): Promise<RelationshipEvent[]> {
    try {
      const db = await this.ensureDb();

      const eventsSnapshot = await getDocs(
        query(
          collection(db, "chastityData", relationshipId, "events"),
          orderBy("timestamp", "desc"),
          limit(limitCount),
        ),
      );

      const events = eventsSnapshot.docs.map((doc) => ({
        ...doc.data(),
        id: doc.id,
      })) as RelationshipEvent[];

      logger.debug("Retrieved events", {
        relationshipId,
        count: events.length,
      });

      return events;
    } catch (error) {
      logger.error("Failed to get events", {
        error: error as Error,
        relationshipId,
      });
      throw error;
    }
  }

  // ==================== HELPER METHODS ====================

  /**
   * Get keyholder ID for a relationship
   */
  private async getKeyholderId(relationshipId: string): Promise<string> {
    const relationship =
      await relationshipService.getRelationship(relationshipId);
    if (!relationship) {
      throw new Error("Relationship not found");
    }
    return relationship.keyholderId;
  }

  /**
   * Get session history for a relationship
   */
  async getSessionHistory(
    relationshipId: string,
    limitCount: number = 50,
  ): Promise<RelationshipSession[]> {
    try {
      const db = await this.ensureDb();

      const sessionsSnapshot = await getDocs(
        query(
          collection(db, "chastityData", relationshipId, "sessions"),
          orderBy("startTime", "desc"),
          limit(limitCount),
        ),
      );

      const sessions = sessionsSnapshot.docs.map((doc) => ({
        ...doc.data(),
        id: doc.id,
      })) as RelationshipSession[];

      logger.debug("Retrieved session history", {
        relationshipId,
        count: sessions.length,
      });

      return sessions;
    } catch (error) {
      logger.error("Failed to get session history", {
        error: error as Error,
        relationshipId,
      });
      throw error;
    }
  }

  // ==================== REAL-TIME LISTENERS ====================

  /**
   * Subscribe to chastity data changes
   */
  subscribeToChastityData(
    relationshipId: string,
    callback: (data: RelationshipChastityData | null) => void,
  ): Unsubscribe {
    return this.ensureDb().then((db) => {
      return onSnapshot(
        doc(db, "chastityData", relationshipId),
        (doc) => {
          const data = doc.exists()
            ? ({
                ...doc.data(),
                relationshipId: doc.id,
              } as RelationshipChastityData)
            : null;
          callback(data);
        },
        (error) => {
          logger.error("Error in chastity data subscription", {
            error,
            relationshipId,
          });
        },
      );
    }) as any;
  }

  /**
   * Subscribe to task changes
   */
  subscribeToTasks(
    relationshipId: string,
    callback: (tasks: RelationshipTask[]) => void,
  ): Unsubscribe {
    return this.ensureDb().then((db) => {
      return onSnapshot(
        query(
          collection(db, "chastityData", relationshipId, "tasks"),
          orderBy("createdAt", "desc"),
        ),
        (snapshot) => {
          const tasks = snapshot.docs.map((doc) => ({
            ...doc.data(),
            id: doc.id,
          })) as RelationshipTask[];
          callback(tasks);
        },
        (error) => {
          logger.error("Error in tasks subscription", {
            error,
            relationshipId,
          });
        },
      );
    }) as any;
  }
}

export const relationshipChastityService = new RelationshipChastityService();
=======

// Re-export the facade service and all domain services for backward compatibility
export { relationshipChastityService } from "./relationship-chastity";

// Also export individual services for direct access if needed
export {
  relationshipCoreService,
  chastitySessionService,
  chastityTaskService,
  chastityEventService,
  relationshipPermissionService,
} from "./relationship-chastity";
>>>>>>> 4c8a5b89
<|MERGE_RESOLUTION|>--- conflicted
+++ resolved
@@ -5,7 +5,6 @@
  * This file maintains backward compatibility by re-exporting the facade service
  * that delegates to the appropriate domain services.
  */
-<<<<<<< HEAD
 import {
   collection,
   doc,
@@ -861,18 +860,4 @@
   }
 }
 
-export const relationshipChastityService = new RelationshipChastityService();
-=======
-
-// Re-export the facade service and all domain services for backward compatibility
-export { relationshipChastityService } from "./relationship-chastity";
-
-// Also export individual services for direct access if needed
-export {
-  relationshipCoreService,
-  chastitySessionService,
-  chastityTaskService,
-  chastityEventService,
-  relationshipPermissionService,
-} from "./relationship-chastity";
->>>>>>> 4c8a5b89
+export const relationshipChastityService = new RelationshipChastityService();