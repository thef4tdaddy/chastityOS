/**
 * Achievement Database Service
 * Backward compatibility wrapper for the new modular achievement services
 * @deprecated Use individual services from './achievements/' for new code
 */

<<<<<<< HEAD
import { BaseDBService } from "./BaseDBService";
import { ChastityDB } from "../storage/ChastityDB";
import {
  DBAchievement,
  DBUserAchievement,
  DBAchievementProgress,
  DBAchievementNotification,
  AchievementCategory,
  AchievementDifficulty,
  LeaderboardPrivacy,
} from "../../types";
import { logger } from "../../utils/logging";
=======
import { AchievementDBService } from "./achievements";
>>>>>>> 4c8a5b89

// Re-export the backward-compatible service

<<<<<<< HEAD
  // ==================== ACHIEVEMENT CRUD ====================

  /**
   * Create or update achievement definition
   */
  async createAchievement(
    achievement: Omit<DBAchievement, "id" | "syncStatus" | "lastModified">,
  ): Promise<string> {
    try {
      const achievementData: DBAchievement = {
        ...achievement,
        id: this.generateId(),
        syncStatus: "pending",
        lastModified: new Date(),
      };

      await this.achievementsTable.add(achievementData);
      await this.queueSync(
        "achievements",
        "create",
        achievementData.id,
        achievementData,
      );

      logger.info(
        `Achievement created: ${achievementData.name}`,
        "AchievementDBService",
      );
      return achievementData.id;
    } catch (error) {
      logger.error(
        "Failed to create achievement",
        error,
        "AchievementDBService",
      );
      throw error;
    }
  }

  /**
   * Get all achievements (for system reference)
   */
  async getAllAchievements(): Promise<DBAchievement[]> {
    try {
      return await this.achievementsTable.where("isActive").equals(1).toArray();
    } catch (error) {
      logger.error("Failed to get achievements", error, "AchievementDBService");
      return [];
    }
  }

  /**
   * Get achievement by ID
   */
  async getAchievementById(id: string): Promise<DBAchievement | null> {
    try {
      const achievement = await this.achievementsTable.get(id);
      return achievement || null;
    } catch (error) {
      logger.error(
        "Failed to get achievement by ID",
        error,
        "AchievementDBService",
      );
      return null;
    }
  }

  /**
   * Get achievements by category
   */
  async getAchievementsByCategory(
    category: AchievementCategory,
  ): Promise<DBAchievement[]> {
    try {
      return await this.achievementsTable
        .where("category")
        .equals(category)
        .and((achievement) => achievement.isActive)
        .toArray();
    } catch (error) {
      logger.error(
        "Failed to get achievements by category",
        error,
        "AchievementDBService",
      );
      return [];
    }
  }

  // ==================== USER ACHIEVEMENT CRUD ====================

  /**
   * Award achievement to user
   */
  async awardAchievement(
    userId: string,
    achievementId: string,
    progress: number = 100,
    metadata?: Record<string, unknown>,
  ): Promise<string> {
    try {
      // Check if user already has this achievement
      const existing = await this.userAchievementsTable
        .where("userId")
        .equals(userId)
        .and((ua) => ua.achievementId === achievementId)
        .first();

      if (existing) {
        logger.warn(
          `User ${userId} already has achievement ${achievementId}`,
          "AchievementDBService",
        );
        return existing.id;
      }

      const userAchievement: DBUserAchievement = {
        id: this.generateId(),
        userId,
        achievementId,
        earnedAt: new Date(),
        progress,
        metadata,
        isVisible: true,
        syncStatus: "pending",
        lastModified: new Date(),
      };

      await this.userAchievementsTable.add(userAchievement);
      await this.queueSync(
        "userAchievements",
        "create",
        userAchievement.id,
        userAchievement,
      );

      logger.info(
        `Achievement ${achievementId} awarded to user ${userId}`,
        "AchievementDBService",
      );
      return userAchievement.id;
    } catch (error) {
      logger.error(
        "Failed to award achievement",
        error,
        "AchievementDBService",
      );
      throw error;
    }
  }

  /**
   * Get user's earned achievements
   */
  async getUserAchievements(userId: string): Promise<DBUserAchievement[]> {
    try {
      return await this.userAchievementsTable
        .where("userId")
        .equals(userId)
        .toArray();
    } catch (error) {
      logger.error(
        "Failed to get user achievements",
        error,
        "AchievementDBService",
      );
      return [];
    }
  }

  /**
   * Get user's visible achievements (for public profile)
   */
  async getUserVisibleAchievements(
    userId: string,
  ): Promise<DBUserAchievement[]> {
    try {
      return await this.userAchievementsTable
        .where("userId")
        .equals(userId)
        .and((ua) => ua.isVisible)
        .toArray();
    } catch (error) {
      logger.error(
        "Failed to get user visible achievements",
        error,
        "AchievementDBService",
      );
      return [];
    }
  }

  /**
   * Toggle achievement visibility
   */
  async toggleAchievementVisibility(
    userId: string,
    achievementId: string,
  ): Promise<void> {
    try {
      const userAchievement = await this.userAchievementsTable
        .where("userId")
        .equals(userId)
        .and((ua) => ua.achievementId === achievementId)
        .first();

      if (!userAchievement) {
        throw new Error("User achievement not found");
      }

      userAchievement.isVisible = !userAchievement.isVisible;
      userAchievement.lastModified = new Date();
      userAchievement.syncStatus = "pending";

      await this.userAchievementsTable.put(userAchievement);
      await this.queueSync(
        "userAchievements",
        "update",
        userAchievement.id,
        userAchievement,
      );

      logger.info(
        `Achievement ${achievementId} visibility toggled for user ${userId}`,
        "AchievementDBService",
      );
    } catch (error) {
      logger.error(
        "Failed to toggle achievement visibility",
        error,
        "AchievementDBService",
      );
      throw error;
    }
  }

  // ==================== PROGRESS TRACKING ====================

  /**
   * Update achievement progress
   */
  async updateAchievementProgress(
    userId: string,
    achievementId: string,
    currentValue: number,
    targetValue: number,
  ): Promise<void> {
    try {
      const existing = await this.achievementProgressTable
        .where("userId")
        .equals(userId)
        .and((ap) => ap.achievementId === achievementId)
        .first();

      const progressData: DBAchievementProgress = {
        id: existing?.id || this.generateId(),
        userId,
        achievementId,
        currentValue,
        targetValue,
        isCompleted: currentValue >= targetValue,
        syncStatus: "pending",
        lastModified: new Date(),
      };

      if (existing) {
        await this.achievementProgressTable.put(progressData);
        await this.queueSync(
          "achievementProgress",
          "update",
          progressData.id,
          progressData,
        );
      } else {
        await this.achievementProgressTable.add(progressData);
        await this.queueSync(
          "achievementProgress",
          "create",
          progressData.id,
          progressData,
        );
      }

      // If completed, award the achievement
      if (progressData.isCompleted && !existing?.isCompleted) {
        await this.awardAchievement(userId, achievementId, 100);
      }

      logger.debug(
        `Progress updated for ${achievementId}: ${currentValue}/${targetValue}`,
        "AchievementDBService",
      );
    } catch (error) {
      logger.error(
        "Failed to update achievement progress",
        error,
        "AchievementDBService",
      );
      throw error;
    }
  }

  /**
   * Get user's achievement progress
   */
  async getUserAchievementProgress(
    userId: string,
  ): Promise<DBAchievementProgress[]> {
    try {
      return await this.achievementProgressTable
        .where("userId")
        .equals(userId)
        .toArray();
    } catch (error) {
      logger.error(
        "Failed to get user achievement progress",
        error,
        "AchievementDBService",
      );
      return [];
    }
  }

  /**
   * Get progress for specific achievement
   */
  async getAchievementProgress(
    userId: string,
    achievementId: string,
  ): Promise<DBAchievementProgress | null> {
    try {
      const progress = await this.achievementProgressTable
        .where("userId")
        .equals(userId)
        .and((ap) => ap.achievementId === achievementId)
        .first();

      return progress || null;
    } catch (error) {
      logger.error(
        "Failed to get achievement progress",
        error,
        "AchievementDBService",
      );
      return null;
    }
  }

  // ==================== NOTIFICATIONS ====================

  /**
   * Create achievement notification
   */
  async createNotification(
    userId: string,
    achievementId: string,
    type: "earned" | "progress" | "milestone",
    title: string,
    message: string,
  ): Promise<string> {
    try {
      const notification: DBAchievementNotification = {
        id: this.generateId(),
        userId,
        achievementId,
        type,
        title,
        message,
        isRead: false,
        createdAt: new Date(),
        syncStatus: "pending",
        lastModified: new Date(),
      };

      await this.achievementNotificationsTable.add(notification);
      await this.queueSync(
        "achievementNotifications",
        "create",
        notification.id,
        notification,
      );

      logger.info(
        `Achievement notification created for user ${userId}`,
        "AchievementDBService",
      );
      return notification.id;
    } catch (error) {
      logger.error(
        "Failed to create achievement notification",
        error,
        "AchievementDBService",
      );
      throw error;
    }
  }

  /**
   * Get user's unread notifications
   */
  async getUserUnreadNotifications(
    userId: string,
  ): Promise<DBAchievementNotification[]> {
    try {
      return await this.achievementNotificationsTable
        .where("userId")
        .equals(userId)
        .and((n) => !n.isRead)
        .reverse()
        .sortBy("createdAt");
    } catch (error) {
      logger.error(
        "Failed to get user unread notifications",
        error,
        "AchievementDBService",
      );
      return [];
    }
  }

  /**
   * Mark notification as read
   */
  async markNotificationRead(notificationId: string): Promise<void> {
    try {
      const notification =
        await this.achievementNotificationsTable.get(notificationId);
      if (notification) {
        notification.isRead = true;
        notification.lastModified = new Date();
        notification.syncStatus = "pending";

        await this.achievementNotificationsTable.put(notification);
        await this.queueSync(
          "achievementNotifications",
          "update",
          notification.id,
          notification,
        );
      }
    } catch (error) {
      logger.error(
        "Failed to mark notification as read",
        error,
        "AchievementDBService",
      );
      throw error;
    }
  }

  // ==================== STATISTICS ====================

  /**
   * Get user achievement statistics
   */
  async getUserAchievementStats(userId: string): Promise<{
    totalEarned: number;
    totalPoints: number;
    completionPercentage: number;
    categoryCounts: Record<AchievementCategory, number>;
    difficultyBreakdown: Record<AchievementDifficulty, number>;
  }> {
    try {
      const [userAchievements, allAchievements] = await Promise.all([
        this.getUserAchievements(userId),
        this.getAllAchievements(),
      ]);

      const achievementMap = new Map(allAchievements.map((a) => [a.id, a]));

      const totalPoints = userAchievements.reduce((sum, ua) => {
        const achievement = achievementMap.get(ua.achievementId);
        return sum + (achievement?.points || 0);
      }, 0);

      const categoryCounts = {} as Record<AchievementCategory, number>;
      const difficultyBreakdown = {} as Record<AchievementDifficulty, number>;

      // Initialize counts
      Object.values(AchievementCategory).forEach(
        (cat) => (categoryCounts[cat] = 0),
      );
      Object.values(AchievementDifficulty).forEach(
        (diff) => (difficultyBreakdown[diff] = 0),
      );

      userAchievements.forEach((ua) => {
        const achievement = achievementMap.get(ua.achievementId);
        if (achievement) {
          categoryCounts[achievement.category]++;
          difficultyBreakdown[achievement.difficulty]++;
        }
      });

      return {
        totalEarned: userAchievements.length,
        totalPoints,
        completionPercentage:
          allAchievements.length > 0
            ? (userAchievements.length / allAchievements.length) * 100
            : 0,
        categoryCounts,
        difficultyBreakdown,
      };
    } catch (error) {
      logger.error(
        "Failed to get user achievement stats",
        error,
        "AchievementDBService",
      );
      throw error;
    }
  }

  // ==================== LEADERBOARD METHODS ====================

  /**
   * Get leaderboard entries for a category and period
   */
  async getLeaderboard(
    category: string,
    period: string,
    limit: number = 50,
  ): Promise<DBLeaderboardEntry[]> {
    try {
      return await this.leaderboardEntriesTable
        .where("[category+period]")
        .equals([category, period])
        .reverse()
        .sortBy("rank")
        .then((entries) => entries.slice(0, limit));
    } catch (error) {
      logger.error("Failed to get leaderboard", error, "AchievementDBService");
      return [];
    }
  }

  /**
   * Get user's rank in a specific leaderboard
   */
  async getUserLeaderboardRank(
    userId: string,
    category: string,
    period: string,
  ): Promise<{
    rank: number;
    value: number;
    totalParticipants: number;
  } | null> {
    try {
      const userEntry = await this.leaderboardEntriesTable
        .where("[userId+category+period]")
        .equals([userId, category, period])
        .first();

      if (!userEntry) return null;

      // Get total participants count
      const totalParticipants = await this.leaderboardEntriesTable
        .where("[category+period]")
        .equals([category, period])
        .count();

      return {
        rank: userEntry.rank,
        value: userEntry.value,
        totalParticipants,
      };
    } catch (error) {
      logger.error(
        "Failed to get user leaderboard rank",
        error,
        "AchievementDBService",
      );
      return null;
    }
  }

  /**
   * Update user's leaderboard entry
   */
  async updateLeaderboardEntry(
    userId: string,
    category: string,
    period: string,
    value: number,
    displayName: string = "Anonymous",
    displayNameType: "real" | "username" | "anonymous" = "anonymous",
  ): Promise<void> {
    try {
      const entryData: DBLeaderboardEntry = {
        id: this.generateId(),
        userId,
        category: category as any,
        period: period as any,
        value,
        rank: 0, // Will be calculated by ranking algorithm
        displayName,
        displayNameType,
        isAnonymous: displayNameType === "anonymous",
        syncStatus: "pending",
        lastModified: new Date(),
      };

      // Upsert the entry
      await this.leaderboardEntriesTable.put(entryData);

      await this.queueSync(
        "leaderboardEntries",
        "create",
        entryData.id,
        entryData,
      );

      logger.info(
        `Updated leaderboard entry for user ${userId}`,
        "AchievementDBService",
      );
    } catch (error) {
      logger.error(
        "Failed to update leaderboard entry",
        error,
        "AchievementDBService",
      );
      throw error;
    }
  }

  /**
   * Get user's leaderboard privacy settings
   */
  async getLeaderboardPrivacy(userId: string): Promise<any> {
    // This would typically be stored in user settings
    // For now, return default settings
    return {
      participateInGlobal: false,
      participateInMonthly: false,
      shareSessionTime: false,
      shareStreakData: false,
      shareAchievements: false,
      displayName: "anonymous",
      showOnPublicProfile: false,
    };
  }

  /**
   * Update user's leaderboard privacy settings
   */
  async updateLeaderboardPrivacy(
    userId: string,
    settings: LeaderboardPrivacy,
  ): Promise<void> {
    try {
      // This would typically update user settings
      // For now, just log the action
      logger.info(
        `Updated leaderboard privacy for user ${userId}`,
        "AchievementDBService",
      );
    } catch (error) {
      logger.error(
        "Failed to update leaderboard privacy",
        error,
        "AchievementDBService",
      );
      throw error;
    }
  }
}
=======
export { AchievementDBService };
>>>>>>> 4c8a5b89

// Export singleton instance
export const achievementDBService = new AchievementDBService();<|MERGE_RESOLUTION|>--- conflicted
+++ resolved
@@ -4,7 +4,6 @@
  * @deprecated Use individual services from './achievements/' for new code
  */
 
-<<<<<<< HEAD
 import { BaseDBService } from "./BaseDBService";
 import { ChastityDB } from "../storage/ChastityDB";
 import {
@@ -12,18 +11,20 @@
   DBUserAchievement,
   DBAchievementProgress,
   DBAchievementNotification,
+  DBLeaderboardEntry,
   AchievementCategory,
   AchievementDifficulty,
   LeaderboardPrivacy,
 } from "../../types";
 import { logger } from "../../utils/logging";
-=======
-import { AchievementDBService } from "./achievements";
->>>>>>> 4c8a5b89
-
-// Re-export the backward-compatible service
-
-<<<<<<< HEAD
+
+export class AchievementDBService extends BaseDBService {
+  protected db = ChastityDB.getInstance();
+  protected achievementsTable = this.db.achievements;
+  protected userAchievementsTable = this.db.userAchievements;
+  protected achievementProgressTable = this.db.achievementProgress;
+  protected achievementNotificationsTable = this.db.achievementNotifications;
+  protected leaderboardEntriesTable = this.db.leaderboardEntries;
   // ==================== ACHIEVEMENT CRUD ====================
 
   /**
@@ -618,8 +619,8 @@
       const entryData: DBLeaderboardEntry = {
         id: this.generateId(),
         userId,
-        category: category as any,
-        period: period as any,
+        category: category as AchievementCategory,
+        period: period as "daily" | "weekly" | "monthly" | "yearly" | "allTime",
         value,
         rank: 0, // Will be calculated by ranking algorithm
         displayName,
@@ -656,7 +657,7 @@
   /**
    * Get user's leaderboard privacy settings
    */
-  async getLeaderboardPrivacy(userId: string): Promise<any> {
+  async getLeaderboardPrivacy(userId: string): Promise<LeaderboardPrivacy> {
     // This would typically be stored in user settings
     // For now, return default settings
     return {
@@ -694,9 +695,6 @@
     }
   }
 }
-=======
-export { AchievementDBService };
->>>>>>> 4c8a5b89
 
 // Export singleton instance
 export const achievementDBService = new AchievementDBService();