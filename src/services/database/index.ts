--- conflicted
+++ resolved
@@ -15,7 +15,7 @@
 export { taskDBService } from "./TaskDBService";
 export { goalDBService } from "./GoalDBService";
 export { settingsDBService } from "./SettingsDBService";
-<<<<<<< HEAD
+export { achievementDBService } from "./AchievementDBService";
 
 // Utility services
 export { DBMigrationService } from "./MigrationService";
@@ -28,7 +28,4 @@
 
 // Relationship-based services
 export { relationshipService } from "./RelationshipService";
-export { relationshipChastityService } from "./RelationshipChastityService";
-=======
-export { achievementDBService } from "./AchievementDBService";
->>>>>>> 6a469c62
+export { relationshipChastityService } from "./RelationshipChastityService";