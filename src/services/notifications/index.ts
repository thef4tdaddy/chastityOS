/**
 * Notification Services Index
 * Central export for all notification services
 */

export { TaskNotificationService } from "./TaskNotificationService";
export type {
  TaskNotificationParams,
  TaskAssignedParams,
  TaskSubmittedParams,
  TaskApprovedParams,
  TaskRejectedParams,
  TaskDeadlineParams,
  TaskOverdueParams,
} from "./TaskNotificationService";

<<<<<<< HEAD
export { NotificationService } from "./NotificationService";
export type {
  BaseNotificationParams,
  SessionEndingSoonParams,
  SessionCompletedParams,
  PauseCooldownExpiredParams,
  EmergencyUnlockParams,
  SessionStartedParams,
  SessionPausedParams,
  SessionResumedParams,
  KeyholderRequestParams,
  GoalCompletedParams,
  SyncCompletedParams,
  SyncFailedParams,
  AppUpdateAvailableParams,
  AchievementUnlockedParams,
} from "./NotificationService";
=======
export { FCMService } from "./FCMService";
export type { FCMServiceConfig } from "./FCMService";
>>>>>>> 1c0b77d1
<|MERGE_RESOLUTION|>--- conflicted
+++ resolved
@@ -1,38 +1,36 @@
-/**
- * Notification Services Index
- * Central export for all notification services
- */
+⏺ /**
+   * Notification Services Index
+   * Central export for all notification services
+   */
 
-export { TaskNotificationService } from "./TaskNotificationService";
-export type {
-  TaskNotificationParams,
-  TaskAssignedParams,
-  TaskSubmittedParams,
-  TaskApprovedParams,
-  TaskRejectedParams,
-  TaskDeadlineParams,
-  TaskOverdueParams,
-} from "./TaskNotificationService";
+  export { TaskNotificationService } from "./TaskNotificationService";
+  export type {
+    TaskNotificationParams,
+    TaskAssignedParams,
+    TaskSubmittedParams,
+    TaskApprovedParams,
+    TaskRejectedParams,
+    TaskDeadlineParams,
+    TaskOverdueParams,
+  } from "./TaskNotificationService";
 
-<<<<<<< HEAD
-export { NotificationService } from "./NotificationService";
-export type {
-  BaseNotificationParams,
-  SessionEndingSoonParams,
-  SessionCompletedParams,
-  PauseCooldownExpiredParams,
-  EmergencyUnlockParams,
-  SessionStartedParams,
-  SessionPausedParams,
-  SessionResumedParams,
-  KeyholderRequestParams,
-  GoalCompletedParams,
-  SyncCompletedParams,
-  SyncFailedParams,
-  AppUpdateAvailableParams,
-  AchievementUnlockedParams,
-} from "./NotificationService";
-=======
-export { FCMService } from "./FCMService";
-export type { FCMServiceConfig } from "./FCMService";
->>>>>>> 1c0b77d1
+  export { NotificationService } from "./NotificationService";
+  export type {
+    BaseNotificationParams,
+    SessionEndingSoonParams,
+    SessionCompletedParams,
+    PauseCooldownExpiredParams,
+    EmergencyUnlockParams,
+    SessionStartedParams,
+    SessionPausedParams,
+    SessionResumedParams,
+    KeyholderRequestParams,
+    GoalCompletedParams,
+    SyncCompletedParams,
+    SyncFailedParams,
+    AppUpdateAvailableParams,
+    AchievementUnlockedParams,
+  } from "./NotificationService";
+
+  export { FCMService } from "./FCMService";
+  export type { FCMServiceConfig } from "./FCMService";