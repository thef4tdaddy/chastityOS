--- conflicted
+++ resolved
@@ -21,8 +21,6 @@
   DBAchievementNotification,
   DBLeaderboardEntry,
 } from "@/types/database";
-import { KeyholderRelationship } from "@/types/core";
-import { InviteCode } from "../database/KeyholderRelationshipDBService";
 import { serviceLogger } from "@/utils/logging";
 
 const logger = serviceLogger("ChastityDB");
@@ -37,8 +35,6 @@
   settings!: Table<DBSettings>;
   syncMeta!: Table<DBSyncMeta>;
   offlineQueue!: Table<QueuedOperation>;
-  keyholderRelationships!: Table<KeyholderRelationship>;
-  inviteCodes!: Table<InviteCode>;
 
   // New achievement tables
   achievements!: Table<DBAchievement>;
@@ -83,13 +79,6 @@
       offlineQueue: "++id,createdAt",
     });
 
-<<<<<<< HEAD
-    // Version 3: Add keyholder relationship tables
-    this.version(3).stores({
-      keyholderRelationships:
-        "&id, submissiveUserId, keyholderUserId, [submissiveUserId+status], [keyholderUserId+status], status, createdAt",
-      inviteCodes: "&id, &code, submissiveUserId, isUsed, expiresAt, createdAt",
-=======
     // Version 3: Add achievement system tables
     this.version(3).stores({
       // Master achievements list (system-wide)
@@ -111,7 +100,6 @@
       // Leaderboard entries
       leaderboardEntries:
         "++id, &[userId+category+period], userId, category, period, rank, isAnonymous, syncStatus, lastModified",
->>>>>>> 6a469c62
     });
 
     // Add hooks for automatic timestamp and sync status updates
@@ -333,17 +321,12 @@
         "tasks",
         "goals",
         "settings",
-<<<<<<< HEAD
-        "keyholderRelationships",
-        "inviteCodes",
-=======
         // New achievement collections
         "achievements",
         "userAchievements",
         "achievementProgress",
         "achievementNotifications",
         "leaderboardEntries",
->>>>>>> 6a469c62
       ];
 
       for (const collection of collections) {
@@ -374,17 +357,12 @@
       tasks: await this.tasks.count(),
       goals: await this.goals.count(),
       settings: await this.settings.count(),
-<<<<<<< HEAD
-      keyholderRelationships: await this.keyholderRelationships.count(),
-      inviteCodes: await this.inviteCodes.count(),
-=======
       // New achievement stats
       achievements: await this.achievements.count(),
       userAchievements: await this.userAchievements.count(),
       achievementProgress: await this.achievementProgress.count(),
       achievementNotifications: await this.achievementNotifications.count(),
       leaderboardEntries: await this.leaderboardEntries.count(),
->>>>>>> 6a469c62
       pendingSync: {
         sessions: await this.sessions
           .where("syncStatus")
@@ -440,15 +418,10 @@
         this.tasks,
         this.goals,
         this.settings,
-<<<<<<< HEAD
-        this.keyholderRelationships,
-        this.inviteCodes,
-=======
         this.userAchievements,
         this.achievementProgress,
         this.achievementNotifications,
         this.leaderboardEntries,
->>>>>>> 6a469c62
         async () => {
           await this.users.where("uid").equals(userId).delete();
           await this.sessions.where("userId").equals(userId).delete();
@@ -456,20 +429,6 @@
           await this.tasks.where("userId").equals(userId).delete();
           await this.goals.where("userId").equals(userId).delete();
           await this.settings.where("userId").equals(userId).delete();
-<<<<<<< HEAD
-          await this.keyholderRelationships
-            .where("submissiveUserId")
-            .equals(userId)
-            .delete();
-          await this.keyholderRelationships
-            .where("keyholderUserId")
-            .equals(userId)
-            .delete();
-          await this.inviteCodes
-            .where("submissiveUserId")
-            .equals(userId)
-            .delete();
-=======
           // Clear user-specific achievement data
           await this.userAchievements.where("userId").equals(userId).delete();
           await this.achievementProgress
@@ -481,7 +440,6 @@
             .equals(userId)
             .delete();
           await this.leaderboardEntries.where("userId").equals(userId).delete();
->>>>>>> 6a469c62
         },
       );
 
