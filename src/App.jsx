// src/App.jsx
import React, { useState, useEffect, useRef, useCallback, Suspense, lazy } from 'react';
import { initializeApp } from 'firebase/app';
import { getAuth, signInAnonymously, onAuthStateChanged } from 'firebase/auth';
import {
    getFirestore, doc, getDoc, setDoc, Timestamp, setLogLevel,
    collection, addDoc, query, orderBy, getDocs, serverTimestamp, deleteDoc, onSnapshot
} from 'firebase/firestore';

import { formatTime, formatElapsedTime, EVENT_TYPES } from './utils';
import MainNav from './components/MainNav';
import FooterNav from './components/FooterNav';
import HotjarScript from './components/HotjarScript'; // Import HotjarScript

// --- Hashing Helper ---
async function generateHash(text) {
    if (!text) return null;
    try {
        const encoder = new TextEncoder();
        const data = encoder.encode(text);
        const hashBuffer = await crypto.subtle.digest('SHA-256', data);
        const hashArray = Array.from(new Uint8Array(hashBuffer));
        const hashHex = hashArray.map(b => b.toString(16).padStart(2, '0')).join('');
        return hashHex;
    } catch (error) {
        console.error("Error generating hash:", error);
        return null;
    }
}


const firebaseConfig = {
  apiKey: import.meta.env.VITE_FIREBASE_API_KEY,
  authDomain: import.meta.env.VITE_FIREBASE_AUTH_DOMAIN,
  projectId: import.meta.env.VITE_FIREBASE_PROJECT_ID,
  storageBucket: import.meta.env.VITE_FIREBASE_STORAGE_BUCKET,
  messagingSenderId: import.meta.env.VITE_FIREBASE_MESSAGING_SENDER_ID,
  appId: import.meta.env.VITE_FIREBASE_APP_ID,
  measurementId: import.meta.env.VITE_FIREBASE_MEASUREMENT_ID,
};
if (!firebaseConfig.apiKey || !firebaseConfig.projectId) {
    console.error("Firebase configuration is missing or incomplete.");
}
const appIdForFirestore = firebaseConfig.appId || 'default-chastity-app-id';
const firebaseApp = initializeApp(firebaseConfig);
const db = getFirestore(firebaseApp);
setLogLevel('debug'); // Consider 'warn' or 'error' for production
const GA_MEASUREMENT_ID = import.meta.env.VITE_GA_MEASUREMENT_ID;

const TrackerPage = lazy(() => import('./pages/TrackerPage'));
const FullReportPage = lazy(() => import('./pages/FullReportPage'));
const LogEventPage = lazy(() => import('./pages/LogEventPage'));
const SettingsPage = lazy(() => import('./pages/SettingsPage'));
const FeedbackForm = lazy(() => import('./pages/FeedbackForm'));
const PrivacyPage = lazy(() => import('./pages/PrivacyPage')); // For footer modal


const App = () => {
    const [userId, setUserId] = useState(null);
    const [googleEmail, setGoogleEmail] = useState(null);
    const [isAuthReady, setIsAuthReady] = useState(false);
    const [user, setUser] = useState(null); // Store full user object
    const [isLoading, setIsLoading] = useState(true);
    const [currentPage, setCurrentPage] = useState('tracker');
    const [showUserIdInSettings, setShowUserIdInSettings] = useState(false);
    const [cageOnTime, setCageOnTime] = useState(null);
    const [isCageOn, setIsCageOn] = useState(false);
    const [timeInChastity, setTimeInChastity] = useState(0);
    const [timeCageOff, setTimeCageOff] = useState(0);
    const [chastityHistory, setChastityHistory] = useState([]);
    const [totalChastityTime, setTotalChastityTime] = useState(0);
    const [totalTimeCageOff, setTotalTimeCageOff] = useState(0);
    const [overallTotalPauseTime, setOverallTotalPauseTime] = useState(0);
    const [showReasonModal, setShowReasonModal] = useState(false);
    const [reasonForRemoval, setReasonForRemoval] = useState('');
    const [tempEndTime, setTempEndTime] = useState(null);
    const [tempStartTime, setTempStartTime] = useState(null);
    const [confirmReset, setConfirmReset] = useState(false);
    const resetTimeoutRef = useRef(null);
    const [restoreUserIdInput, setRestoreUserIdInput] = useState('');
    const [showRestoreFromIdPrompt, setShowRestoreFromIdPrompt] = useState(false);
    const [restoreFromIdMessage, setRestoreFromIdMessage] = useState('');
    const [submissivesNameInput, setSubmissivesNameInput] = useState('');
    const [savedSubmissivesName, setSavedSubmissivesName] = useState('');
    const [nameMessage, setNameMessage] = useState('');
    const [sexualEventsLog, setSexualEventsLog] = useState([]);
    const [newEventDate, setNewEventDate] = useState(new Date().toISOString().slice(0, 10));
    const [newEventTime, setNewEventTime] = useState(new Date().toTimeString().slice(0,5));
    const [selectedEventTypes, setSelectedEventTypes] = useState([]);
    const [otherEventTypeChecked, setOtherEventTypeChecked] = useState(false);
    const [otherEventTypeDetail, setOtherEventTypeDetail] = useState('');
    const [newEventNotes, setNewEventNotes] = useState('');
    const [newEventDurationHours, setNewEventDurationHours] = useState('');
    const [newEventDurationMinutes, setNewEventDurationMinutes] = useState('');
    const [newEventSelfOrgasmAmount, setNewEventSelfOrgasmAmount] = useState('');
    const [newEventPartnerOrgasmAmount, setNewEventPartnerOrgasmAmount] = useState('');
    const [eventLogMessage, setEventLogMessage] = useState('');
    const [isLoadingEvents, setIsLoadingEvents] = useState(false);
    const [isPaused, setIsPaused] = useState(false);
    const [pauseStartTime, setPauseStartTime] = useState(null);
    const [accumulatedPauseTimeThisSession, setAccumulatedPauseTimeThisSession] = useState(0);
    const [showPauseReasonModal, setShowPauseReasonModal] = useState(false);
    const [reasonForPauseInput, setReasonForPauseInput] = useState('');
    const [currentSessionPauseEvents, setCurrentSessionPauseEvents] = useState([]);
    const [livePauseDuration, setLivePauseDuration] = useState(0);
    const pauseDisplayTimerRef = useRef(null);
    const [lastPauseEndTime, setLastPauseEndTime] = useState(null);
    const [pauseCooldownMessage, setPauseCooldownMessage] = useState('');
    const [showRestoreSessionPrompt, setShowRestoreSessionPrompt] = useState(false);
    const [loadedSessionData, setLoadedSessionData] = useState(null);
    const [hasSessionEverBeenActive, setHasSessionEverBeenActive] = useState(false);
    const [goalDurationSeconds, setGoalDurationSeconds] = useState(null);

    const [keyholderName, setKeyholderName] = useState('');
    const [keyholderPasswordHash, setKeyholderPasswordHash] = useState(null);
    const [isKeyholderModeUnlocked, setIsKeyholderModeUnlocked] = useState(false);
    const [requiredKeyholderDurationSeconds, setRequiredKeyholderDurationSeconds] = useState(null);
    const [keyholderMessage, setKeyholderMessage] = useState('');

    // NEW state for editing cageOnTime
    const [editSessionDateInput, setEditSessionDateInput] = useState('');
    const [editSessionTimeInput, setEditSessionTimeInput] = useState('');
    const [editSessionMessage, setEditSessionMessage] = useState('');

    const [isTrackingAllowed, setIsTrackingAllowed] = useState(true); // Added for Hotjar


    const timerInChastityRef = useRef(null);
    const timerCageOffRef = useRef(null);

    useEffect(() => { if (GA_MEASUREMENT_ID) { if (typeof window.gtag === 'function') { window.gtag('config', GA_MEASUREMENT_ID, { send_page_view: false }); } else { console.warn("gtag.js not found."); } } else { console.warn("GA_MEASUREMENT_ID not set."); } }, []);
    useEffect(() => { if (GA_MEASUREMENT_ID && typeof window.gtag === 'function' && isAuthReady) { const pagePath = `/${currentPage}`; const pageTitle = currentPage.charAt(0).toUpperCase() + currentPage.slice(1).replace(/([A-Z])/g, ' $1').trim(); window.gtag('event', 'page_view', { page_title: pageTitle, page_path: pagePath, user_id: userId }); } }, [currentPage, isAuthReady, userId]);

    const getDocRef = useCallback((targetUserId = userId) => { 
        if (!targetUserId) return null; 
        return doc(db, "artifacts", appIdForFirestore, "users", targetUserId); 
    }, [userId]);
    const getEventsCollectionRef = useCallback((targetUserId = userId) => { 
        if (!targetUserId) return null; 
        return collection(db, "artifacts", appIdForFirestore, "users", targetUserId, "sexualEventsLog"); 
    }, [userId]);

    useEffect(() => {
        const unsubscribe = onAuthStateChanged(getAuth(), (u) => {
            if (u) {
                setUserId(u.uid);
                setIsAuthReady(true);
                setGoogleEmail(!u.isAnonymous ? u.email : null);
                setUser(u); // Ensure the full user object is available
            } else {
                setUser(null);
                setUserId(null);
                setIsAuthReady(false);
                setGoogleEmail(null);
            }
        });
        return () => unsubscribe();
    }, []);

    // Enable anonymous sign-in as default for new users
    useEffect(() => {
        const auth = getAuth();
        const unsubscribe = onAuthStateChanged(auth, (user) => {
            if (!user) {
                signInAnonymously(auth).catch((error) => {
                    console.error("Anonymous sign-in failed:", error);
                });
            }
        });
        return () => unsubscribe();
    }, []);

    useEffect(() => { let totalEffectiveChastity = 0; let totalOverallPaused = 0; chastityHistory.forEach(p => { totalEffectiveChastity += Math.max(0, (p.duration || 0) - (p.totalPauseDurationSeconds || 0)); totalOverallPaused += (p.totalPauseDurationSeconds || 0); }); setTotalChastityTime(totalEffectiveChastity); setOverallTotalPauseTime(totalOverallPaused); }, [chastityHistory]);

    const applyRestoredData = useCallback((data) => {
        const loadedHist = (data.chastityHistory || []).map(item => ({ ...item, startTime: item.startTime?.toDate ? item.startTime.toDate() : null, endTime: item.endTime?.toDate ? item.endTime.toDate() : null, totalPauseDurationSeconds: item.totalPauseDurationSeconds || 0, pauseEvents: (item.pauseEvents || []).map(p => ({ ...p, startTime: p.startTime?.toDate ? p.startTime.toDate() : null, endTime: p.endTime?.toDate ? p.endTime.toDate() : null })) }));
        setChastityHistory(loadedHist);
        setTotalTimeCageOff(data.totalTimeCageOff || 0);
        const cName = data.submissivesName || ''; setSavedSubmissivesName(cName); setSubmissivesNameInput(cName);
        const lPauseEndTime = data.lastPauseEndTime?.toDate ? data.lastPauseEndTime.toDate() : null; setLastPauseEndTime(lPauseEndTime && !isNaN(lPauseEndTime.getTime()) ? lPauseEndTime : null);
        const loadedCageOn = data.isCageOn || false; const loadedCageOnTime = data.cageOnTime?.toDate ? data.cageOnTime.toDate() : null; const loadedPauseStart = data.pauseStartTime?.toDate ? data.pauseStartTime.toDate() : null;
        setIsCageOn(loadedCageOn); setCageOnTime(loadedCageOn && loadedCageOnTime && !isNaN(loadedCageOnTime.getTime()) ? loadedCageOnTime : null);
        setTimeInChastity(loadedCageOn ? (data.timeInChastity || 0) : 0); setIsPaused(loadedCageOn ? (data.isPaused || false) : false);
        setPauseStartTime(loadedCageOn && data.isPaused && loadedPauseStart && !isNaN(loadedPauseStart.getTime()) ? loadedPauseStart : null);
        setAccumulatedPauseTimeThisSession(loadedCageOn ? (data.accumulatedPauseTimeThisSession || 0) : 0);
        setCurrentSessionPauseEvents(loadedCageOn ? (data.currentSessionPauseEvents || []).map(p => ({...p, startTime: p.startTime?.toDate(), endTime: p.endTime?.toDate()})) : []);
        setHasSessionEverBeenActive(data.hasSessionEverBeenActive !== undefined ? data.hasSessionEverBeenActive : true);
        setGoalDurationSeconds(data.goalDurationSeconds || null);
        setKeyholderName(data.keyholderName || '');
        setKeyholderPasswordHash(data.keyholderPasswordHash || null);
        setRequiredKeyholderDurationSeconds(data.requiredKeyholderDurationSeconds || null);
        setIsKeyholderModeUnlocked(false);
        setShowRestoreSessionPrompt(false); setLoadedSessionData(null);
        setIsTrackingAllowed(data.isTrackingAllowed !== undefined ? data.isTrackingAllowed : true); // Restore tracking preference
    }, [setHasSessionEverBeenActive, setIsTrackingAllowed]);

    useEffect(() => {
        if (!isAuthReady || !userId) {
            return;
        }

        const docRef = getDocRef();
        if (!docRef) {
            setIsLoading(false);
            return;
        }

        // Set up the real-time listener
        const unsubscribe = onSnapshot(docRef, (docSnap) => {
            if (docSnap.exists()) {
                const data = docSnap.data();
                // Check if this is the initial load for a potentially active session
                if (isLoading) {
                    const activeSessionIsCageOnLoaded = data.isCageOn || false;
                    const activeSessionCageOnTimeLoaded = data.cageOnTime?.toDate ? data.cageOnTime.toDate() : null;
                    if (activeSessionIsCageOnLoaded && activeSessionCageOnTimeLoaded && !isNaN(activeSessionCageOnTimeLoaded.getTime())) {
                        const loadedPauseStartTimeFromData = data.pauseStartTime?.toDate ? data.pauseStartTime.toDate() : null;
                        setLoadedSessionData({
                            isCageOn: true,
                            cageOnTime: activeSessionCageOnTimeLoaded,
                            timeInChastity: data.timeInChastity || 0,
                            isPaused: data.isPaused || false,
                            pauseStartTime: loadedPauseStartTimeFromData && !isNaN(loadedPauseStartTimeFromData.getTime()) ? loadedPauseStartTimeFromData : null,
                            accumulatedPauseTimeThisSession: data.accumulatedPauseTimeThisSession || 0,
                            currentSessionPauseEvents: (data.currentSessionPauseEvents || []).map(p => ({ ...p, startTime: p.startTime?.toDate? p.startTime.toDate() : null, endTime: p.endTime?.toDate? p.endTime.toDate() : null })),
                        });
                        setShowRestoreSessionPrompt(true);
                    }
                }
                 // Always apply the latest data from the snapshot
                applyRestoredData(data);
            } else {
                // If the document doesn't exist, apply empty data
                applyRestoredData({});
            }
            setIsLoading(false); // Stop loading after first snapshot
        }, (error) => {
            console.error("Error with real-time listener:", error);
            setIsLoading(false);
        });

        // Cleanup: Detach the listener when the component unmounts
        return () => unsubscribe();

    }, [isAuthReady, userId, getDocRef, applyRestoredData, isLoading]);

    useEffect(() => { // Populate edit inputs for cageOnTime when session is active
        if (isCageOn && cageOnTime instanceof Date && !isNaN(cageOnTime.getTime())) {
            setEditSessionDateInput(cageOnTime.toISOString().slice(0, 10));
            setEditSessionTimeInput(cageOnTime.toTimeString().slice(0, 5));
        } else {
            setEditSessionDateInput('');
            setEditSessionTimeInput('');
            setEditSessionMessage(''); // Clear any previous messages if session ends
        }
    }, [isCageOn, cageOnTime]);


    const fetchEvents = useCallback(async (targetUserId = userId) => {
        if (!isAuthReady || !targetUserId) return;
        setIsLoadingEvents(true);
        const eventsColRef = getEventsCollectionRef(targetUserId);
        if (!eventsColRef) { setEventLogMessage("Error: Could not get event log reference."); setTimeout(() => setEventLogMessage(''), 3000); setIsLoadingEvents(false); return; }
        try {
            const q = query(eventsColRef, orderBy("eventTimestamp", "desc"));
            const querySnapshot = await getDocs(q);
            setSexualEventsLog(querySnapshot.docs.map(d => ({ id: d.id, ...d.data(), eventTimestamp: d.data().eventTimestamp?.toDate() })));
        } catch (error) { console.error("Error fetching events:", error); setEventLogMessage("Failed to load events."); setTimeout(() => setEventLogMessage(''), 3000);
        } finally { setIsLoadingEvents(false); }
    }, [isAuthReady, userId, getEventsCollectionRef, setIsLoadingEvents, setEventLogMessage]);

    useEffect(() => { if ((currentPage === 'logEvent' || currentPage === 'fullReport' || currentPage === 'feedback') && isAuthReady && userId) { fetchEvents(); } }, [currentPage, isAuthReady, userId, fetchEvents]);

    const saveDataToFirestore = useCallback(async (dataToSave) => {
        if (!isAuthReady || !userId) return;
        const docRef = getDocRef(); if (!docRef) return;
        try {
            const firestoreReadyData = { ...dataToSave, hasSessionEverBeenActive, goalDurationSeconds: dataToSave.goalDurationSeconds !== undefined ? dataToSave.goalDurationSeconds : goalDurationSeconds, keyholderName: dataToSave.keyholderName !== undefined ? dataToSave.keyholderName : keyholderName, keyholderPasswordHash: dataToSave.keyholderPasswordHash !== undefined ? dataToSave.keyholderPasswordHash : keyholderPasswordHash, requiredKeyholderDurationSeconds: dataToSave.requiredKeyholderDurationSeconds !== undefined ? dataToSave.requiredKeyholderDurationSeconds : requiredKeyholderDurationSeconds, isTrackingAllowed }; // Include isTrackingAllowed
            const toTS = (d) => d instanceof Date && !isNaN(d.getTime()) ? Timestamp.fromDate(d) : (typeof d === 'string' && new Date(d) instanceof Date && !isNaN(new Date(d).getTime()) ? Timestamp.fromDate(new Date(d)) : null);
            firestoreReadyData.cageOnTime = toTS(firestoreReadyData.cageOnTime);
            if (firestoreReadyData.chastityHistory) { firestoreReadyData.chastityHistory = firestoreReadyData.chastityHistory.map(item => ({ ...item, startTime: toTS(item.startTime), endTime: toTS(item.endTime), pauseEvents: (item.pauseEvents || []).map(p => ({ ...p, startTime: toTS(p.startTime), endTime: toTS(p.endTime) })) })); }
            firestoreReadyData.pauseStartTime = toTS(firestoreReadyData.pauseStartTime);
            firestoreReadyData.lastPauseEndTime = toTS(firestoreReadyData.lastPauseEndTime);
            if (firestoreReadyData.currentSessionPauseEvents) { firestoreReadyData.currentSessionPauseEvents = firestoreReadyData.currentSessionPauseEvents.map(p => ({ ...p, startTime: toTS(p.startTime), endTime: toTS(p.endTime) })); }
            if (typeof firestoreReadyData.submissivesName === 'undefined') firestoreReadyData.submissivesName = savedSubmissivesName;
            if (Object.prototype.hasOwnProperty.call(firestoreReadyData, 'userAlias')) { delete firestoreReadyData.userAlias; }
            await setDoc(docRef, firestoreReadyData, { merge: true });
        } catch (error) { console.error("Error saving main data to Firestore:", error); }
    }, [userId, getDocRef, isAuthReady, savedSubmissivesName, hasSessionEverBeenActive, goalDurationSeconds, keyholderName, keyholderPasswordHash, requiredKeyholderDurationSeconds, isTrackingAllowed]);

    const handleSetKeyholder = useCallback(async (name) => { if (!userId) { setKeyholderMessage("Error: User ID not available."); return null; } const khName = name.trim(); if (!khName) { setKeyholderMessage("Keyholder name cannot be empty."); return null; } const stringToHash = userId + khName; const hash = await generateHash(stringToHash); if (!hash) { setKeyholderMessage("Error generating Keyholder ID."); return null; } setKeyholderName(khName); setKeyholderPasswordHash(hash); setRequiredKeyholderDurationSeconds(null); setIsKeyholderModeUnlocked(false); await saveDataToFirestore({ keyholderName: khName, keyholderPasswordHash: hash, requiredKeyholderDurationSeconds: null }); setKeyholderMessage(`Keyholder "${khName}" set. Password preview generated.`); return hash.substring(0, 8).toUpperCase(); }, [userId, saveDataToFirestore, setKeyholderMessage]);
    const handleClearKeyholder = useCallback(async () => { setKeyholderName(''); setKeyholderPasswordHash(null); setRequiredKeyholderDurationSeconds(null); setIsKeyholderModeUnlocked(false); await saveDataToFirestore({ keyholderName: '', keyholderPasswordHash: null, requiredKeyholderDurationSeconds: null }); setKeyholderMessage("Keyholder data cleared."); }, [saveDataToFirestore, setKeyholderMessage]);
    const handleUnlockKeyholderControls = useCallback(async (enteredPasswordPreview) => { if (!userId || !keyholderName || !keyholderPasswordHash) { setKeyholderMessage("Keyholder not fully set up."); return false; } const expectedPreview = keyholderPasswordHash.substring(0, 8).toUpperCase(); if (enteredPasswordPreview.toUpperCase() === expectedPreview) { setIsKeyholderModeUnlocked(true); setKeyholderMessage("Keyholder controls unlocked."); return true; } else { setIsKeyholderModeUnlocked(false); setKeyholderMessage("Incorrect Keyholder password."); return false; } }, [userId, keyholderName, keyholderPasswordHash, setKeyholderMessage]);
    const handleLockKeyholderControls = useCallback(() => { setIsKeyholderModeUnlocked(false); setKeyholderMessage("Keyholder controls locked."); }, [setKeyholderMessage]);
    const handleSetRequiredDuration = useCallback(async (durationInSeconds) => { const newDuration = Number(durationInSeconds); if (!isNaN(newDuration) && newDuration >= 0) { setRequiredKeyholderDurationSeconds(newDuration); await saveDataToFirestore({ requiredKeyholderDurationSeconds: newDuration }); setKeyholderMessage("Required duration updated."); return true; } setKeyholderMessage("Invalid duration value."); return false; }, [saveDataToFirestore, setKeyholderMessage]);
    const handleSetGoalDuration = useCallback(async (newDurationInSeconds) => {const newDuration = newDurationInSeconds === null ? null : Number(newDurationInSeconds); if (newDuration === null || (!isNaN(newDuration) && newDuration >= 0)) { setGoalDurationSeconds(newDuration); await saveDataToFirestore({ goalDurationSeconds: newDuration }); return true; } return false; }, [saveDataToFirestore, setGoalDurationSeconds]);

    const handleUpdateCurrentCageOnTime = async () => {
        if (!isCageOn || !cageOnTime) {
            setEditSessionMessage("No active session to edit.");
            setTimeout(() => setEditSessionMessage(''), 3000);
            return;
        }

        const originalCageOnTime = new Date(cageOnTime.getTime()); // Clone original time for logging

        const newDateTimeString = `${editSessionDateInput}T${editSessionTimeInput}`;
        const newProposedCageOnTime = new Date(newDateTimeString);

        if (isNaN(newProposedCageOnTime.getTime())) {
            setEditSessionMessage("Invalid date or time format for edit.");
            setTimeout(() => setEditSessionMessage(''), 3000);
            return;
        }

        if (newProposedCageOnTime.getTime() > new Date().getTime()) {
            setEditSessionMessage("Start time cannot be in the future.");
            setTimeout(() => setEditSessionMessage(''), 3000);
            return;
        }
        
        const oldCageOnTimeForLog = formatTime(originalCageOnTime, true, true);
        const newCageOnTimeForLog = formatTime(newProposedCageOnTime, true, true);

        setCageOnTime(newProposedCageOnTime); // Update state immediately for UI responsiveness

        // Log the "Session Edit" event
        const eventsColRef = getEventsCollectionRef();
        if (eventsColRef && userId) {
            try {
                await addDoc(eventsColRef, {
                    eventTimestamp: Timestamp.now(), 
                    loggedAt: serverTimestamp(),
                    types: ["Session Edit"],
                    otherTypeDetail: "",
                    notes: `Cage start time manually updated.\nOriginal: ${oldCageOnTimeForLog}.\nNew: ${newCageOnTimeForLog}.`,
                    durationSeconds: null, selfOrgasmAmount: null, partnerOrgasmAmount: null
                });
                fetchEvents(); // Refresh event log display
            } catch (error) {
                console.error("App.js: Error logging session edit event:", error);
                setEditSessionMessage("Failed to log edit. See console. Start time reverted.");
                setTimeout(() => setEditSessionMessage(''), 4000);
                setCageOnTime(originalCageOnTime); // Revert if logging fails
                return; 
            }
        }
        
        // Recalculate timeInChastity based on the new cageOnTime for saving
        let updatedTimeInChastity = 0;
        if (newProposedCageOnTime instanceof Date && !isNaN(newProposedCageOnTime.getTime())) {
             updatedTimeInChastity = Math.max(0, Math.floor((new Date().getTime() - newProposedCageOnTime.getTime()) / 1000));
        }
        setTimeInChastity(updatedTimeInChastity); // Explicitly set for saving and UI update

        await saveDataToFirestore({
            isCageOn, cageOnTime: newProposedCageOnTime, timeInChastity: updatedTimeInChastity,
            isPaused, pauseStartTime, accumulatedPauseTimeThisSession, currentSessionPauseEvents,
            chastityHistory, totalChastityTime, totalTimeCageOff, submissivesName: savedSubmissivesName,
            lastPauseEndTime, hasSessionEverBeenActive, goalDurationSeconds, keyholderName,
            keyholderPasswordHash, requiredKeyholderDurationSeconds,
        });

        setEditSessionMessage("Session start time updated successfully!");
        setTimeout(() => setEditSessionMessage(''), 3000);
    };


    useEffect(() => {
        const timerConditionsMet = isCageOn && !isPaused && isAuthReady && cageOnTime instanceof Date && !isNaN(cageOnTime.getTime());
        if (timerConditionsMet) {
            const initialElapsedTime = Math.max(0, Math.floor((new Date().getTime() - cageOnTime.getTime()) / 1000));
            setTimeInChastity(initialElapsedTime);
            timerInChastityRef.current = setInterval(() => { setTimeInChastity(prevTime => prevTime + 1); }, 1000);
        } else if (timerInChastityRef.current) { clearInterval(timerInChastityRef.current); }
        return () => { if (timerInChastityRef.current) { clearInterval(timerInChastityRef.current); } };
    }, [isCageOn, isPaused, cageOnTime, isAuthReady]);

    useEffect(() => { if (!isCageOn && isAuthReady && hasSessionEverBeenActive) { timerCageOffRef.current = setInterval(() => { setTimeCageOff(prev => prev + 1); }, 1000); } else if (timerCageOffRef.current) { clearInterval(timerCageOffRef.current); } return () => { if (timerCageOffRef.current) { clearInterval(timerCageOffRef.current); } }; }, [isCageOn, isAuthReady, hasSessionEverBeenActive]);
    useEffect(() => { if (isPaused && pauseStartTime instanceof Date && !isNaN(pauseStartTime.getTime())) { setLivePauseDuration(Math.max(0, Math.floor((new Date().getTime() - pauseStartTime.getTime()) / 1000))); pauseDisplayTimerRef.current = setInterval(() => setLivePauseDuration(prev => prev + 1), 1000); } else { if (pauseDisplayTimerRef.current) clearInterval(pauseDisplayTimerRef.current); setLivePauseDuration(0); } return () => { if (pauseDisplayTimerRef.current) clearInterval(pauseDisplayTimerRef.current); }; }, [isPaused, pauseStartTime]);

    const handleInitiatePause = useCallback(() => { setPauseCooldownMessage(''); if (lastPauseEndTime instanceof Date && !isNaN(lastPauseEndTime.getTime())) { const twelveHoursInMillis = 12 * 3600 * 1000; const timeSinceLastPauseEnd = new Date().getTime() - lastPauseEndTime.getTime(); if (timeSinceLastPauseEnd < twelveHoursInMillis) { const remainingTime = twelveHoursInMillis - timeSinceLastPauseEnd; const hours = Math.floor(remainingTime / 3600000); const minutes = Math.floor((remainingTime % 3600000) / 60000); setPauseCooldownMessage(`You can pause again in approximately ${hours}h ${minutes}m.`); setTimeout(() => setPauseCooldownMessage(''), 5000); return; } } setShowPauseReasonModal(true); }, [lastPauseEndTime]);
    const handleConfirmPause = useCallback(async () => { if (!isCageOn) { setShowPauseReasonModal(false); setReasonForPauseInput(''); return; } const now = new Date(); const newPauseEvent = { id: crypto.randomUUID(), startTime: now, reason: reasonForPauseInput.trim() || "N/A", endTime: null, duration: null }; setIsPaused(true); setPauseStartTime(now); const updatedSessionPauses = [...currentSessionPauseEvents, newPauseEvent]; setCurrentSessionPauseEvents(updatedSessionPauses); setShowPauseReasonModal(false); setReasonForPauseInput(''); await saveDataToFirestore({ isPaused: true, pauseStartTime: now, accumulatedPauseTimeThisSession, currentSessionPauseEvents: updatedSessionPauses, lastPauseEndTime }); }, [isCageOn, reasonForPauseInput, accumulatedPauseTimeThisSession, currentSessionPauseEvents, saveDataToFirestore, lastPauseEndTime]);
    const handleCancelPauseModal = useCallback(() => { setShowPauseReasonModal(false); setReasonForPauseInput(''); }, []);
    const handleResumeSession = useCallback(async () => { if (!isPaused || !(pauseStartTime instanceof Date) || isNaN(pauseStartTime.getTime())) { setIsPaused(false); setPauseStartTime(null); setLivePauseDuration(0); return; } const endTime = new Date(); const currentPauseDuration = Math.max(0, Math.floor((endTime.getTime() - pauseStartTime.getTime()) / 1000)); const newAccumulatedPauseTime = accumulatedPauseTimeThisSession + currentPauseDuration; const updatedSessionPauses = currentSessionPauseEvents.map((event, index) => (index === currentSessionPauseEvents.length - 1 && !event.endTime) ? { ...event, endTime, duration: currentPauseDuration } : event ); setAccumulatedPauseTimeThisSession(newAccumulatedPauseTime); setIsPaused(false); setPauseStartTime(null); setCurrentSessionPauseEvents(updatedSessionPauses); setLivePauseDuration(0); setLastPauseEndTime(endTime); await saveDataToFirestore({ isPaused: false, pauseStartTime: null, accumulatedPauseTimeThisSession: newAccumulatedPauseTime, currentSessionPauseEvents: updatedSessionPauses, lastPauseEndTime: endTime }); }, [isPaused, pauseStartTime, accumulatedPauseTimeThisSession, currentSessionPauseEvents, saveDataToFirestore]);

    const handleToggleCage = useCallback(() => {
        if (!isAuthReady || isPaused) { return; }
        const currentTime = new Date();
        if (confirmReset) { setConfirmReset(false); if (resetTimeoutRef.current) clearTimeout(resetTimeoutRef.current); }
        if (!isCageOn) {
            const newTotalOffTime = totalTimeCageOff + timeCageOff; setTotalTimeCageOff(newTotalOffTime);
            setCageOnTime(currentTime); setIsCageOn(true); setTimeInChastity(0); setTimeCageOff(0);
            setAccumulatedPauseTimeThisSession(0); setCurrentSessionPauseEvents([]);
            setPauseStartTime(null); setIsPaused(false);
            setHasSessionEverBeenActive(true);
            saveDataToFirestore({ isCageOn: true, cageOnTime: currentTime, totalTimeCageOff: newTotalOffTime, timeInChastity: 0, chastityHistory, totalChastityTime, submissivesName: savedSubmissivesName, isPaused: false, pauseStartTime: null, accumulatedPauseTimeThisSession: 0, currentSessionPauseEvents: [], lastPauseEndTime, hasSessionEverBeenActive: true });
        } else {
            setTempEndTime(currentTime); setTempStartTime(cageOnTime);
            setShowReasonModal(true);
        }
    }, [isAuthReady, isPaused, confirmReset, isCageOn, totalTimeCageOff, timeCageOff, cageOnTime, saveDataToFirestore, chastityHistory, totalChastityTime, savedSubmissivesName, lastPauseEndTime, setHasSessionEverBeenActive, resetTimeoutRef]);

    const handleConfirmRemoval = useCallback(async () => { if (!isAuthReady || !(tempStartTime instanceof Date) || !(tempEndTime instanceof Date) || isNaN(tempStartTime.getTime()) || isNaN(tempEndTime.getTime())) { setShowReasonModal(false); return; } let finalAccumulatedPauseTime = accumulatedPauseTimeThisSession; let finalPauseEventsForHistory = currentSessionPauseEvents; if (isPaused && pauseStartTime instanceof Date && !isNaN(pauseStartTime.getTime())) { const finalPauseDuration = Math.max(0, Math.floor((tempEndTime.getTime() - pauseStartTime.getTime()) / 1000)); finalAccumulatedPauseTime += finalPauseDuration; finalPauseEventsForHistory = currentSessionPauseEvents.map((event, index) => (index === currentSessionPauseEvents.length - 1 && !event.endTime) ? { ...event, endTime: tempEndTime, duration: finalPauseDuration } : event ); } const rawDurationSeconds = Math.max(0, Math.floor((tempEndTime.getTime() - tempStartTime.getTime()) / 1000)); const newHistoryEntry = { id: crypto.randomUUID(), periodNumber: chastityHistory.length + 1, startTime: tempStartTime, endTime: tempEndTime, duration: rawDurationSeconds, reasonForRemoval: reasonForRemoval.trim() || 'N/A', totalPauseDurationSeconds: finalAccumulatedPauseTime, pauseEvents: finalPauseEventsForHistory }; const updatedHistoryState = [...chastityHistory, newHistoryEntry]; setChastityHistory(updatedHistoryState); setIsCageOn(false); setCageOnTime(null); setTimeInChastity(0); setIsPaused(false); setPauseStartTime(null); setAccumulatedPauseTimeThisSession(0); setCurrentSessionPauseEvents([]); setHasSessionEverBeenActive(true); saveDataToFirestore({ isCageOn: false, cageOnTime: null, timeInChastity: 0, chastityHistory: updatedHistoryState, totalTimeCageOff, submissivesName: savedSubmissivesName, isPaused: false, pauseStartTime: null, accumulatedPauseTimeThisSession: 0, currentSessionPauseEvents: [], lastPauseEndTime, hasSessionEverBeenActive: true }); setReasonForRemoval(''); setTempEndTime(null); setTempStartTime(null); setShowReasonModal(false); }, [isAuthReady, tempStartTime, tempEndTime, accumulatedPauseTimeThisSession, currentSessionPauseEvents, isPaused, pauseStartTime, chastityHistory, reasonForRemoval, saveDataToFirestore, totalTimeCageOff, savedSubmissivesName, lastPauseEndTime, setHasSessionEverBeenActive]);
    const handleCancelRemoval = useCallback(() => { setReasonForRemoval(''); setTempEndTime(null); setTempStartTime(null); setShowReasonModal(false); }, []);
    const clearAllEvents = useCallback(async () => { if (!isAuthReady || !userId) return; const eventsColRef = getEventsCollectionRef(); if (!eventsColRef) { return; } try { const q = query(eventsColRef); const querySnapshot = await getDocs(q); const deletePromises = querySnapshot.docs.map(docSnapshot => deleteDoc(doc(db, eventsColRef.path, docSnapshot.id))); await Promise.all(deletePromises); setSexualEventsLog([]); } catch (error) { console.error("App.js: clearAllEvents - Error:", error); } }, [isAuthReady, userId, getEventsCollectionRef]);
    const handleResetAllData = useCallback(() => { if (!isAuthReady) return; if (confirmReset) { if (timerInChastityRef.current) clearInterval(timerInChastityRef.current); if (timerCageOffRef.current) clearInterval(timerCageOffRef.current); if (resetTimeoutRef.current) clearTimeout(resetTimeoutRef.current); setCageOnTime(null); setIsCageOn(false); setTimeInChastity(0); setTimeCageOff(0); setChastityHistory([]); setTotalChastityTime(0); setTotalTimeCageOff(0); setSavedSubmissivesName(''); setSubmissivesNameInput(''); setIsPaused(false); setPauseStartTime(null); setAccumulatedPauseTimeThisSession(0); setCurrentSessionPauseEvents([]); setLastPauseEndTime(null); setPauseCooldownMessage(''); setHasSessionEverBeenActive(false); setConfirmReset(false); setShowReasonModal(false); setGoalDurationSeconds(null); setKeyholderName(''); setKeyholderPasswordHash(null); setRequiredKeyholderDurationSeconds(null); setIsKeyholderModeUnlocked(false); setIsTrackingAllowed(true); /* Reset tracking to allowed */ saveDataToFirestore({ cageOnTime: null, isCageOn: false, timeInChastity: 0, chastityHistory: [], totalChastityTime: 0, totalTimeCageOff: 0, submissivesName: '', isPaused: false, pauseStartTime: null, accumulatedPauseTimeThisSession: 0, currentSessionPauseEvents: [], lastPauseEndTime: null, hasSessionEverBeenActive: false, goalDurationSeconds: null, keyholderName: '', keyholderPasswordHash: null, requiredKeyholderDurationSeconds: null, isTrackingAllowed: true }); clearAllEvents(); setNameMessage("All data reset."); setTimeout(() => setNameMessage(''), 4000); setCurrentPage('tracker'); } else { setConfirmReset(true); resetTimeoutRef.current = setTimeout(() => { setConfirmReset(false); }, 3000); } }, [isAuthReady, confirmReset, saveDataToFirestore, clearAllEvents, setCurrentPage, setNameMessage, setConfirmReset, resetTimeoutRef, setHasSessionEverBeenActive, setIsTrackingAllowed]);
    const handleSubmissivesNameInputChange = useCallback((event) => { setSubmissivesNameInput(event.target.value); }, []);
    const handleSetSubmissivesName = useCallback(async () => { if (!isAuthReady || !userId) { setNameMessage("Auth error."); setTimeout(() => setNameMessage(''), 3000); return; } if (savedSubmissivesName) { setNameMessage("Name set. Reset to change."); setTimeout(() => setNameMessage(''), 4000); return; } const trimmedName = submissivesNameInput.trim(); if (!trimmedName) { setNameMessage("Name empty."); setTimeout(() => setNameMessage(''), 3000); return; } setSavedSubmissivesName(trimmedName); await saveDataToFirestore({ submissivesName: trimmedName, isCageOn, cageOnTime, timeInChastity, chastityHistory, totalChastityTime, totalTimeCageOff, isPaused, pauseStartTime, accumulatedPauseTimeThisSession, currentSessionPauseEvents, lastPauseEndTime, hasSessionEverBeenActive }); setNameMessage("Name set!"); setTimeout(() => setNameMessage(''), 3000); }, [isAuthReady, userId, savedSubmissivesName, submissivesNameInput, saveDataToFirestore, isCageOn, cageOnTime, timeInChastity, chastityHistory, totalChastityTime, totalTimeCageOff, isPaused, pauseStartTime, accumulatedPauseTimeThisSession, currentSessionPauseEvents, lastPauseEndTime, hasSessionEverBeenActive]);
    const handleToggleUserIdVisibility = useCallback(() => { setShowUserIdInSettings(prev => !prev); }, []);
    const handleEventTypeChange = useCallback((type) => { setSelectedEventTypes(prev => prev.includes(type) ? prev.filter(t => t !== type) : [...prev, type]); }, []);
    const handleOtherEventTypeCheckChange = useCallback((e) => { setOtherEventTypeChecked(e.target.checked); if (!e.target.checked) { setOtherEventTypeDetail(''); } }, []);

    const handleLogNewEvent = useCallback(async (e) => {
        e.preventDefault();
        if (!isAuthReady || !userId) { setEventLogMessage("Auth error."); setTimeout(() => setEventLogMessage(''), 3000); return; }
        const finalEventTypes = [...selectedEventTypes];
        let finalOtherDetail = null; if (otherEventTypeChecked && otherEventTypeDetail.trim()) { finalOtherDetail = otherEventTypeDetail.trim(); }
        if (finalEventTypes.length === 0 && !finalOtherDetail) { setEventLogMessage("Select type or specify 'Other'."); setTimeout(() => setEventLogMessage(''), 3000); return; }
        const eventsColRef = getEventsCollectionRef(); if (!eventsColRef) { setEventLogMessage("Event log ref error."); setTimeout(() => setEventLogMessage(''), 3000); return; }
        const dateTimeString = `${newEventDate}T${newEventTime}`; const eventTimestamp = new Date(dateTimeString);
        if (isNaN(eventTimestamp.getTime())) { setEventLogMessage("Invalid date/time."); setTimeout(() => setEventLogMessage(''), 3000); return; }
        const durationHoursNum = parseInt(newEventDurationHours, 10) || 0; const durationMinutesNum = parseInt(newEventDurationMinutes, 10) || 0;
        const durationSeconds = (durationHoursNum * 3600) + (durationMinutesNum * 60);
        const selfOrgasmAmountNum = selectedEventTypes.includes("Orgasm (Self)") && newEventSelfOrgasmAmount ? parseInt(newEventSelfOrgasmAmount, 10) || null : null;
        const partnerOrgasmAmountNum = selectedEventTypes.includes("Orgasm (Partner)") && newEventPartnerOrgasmAmount ? parseInt(newEventPartnerOrgasmAmount, 10) || null : null;
        const newEventData = { eventTimestamp: Timestamp.fromDate(eventTimestamp), loggedAt: serverTimestamp(), types: finalEventTypes, otherTypeDetail: finalOtherDetail, notes: newEventNotes.trim(), durationSeconds: durationSeconds > 0 ? durationSeconds : null, selfOrgasmAmount: selfOrgasmAmountNum, partnerOrgasmAmount: partnerOrgasmAmountNum };
        try {
            await addDoc(eventsColRef, newEventData);
            setEventLogMessage("Event logged!"); setNewEventDate(new Date().toISOString().slice(0, 10)); setNewEventTime(new Date().toTimeString().slice(0,5));
            setSelectedEventTypes([]); setOtherEventTypeChecked(false); setOtherEventTypeDetail(''); setNewEventNotes('');
            setNewEventDurationHours(''); setNewEventDurationMinutes(''); setNewEventSelfOrgasmAmount(''); setNewEventPartnerOrgasmAmount('');
            fetchEvents();
        } catch (error) { console.error("App.js: handleLogNewEvent - Error:", error); setEventLogMessage("Failed to log. See console."); }
        setTimeout(() => setEventLogMessage(''), 3000);
    }, [isAuthReady, userId, selectedEventTypes, otherEventTypeChecked, otherEventTypeDetail, newEventDate, newEventTime, newEventDurationHours, newEventDurationMinutes, newEventSelfOrgasmAmount, newEventPartnerOrgasmAmount, newEventNotes, getEventsCollectionRef, fetchEvents]);

    const handleExportTrackerCSV = useCallback(() => { if (!isAuthReady || chastityHistory.length === 0) { setEventLogMessage("No tracker history."); setTimeout(() => setEventLogMessage(''), 3000); return; } let csvContent = "Period #,Start Time,End Time,Raw Duration,Pause Duration,Effective Duration,Reason,Pause Events\n"; chastityHistory.forEach(p => { const rawF = formatElapsedTime(p.duration); const pauseF = formatElapsedTime(p.totalPauseDurationSeconds||0); const effF = formatElapsedTime(p.duration-(p.totalPauseDurationSeconds||0)); let pausesS = (p.pauseEvents||[]).map(pe=>`[${formatTime(pe.startTime,true,true)} to ${formatTime(pe.endTime,true,true)} (${formatElapsedTime(pe.duration||0)}) R: ${pe.reason||'N/A'}]`).join('; '); csvContent += `${p.periodNumber},${formatTime(p.startTime,true,true)},${formatTime(p.endTime,true,true)},${rawF},${pauseF},${effF},"${(p.reasonForRemoval||'').replace(/"/g,'""')}","${pausesS.replace(/"/g,'""')}"\n`; }); const link = document.createElement("a"); link.href=encodeURI("data:text/csv;charset=utf-8,"+csvContent); link.download="chastity_tracker_history.csv"; document.body.appendChild(link); link.click(); document.body.removeChild(link); setEventLogMessage("Tracker CSV exported!"); setTimeout(() => setEventLogMessage(''), 3000); }, [isAuthReady, chastityHistory]);
    const handleExportEventLogCSV = useCallback(() => { if (!isAuthReady || sexualEventsLog.length === 0) { setEventLogMessage("No events."); setTimeout(() => setEventLogMessage(''), 3000); return; } let csv = "Date,Type(s),Other,Duration,Orgasm (Self),Orgasm (Partner),Notes\n"; sexualEventsLog.slice().reverse().forEach(ev=>{csv+=`${formatTime(ev.eventTimestamp,true,true)},"${(ev.types||[]).join('; ')}","${ev.otherTypeDetail||''}","${ev.durationSeconds?formatElapsedTime(ev.durationSeconds):''}",${ev.selfOrgasmAmount||''},${ev.partnerOrgasmAmount||''},"${(ev.notes||'').replace(/"/g,'""')}"\n`;}); const link=document.createElement("a");link.href=encodeURI("data:text/csv;charset=utf-8,"+csv);link.download="sexual_events_log.csv";document.body.appendChild(link);link.click();document.body.removeChild(link);setEventLogMessage("Events CSV exported!"); setTimeout(() => setEventLogMessage(''), 3000);}, [isAuthReady, sexualEventsLog]);
    const handleExportTextReport = useCallback(() => { if(!isAuthReady){setEventLogMessage("Auth error.");setTimeout(()=>setEventLogMessage(''),3000);return;}let r=`Report ${formatTime(new Date(),true,true)}\nName: ${savedSubmissivesName||'N/A'}\nUID: ${userId||'N/A'}\nKH: ${keyholderName||'N/A'}\n------------------\nSTATUS:\nCage: ${isCageOn?(isPaused?'ON (Paused)':'ON'):'OFF'}\n`;if(isCageOn&&cageOnTime){r+=`Since: ${formatTime(cageOnTime,true,true)}\nEffective Session: ${formatElapsedTime(timeInChastity-(accumulatedPauseTimeThisSession||0))}\n`;if(isPaused&&pauseStartTime)r+=`Paused For: ${formatElapsedTime(livePauseDuration)}\n`;if((accumulatedPauseTimeThisSession||0)>0)r+=`Total Paused This Session: ${formatElapsedTime(isPaused&&pauseStartTime?(accumulatedPauseTimeThisSession||0)+livePauseDuration:(accumulatedPauseTimeThisSession||0))}\n`;}else r+=`Current Off: ${formatElapsedTime(timeCageOff)}\n`;r+=`\nTOTALS:\nChastity: ${formatElapsedTime(totalChastityTime)}\nOff: ${formatElapsedTime(totalTimeCageOff)}\nPaused: ${formatElapsedTime(overallTotalPauseTime)}\n------------------\n`;if(keyholderName && requiredKeyholderDurationSeconds !== null) {r+=`KH Required Duration: ${formatElapsedTime(requiredKeyholderDurationSeconds)}\n------------------\n`} else if (goalDurationSeconds !== null) {r+=`Personal Goal: ${formatElapsedTime(goalDurationSeconds)}\n------------------\n`} r+=`HISTORY (Recent First):\n`;if(chastityHistory.length>0)chastityHistory.slice().reverse().forEach(p=>{r+=`P#${p.periodNumber}: ${formatTime(p.startTime,true,true)}-${formatTime(p.endTime,true,true)}\n Raw: ${formatElapsedTime(p.duration)} Paused: ${formatElapsedTime(p.totalPauseDurationSeconds||0)} Eff: ${formatElapsedTime(p.duration-(p.totalPauseDurationSeconds||0))}\n R: ${p.reasonForRemoval||'N/A'}\n`;if(p.pauseEvents&&p.pauseEvents.length>0)p.pauseEvents.forEach(pe=>{r+=`  - P: ${formatTime(pe.startTime,true,true)}-${formatTime(pe.endTime,true,true)} (${formatElapsedTime(pe.duration||0)}) R: ${pe.reason||'N/A'}\n`;});r+='\n';});else r+="No history.\n\n";r+=`------------------\nEVENTS (Recent First):\n`;if(sexualEventsLog.length>0)sexualEventsLog.forEach(ev=>{let ts=(ev.types||[]).map(t=>{if(t==="Orgasm (Partner)" && keyholderName) return `Orgasm (${keyholderName})`; if(t==="Orgasm (Self)"&&savedSubmissivesName) return `Orgasm (${savedSubmissivesName})`; return t;}).join(', ');if(ev.otherTypeDetail)ts+=(ts?', ':'')+`Other: ${ev.otherTypeDetail}`;let os=[];if(ev.selfOrgasmAmount)os.push(`Self: ${ev.selfOrgasmAmount}`);if(ev.partnerOrgasmAmount)os.push(`${keyholderName||'Partner'}: ${ev.partnerOrgasmAmount}`);r+=`${formatTime(ev.eventTimestamp,true,true)}\n Types: ${ts||'N/A'}\n Dur: ${ev.durationSeconds?formatElapsedTime(ev.durationSeconds):'N/A'}\n Orgasms: ${os.join(', ')||'N/A'}\n Notes: ${ev.notes||'N/A'}\n\n`;});else r+="No events.\n";r+="------------------\nEnd";const b=new Blob([r],{type:'text/plain;charset=utf-8'});const l=document.createElement("a");l.href=URL.createObjectURL(b);l.download=`ChastityOS_Report_${new Date().toISOString().slice(0,10)}.txt`;document.body.appendChild(l);l.click();document.body.removeChild(l);URL.revokeObjectURL(l.href);setEventLogMessage("Report exported!");setTimeout(()=>setEventLogMessage(''),3000);},[isAuthReady,savedSubmissivesName,userId,isCageOn,cageOnTime,timeInChastity,timeCageOff,totalChastityTime,totalTimeCageOff,chastityHistory,sexualEventsLog,overallTotalPauseTime,isPaused,accumulatedPauseTimeThisSession,livePauseDuration,pauseStartTime, keyholderName, requiredKeyholderDurationSeconds, goalDurationSeconds]);

    const handleExportJSON = useCallback(() => {
        if (!isAuthReady || !userId) {
            setEventLogMessage("Authentication not ready.");
            setTimeout(() => setEventLogMessage(''), 3000);
            return;
        }

        const dataToExport = {
            isCageOn,
            cageOnTime,
            timeInChastity,
            timeCageOff,
            chastityHistory,
            totalTimeCageOff,
            savedSubmissivesName,
            sexualEventsLog,
            isPaused,
            pauseStartTime,
            accumulatedPauseTimeThisSession,
            currentSessionPauseEvents,
            lastPauseEndTime,
            hasSessionEverBeenActive,
            goalDurationSeconds,
            keyholderName,
            keyholderPasswordHash,
            requiredKeyholderDurationSeconds,
            isTrackingAllowed,
        };

        const jsonString = `data:text/json;charset=utf-8,${encodeURIComponent(
            JSON.stringify(dataToExport, null, 2)
        )}`;
        const link = document.createElement("a");
        link.href = jsonString;
        link.download = `ChastityOS_Backup_${new Date().toISOString().slice(0, 10)}.json`;
        document.body.appendChild(link);
        link.click();
        document.body.removeChild(link);
        setEventLogMessage("JSON backup exported!");
        setTimeout(() => setEventLogMessage(''), 3000);
    }, [
        isAuthReady, userId, isCageOn, cageOnTime, timeInChastity, timeCageOff, chastityHistory,
        totalTimeCageOff, savedSubmissivesName, sexualEventsLog, isPaused, pauseStartTime,
        accumulatedPauseTimeThisSession, currentSessionPauseEvents, lastPauseEndTime, hasSessionEverBeenActive,
        goalDurationSeconds, keyholderName, keyholderPasswordHash, requiredKeyholderDurationSeconds, isTrackingAllowed
    ]);

    const handleImportJSON = useCallback(async (event) => {
        const file = event.target.files[0];
        if (!file) {
            return;
        }

        const reader = new FileReader();
        reader.onload = async (e) => {
            try {
                const data = JSON.parse(e.target.result);

                if (!window.confirm("Are you sure you want to overwrite all current data with this backup? This cannot be undone.")) {
                    // Reset the file input so the same file can be selected again if needed
                    if (event.target) {
                        event.target.value = null;
                    }
                    return;
                }

                if (timerInChastityRef.current) clearInterval(timerInChastityRef.current);
                if (timerCageOffRef.current) clearInterval(timerCageOffRef.current);
                
                setIsCageOn(false);
                setCageOnTime(null);
                setTimeInChastity(0);
                setIsPaused(false);
                setPauseStartTime(null);
                setAccumulatedPauseTimeThisSession(0);
                setCurrentSessionPauseEvents([]);

                applyRestoredData(data);
                
                const loadedEvents = (data.sexualEventsLog || []).map(item => ({ 
                    ...item, 
                    // Ensure eventTimestamp is a Date object if it exists
                    eventTimestamp: item.eventTimestamp ? new Date(item.eventTimestamp) : null 
                }));
                setSexualEventsLog(loadedEvents); // Update state for UI
                
                // Save the main application data (excluding sexualEventsLog, which will be handled separately)
                // Create a copy of data and remove sexualEventsLog to avoid duplication if applyRestoredData already set some parts
                const mainDataToSave = { ...data };
                delete mainDataToSave.sexualEventsLog; 

                await saveDataToFirestore({
                    ...mainDataToSave,
                    hasSessionEverBeenActive: data.hasSessionEverBeenActive !== undefined ? data.hasSessionEverBeenActive : true,
                });
                
                // Handle sexualEventsLog separately to preserve IDs
                const eventsColRef = getEventsCollectionRef();
                if (eventsColRef && userId) {
                    // Clear existing events in Firestore for the current user
                    const q = query(eventsColRef);
                    const querySnapshot = await getDocs(q);
                    const deletePromises = querySnapshot.docs.map(docSnapshot => deleteDoc(doc(db, eventsColRef.path, docSnapshot.id)));
                    await Promise.all(deletePromises);

                    // Add events from JSON with their original IDs using setDoc
                    const setEventPromises = loadedEvents.map(eventData => {
                        const { id, ...restOfEventData } = eventData; // 'id' is now used
                        if (id) { // Ensure id exists to use as document ID
                            // Ensure timestamp is correctly converted to Firestore Timestamp
                            const timestamp = restOfEventData.eventTimestamp instanceof Date && !isNaN(restOfEventData.eventTimestamp)
                                ? Timestamp.fromDate(restOfEventData.eventTimestamp)
                                : serverTimestamp(); // Fallback or if null/undefined

                            return setDoc(doc(eventsColRef, id), { 
                                ...restOfEventData,
                                eventTimestamp: timestamp,
                                loggedAt: serverTimestamp() // Add/update loggedAt for consistency
                            });
                        } else {
                            // Fallback: if an event in JSON has no ID, let Firestore generate one
                            console.warn("Importing an event without an ID, new ID will be generated:", restOfEventData);
                            const timestamp = restOfEventData.eventTimestamp instanceof Date && !isNaN(restOfEventData.eventTimestamp)
                                ? Timestamp.fromDate(restOfEventData.eventTimestamp)
                                : serverTimestamp();
                            return addDoc(eventsColRef, {
                                ...restOfEventData,
                                eventTimestamp: timestamp,
                                loggedAt: serverTimestamp()
                            });
                        }
                    });
                    await Promise.all(setEventPromises);
                }

                setEventLogMessage("Data restored successfully from JSON backup!");
                setTimeout(() => setEventLogMessage(''), 4000);
                setCurrentPage('tracker'); // Go to tracker to see the new state

            } catch (error) {
                console.error("Error importing JSON:", error);
                setEventLogMessage("Error importing JSON file. See console for details.");
                setTimeout(() => setEventLogMessage(''), 4000);
            } finally {
                 // Reset the file input so the same file can be selected again if needed
                if (event.target) {
                    event.target.value = null;
                }
            }
        };
        reader.readAsText(file);
    }, [applyRestoredData, saveDataToFirestore, getEventsCollectionRef, setCurrentPage, userId]); // Added userId to dependency array

    const handleRestoreUserIdInputChange = (event) => { setRestoreUserIdInput(event.target.value); };
    const handleInitiateRestoreFromId = () => { if (!restoreUserIdInput.trim()) { setRestoreFromIdMessage("Enter User ID."); setTimeout(() => setRestoreFromIdMessage(''), 3000); return; } setShowRestoreFromIdPrompt(true); };
    const handleCancelRestoreFromId = () => { setShowRestoreFromIdPrompt(false); setRestoreFromIdMessage(''); };
    const handleConfirmRestoreFromId = async () => {
        if (!restoreUserIdInput.trim() || !userId) { setRestoreFromIdMessage("Invalid input or current user session not ready."); setTimeout(() => setRestoreFromIdMessage(''), 3000); setShowRestoreFromIdPrompt(false); return; }
        const targetDocRef = doc(db, "artifacts", appIdForFirestore, "users", restoreUserIdInput.trim());
        try {
            const docSnap = await getDoc(targetDocRef);
            if (docSnap.exists()) {
                const dataToRestore = docSnap.data();
                if (timerInChastityRef.current) clearInterval(timerInChastityRef.current);
                if (timerCageOffRef.current) clearInterval(timerCageOffRef.current);
                setIsCageOn(false); setCageOnTime(null); setTimeInChastity(0); setIsPaused(false); setPauseStartTime(null); setAccumulatedPauseTimeThisSession(0); setCurrentSessionPauseEvents([]);
                applyRestoredData(dataToRestore);
                await saveDataToFirestore({ ...dataToRestore, hasSessionEverBeenActive: dataToRestore.hasSessionEverBeenActive !== undefined ? dataToRestore.hasSessionEverBeenActive : true });
                setRestoreFromIdMessage("Data restored successfully and saved under your User ID.");
                setRestoreUserIdInput(''); setCurrentPage('tracker');
                if (isAuthReady && userId) fetchEvents(userId);
            } else { setRestoreFromIdMessage("No data found for the provided User ID."); }
        } catch (error) { console.error("Error restoring from ID:", error); setRestoreFromIdMessage("Error during restore. See console for details."); }
        setShowRestoreFromIdPrompt(false);
        setTimeout(() => setRestoreFromIdMessage(''), 4000);
    };

    const handleConfirmRestoreSession = useCallback(async () => { if (loadedSessionData) { const cageOnT = loadedSessionData.cageOnTime instanceof Timestamp ? loadedSessionData.cageOnTime.toDate() : new Date(loadedSessionData.cageOnTime); const pauseStartT = loadedSessionData.pauseStartTime instanceof Timestamp ? loadedSessionData.pauseStartTime.toDate() : (loadedSessionData.pauseStartTime ? new Date(loadedSessionData.pauseStartTime) : null); setIsCageOn(loadedSessionData.isCageOn); setCageOnTime(cageOnT && !isNaN(cageOnT.getTime()) ? cageOnT : null); setTimeInChastity(loadedSessionData.timeInChastity||0); setIsPaused(loadedSessionData.isPaused||false); setPauseStartTime(loadedSessionData.isPaused && pauseStartT && !isNaN(pauseStartT.getTime()) ? pauseStartT : null); setAccumulatedPauseTimeThisSession(loadedSessionData.accumulatedPauseTimeThisSession||0); setCurrentSessionPauseEvents((loadedSessionData.currentSessionPauseEvents||[]).map(p => ({...p, startTime: p.startTime?.toDate? p.startTime.toDate():null, endTime: p.endTime?.toDate? p.endTime.toDate():null }))); setHasSessionEverBeenActive(true); await saveDataToFirestore({ isCageOn: loadedSessionData.isCageOn, cageOnTime: cageOnT && !isNaN(cageOnT.getTime()) ? cageOnT : null, timeInChastity: loadedSessionData.timeInChastity || 0, isPaused: loadedSessionData.isPaused || false, pauseStartTime: (loadedSessionData.isPaused && pauseStartT && !isNaN(pauseStartT.getTime())) ? pauseStartT : null, accumulatedPauseTimeThisSession: loadedSessionData.accumulatedPauseTimeThisSession || 0, currentSessionPauseEvents: (loadedSessionData.currentSessionPauseEvents||[]).map(p => ({...p, startTime: p.startTime?.toDate? p.startTime.toDate():null, endTime: p.endTime?.toDate? p.endTime.toDate():null })), lastPauseEndTime, submissivesName: savedSubmissivesName, totalTimeCageOff, chastityHistory, hasSessionEverBeenActive: true, goalDurationSeconds }); } setShowRestoreSessionPrompt(false); setLoadedSessionData(null); }, [loadedSessionData, saveDataToFirestore, lastPauseEndTime, savedSubmissivesName, totalTimeCageOff, chastityHistory, setHasSessionEverBeenActive, goalDurationSeconds]);
    const handleDiscardAndStartNew = useCallback(async () => { setIsCageOn(false); setCageOnTime(null); setTimeInChastity(0); setIsPaused(false); setPauseStartTime(null); setAccumulatedPauseTimeThisSession(0); setCurrentSessionPauseEvents([]); setTimeCageOff(0); const newHasSessionEverBeenActive = chastityHistory.length > 0 || sexualEventsLog.length > 0; setHasSessionEverBeenActive(newHasSessionEverBeenActive); await saveDataToFirestore({ isCageOn: false, cageOnTime: null, timeInChastity: 0, isPaused: false, pauseStartTime: null, accumulatedPauseTimeThisSession: 0, currentSessionPauseEvents: [], chastityHistory, totalChastityTime, totalTimeCageOff, submissivesName: savedSubmissivesName, lastPauseEndTime, hasSessionEverBeenActive: newHasSessionEverBeenActive, goalDurationSeconds, keyholderName, keyholderPasswordHash, requiredKeyholderDurationSeconds }); setShowRestoreSessionPrompt(false); setLoadedSessionData(null); }, [saveDataToFirestore, chastityHistory, sexualEventsLog, totalChastityTime, totalTimeCageOff, savedSubmissivesName, lastPauseEndTime, setHasSessionEverBeenActive, goalDurationSeconds, keyholderName, keyholderPasswordHash, requiredKeyholderDurationSeconds]);
    
    let pageTitleText = "ChastityOS"; const navItemNames = { tracker: "Chastity Tracker", logEvent: "Sexual Event Log", fullReport: "Full Report", settings: "Settings", privacy: "Privacy & Analytics", feedback: "Submit Beta Feedback" }; if (currentPage === 'tracker' && showRestoreSessionPrompt) { pageTitleText = "Restore Session"; } else if (navItemNames[currentPage]) { pageTitleText = navItemNames[currentPage]; }

    if (isLoading) {
        return ( <div className="bg-gray-900 min-h-screen flex flex-col items-center justify-center p-4 md:p-8"> <div className="text-purple-300 text-xl">Loading ChastityOS...</div> </div> );
    }

    return (
        <div className="bg-gray-900 min-h-screen flex flex-col items-center justify-center p-4 md:p-8">
            <HotjarScript isTrackingAllowed={isTrackingAllowed} /> {/* Add HotjarScript here */}
            <div className="w-full max-w-3xl text-center bg-gray-800 p-6 rounded-xl shadow-lg border border-purple-800">
                <h1 className="text-4xl font-bold text-purple-400 mb-4 tracking-wider">ChastityOS</h1>
                {savedSubmissivesName && <p className="text-lg text-purple-200 mb-6">For: <span className="font-semibold">{savedSubmissivesName}</span></p>}
                <MainNav currentPage={currentPage} setCurrentPage={setCurrentPage} />
                <h2 className="text-2xl font-bold text-purple-300 mb-4">{pageTitleText}</h2>

                <Suspense fallback={<div className="text-center p-8 text-purple-300">Loading page...</div>}>
                    {currentPage === 'tracker' && (
                        <TrackerPage
                            isAuthReady={isAuthReady} isCageOn={isCageOn} cageOnTime={cageOnTime} timeInChastity={timeInChastity} timeCageOff={timeCageOff}
                            totalChastityTime={totalChastityTime} totalTimeCageOff={totalTimeCageOff} chastityHistory={chastityHistory}
                            handleToggleCage={handleToggleCage} showReasonModal={showReasonModal}
                            reasonForRemoval={reasonForRemoval} setReasonForRemoval={setReasonForRemoval} handleConfirmRemoval={handleConfirmRemoval} handleCancelRemoval={handleCancelRemoval}
                            isPaused={isPaused} handleInitiatePause={handleInitiatePause} handleResumeSession={handleResumeSession}
                            showPauseReasonModal={showPauseReasonModal} handleCancelPauseModal={handleCancelPauseModal} reasonForPauseInput={reasonForPauseInput} setReasonForPauseInput={setReasonForPauseInput}
                            handleConfirmPause={handleConfirmPause} accumulatedPauseTimeThisSession={accumulatedPauseTimeThisSession} pauseStartTime={pauseStartTime}
                            livePauseDuration={livePauseDuration} pauseCooldownMessage={pauseCooldownMessage}
                            showRestoreSessionPrompt={showRestoreSessionPrompt} handleConfirmRestoreSession={handleConfirmRestoreSession} handleDiscardAndStartNew={handleDiscardAndStartNew} loadedSessionData={loadedSessionData}
                            goalDurationSeconds={goalDurationSeconds}
                            keyholderName={keyholderName}
                            requiredKeyholderDurationSeconds={requiredKeyholderDurationSeconds}
                        />
                    )}
                    {currentPage === 'fullReport' && ( <FullReportPage {...{ savedSubmissivesName, userId, isCageOn, cageOnTime, timeInChastity, timeCageOff, totalChastityTime, totalTimeCageOff, chastityHistory, sexualEventsLog, isLoadingEvents, isPaused, accumulatedPauseTimeThisSession, overallTotalPauseTime, goalDurationSeconds, keyholderName, livePauseDuration }} /> )}
                    {currentPage === 'logEvent' && ( <LogEventPage {...{ isAuthReady, newEventDate, setNewEventDate, newEventTime, setNewEventTime, selectedEventTypes, handleEventTypeChange, otherEventTypeChecked, handleOtherEventTypeCheckChange, otherEventTypeDetail, setOtherEventTypeDetail, newEventNotes, setNewEventNotes, newEventDurationHours, setNewEventDurationHours, newEventDurationMinutes, setNewEventDurationMinutes, newEventSelfOrgasmAmount, setNewEventSelfOrgasmAmount, newEventPartnerOrgasmAmount, setNewEventPartnerOrgasmAmount, handleLogNewEvent, eventLogMessage, isLoadingEvents, sexualEventsLog, savedSubmissivesName, keyholderName }} /> )}
                    {currentPage === 'settings' && (
                        <SettingsPage
                            isAuthReady={isAuthReady}
                            eventLogMessage={eventLogMessage}
                            handleExportTrackerCSV={handleExportTrackerCSV}
                            chastityHistory={chastityHistory}
                            handleExportEventLogCSV={handleExportEventLogCSV}
                            sexualEventsLog={sexualEventsLog}
                            handleResetAllData={handleResetAllData}
                            confirmReset={confirmReset}
                            nameMessage={nameMessage}
                            handleExportTextReport={handleExportTextReport}
                            handleExportJSON={handleExportJSON}
                            handleImportJSON={handleImportJSON}
                            userId={userId}
                            showUserIdInSettings={showUserIdInSettings}
                            handleToggleUserIdVisibility={handleToggleUserIdVisibility}
                            savedSubmissivesName={savedSubmissivesName}
                            submissivesNameInput={submissivesNameInput}
                            handleSubmissivesNameInputChange={handleSubmissivesNameInputChange}
                            handleSetSubmissivesName={handleSetSubmissivesName}
                            restoreUserIdInput={restoreUserIdInput}
                            handleRestoreUserIdInputChange={handleRestoreUserIdInputChange}
                            handleInitiateRestoreFromId={handleInitiateRestoreFromId}
                            showRestoreFromIdPrompt={showRestoreFromIdPrompt}
                            handleConfirmRestoreFromId={handleConfirmRestoreFromId}
                            handleCancelRestoreFromId={handleCancelRestoreFromId}
                            restoreFromIdMessage={restoreFromIdMessage}
                            setCurrentPage={setCurrentPage}
                            currentGoalDurationSeconds={goalDurationSeconds}
                            handleSetGoalDuration={handleSetGoalDuration}
                            keyholderName={keyholderName}
                            handleSetKeyholder={handleSetKeyholder}
                            handleClearKeyholder={handleClearKeyholder}
                            handleUnlockKeyholderControls={handleUnlockKeyholderControls}
                            isKeyholderModeUnlocked={isKeyholderModeUnlocked}
                            handleLockKeyholderControls={handleLockKeyholderControls}
                            requiredKeyholderDurationSeconds={requiredKeyholderDurationSeconds}
                            handleSetRequiredDuration={handleSetRequiredDuration}
                            keyholderMessage={keyholderMessage}
                            setKeyholderMessage={setKeyholderMessage}
                            // Props for editing session start
                            editSessionDateInput={editSessionDateInput}
                            setEditSessionDateInput={setEditSessionDateInput}
                            editSessionTimeInput={editSessionTimeInput}
                            setEditSessionTimeInput={setEditSessionTimeInput}
                            handleUpdateCurrentCageOnTime={handleUpdateCurrentCageOnTime}
                            editSessionMessage={editSessionMessage}
                            isCurrentSessionActive={isCageOn}
                            cageOnTime={cageOnTime} // Pass current cageOnTime for display in settings
<<<<<<< HEAD
                            isTrackingAllowed={isTrackingAllowed} // Pass tracking state
                            setIsTrackingAllowed={setIsTrackingAllowed} // Pass function to update tracking state
=======
                            user={user}
                            googleEmail={googleEmail}
>>>>>>> 04bad429
                        />
                    )}
                    {currentPage === 'privacy' && ( <PrivacyPage onBack={() => setCurrentPage('settings')} /> )}
                    {currentPage === 'feedback' && ( <FeedbackForm onBack={() => setCurrentPage('settings')} userId={userId} /> )}
                </Suspense>
            </div>
            <FooterNav userId={userId} googleEmail={googleEmail} />
        </div>
    );
};

export default App;<|MERGE_RESOLUTION|>--- conflicted
+++ resolved
@@ -703,13 +703,8 @@
                             editSessionMessage={editSessionMessage}
                             isCurrentSessionActive={isCageOn}
                             cageOnTime={cageOnTime} // Pass current cageOnTime for display in settings
-<<<<<<< HEAD
-                            isTrackingAllowed={isTrackingAllowed} // Pass tracking state
-                            setIsTrackingAllowed={setIsTrackingAllowed} // Pass function to update tracking state
-=======
                             user={user}
                             googleEmail={googleEmail}
->>>>>>> 04bad429
                         />
                     )}
                     {currentPage === 'privacy' && ( <PrivacyPage onBack={() => setCurrentPage('settings')} /> )}
