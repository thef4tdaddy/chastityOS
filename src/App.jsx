// src/App.jsx
import React, { useState, Suspense, lazy, useEffect } from 'react';
import { useRegisterSW } from 'virtual:pwa-register/react';
import { useChastityState } from './hooks/useChastityState';
import MainNav from './components/MainNav';
import FooterNav from './components/FooterNav';
import HotjarScript from './components/HotjarScript';
<<<<<<< HEAD
import MigrationCountdownBanner from './components/MigrationCountdownBanner';
=======
import Header from './components/Header';
>>>>>>> b839e871

const TrackerPage = lazy(() => import('./pages/TrackerPage'));
const FullReportPage = lazy(() => import('./pages/FullReportPage'));
const LogEventPage = lazy(() => import('./pages/LogEventPage'));
const SettingsPage = lazy(() => import('./pages/SettingsMainPage'));
const SettingsMainPage = lazy(() => import('./pages/SettingsMainPage'));
const SettingsDataManagement = lazy(() => import('./pages/SettingsDataManagement'));
const KeyholderPage = lazy(() => import('./pages/KeyholderPage'));
const FeedbackForm = lazy(() => import('./pages/FeedbackForm'));
const PrivacyPage = lazy(() => import('./pages/PrivacyPage'));
const RewardsPunishmentsPage = lazy(() => import('./pages/RewardsPunishmentsPage'));

const App = () => {
    const [currentPage, setCurrentPage] = useState('tracker');
    const chastityOS = useChastityState();
    const {
        isLoading,
        savedSubmissivesName,
        showRestoreSessionPrompt,
        isTrackingAllowed,
        userId,
        googleEmail
    } = chastityOS;

    // This hook will now automatically handle the update in the background.
    const { needRefresh, updateServiceWorker } = useRegisterSW({
        onRegistered(r) {
          if (r) {
            console.log('Service Worker registered.');
          }
        },
        onRegisterError(error) {
          console.error('Service Worker registration error:', error);
        },
    });

    // This effect will run when a new service worker is available,
    // and it will immediately trigger the update.
    useEffect(() => {
        if (needRefresh) {
            console.log("New content available, updating service worker...");
            updateServiceWorker(true);
        }
    }, [needRefresh, updateServiceWorker]);

    let pageTitleText = "ChastityOS";
    const navItemNames = { tracker: "Chastity Tracker", logEvent: "Sexual Event Log", fullReport: "Full Report", keyholder: "Keyholder", rewards: "Rewards & Punishments", settings: "Settings", privacy: "Privacy & Analytics", feedback: "Submit Beta Feedback" };
    if (currentPage === 'tracker' && showRestoreSessionPrompt) {
        pageTitleText = "Restore Session";
    } else if (navItemNames[currentPage]) {
        pageTitleText = navItemNames[currentPage];
    }

    if (isLoading) {
        return (
            <div className="bg-gray-900 min-h-screen flex flex-col items-center justify-center p-4 md:p-8">
                <div className="text-purple-300 text-xl">Loading ChastityOS...</div>
            </div>
        );
    }

    return (
<<<<<<< HEAD
        <>
            <MigrationCountdownBanner />
            <div className="bg-gray-900 min-h-screen flex flex-col items-center justify-center p-4 md:p-8">
                <HotjarScript isTrackingAllowed={isTrackingAllowed} />
                <div className="w-full max-w-3xl text-center bg-gray-800 p-6 rounded-xl shadow-lg border border-purple-800">
                    <h1 className="text-4xl font-bold text-purple-400 mb-4 tracking-wider">ChastityOS</h1>
                    {savedSubmissivesName && <p className="text-lg text-purple-200 mb-6">For: <span className="font-semibold">{savedSubmissivesName}</span></p>}
                    
                    <MainNav currentPage={currentPage} setCurrentPage={setCurrentPage} />
                    
                    <h2 className="text-2xl font-bold text-purple-300 mb-4">{pageTitleText}</h2>

                    <Suspense fallback={<div className="text-center p-8 text-purple-300">Loading page...</div>}>
                        {currentPage === 'tracker' && <TrackerPage {...chastityOS} />}
                        {currentPage === 'fullReport' && <FullReportPage {...chastityOS} />}
                        {currentPage === 'logEvent' && <LogEventPage {...chastityOS} />}
                        {currentPage === 'keyholder' && <KeyholderPage {...chastityOS} />}
                        {currentPage === 'rewards' && <RewardsPunishmentsPage {...chastityOS} />}
                        {currentPage === 'settings' && <SettingsPage {...chastityOS} setCurrentPage={setCurrentPage} />}
                        {currentPage === 'privacy' && <PrivacyPage onBack={() => setCurrentPage('settings')} />}
                        {currentPage === 'feedback' && <FeedbackForm onBack={() => setCurrentPage('settings')} userId={userId} />}
                    </Suspense>
                </div>
                <FooterNav userId={userId} googleEmail={googleEmail} />
=======
        <div className="bg-gray-900 min-h-screen flex flex-col items-center justify-center p-4 md:p-8">
            <HotjarScript isTrackingAllowed={isTrackingAllowed} />
            
            {/* The UpdatePrompt component is no longer rendered here. */}

            <Header />

            <div className="w-full max-w-3xl text-center bg-gray-800 p-6 rounded-xl shadow-lg border border-purple-800">
                <h1 className="text-4xl font-bold text-purple-400 mb-4 tracking-wider">ChastityOS</h1>
                {savedSubmissivesName && <p className="text-lg text-purple-200 mb-6">For: <span className="font-semibold">{savedSubmissivesName}</span></p>}

                <MainNav currentPage={currentPage} setCurrentPage={setCurrentPage} />

                <h2 className="text-2xl font-bold text-purple-300 mb-4">{pageTitleText}</h2>

                <Suspense fallback={<div className="text-center p-8 text-purple-300">Loading page...</div>}>
                    {currentPage === 'tracker' && <TrackerPage {...chastityOS} />}
                    {currentPage === 'fullReport' && <FullReportPage {...chastityOS} />}
                    {currentPage === 'logEvent' && <LogEventPage {...chastityOS} />}
                    {currentPage === 'keyholder' && <KeyholderPage {...chastityOS} />}
                    {currentPage === 'rewards' && <RewardsPunishmentsPage {...chastityOS} />}
                    {currentPage === 'settings' && <SettingsMainPage {...chastityOS} setCurrentPage={setCurrentPage} />}
                    {currentPage === 'syncData' && <SettingsDataManagement {...chastityOS} setCurrentPage={setCurrentPage} />}
                    {currentPage === 'privacy' && <PrivacyPage onBack={() => setCurrentPage('settings')} />}
                    {currentPage === 'feedback' && <FeedbackForm onBack={() => setCurrentPage('settings')} userId={userId} />}
                </Suspense>
>>>>>>> b839e871
            </div>
        </>
    );
};

export default App;<|MERGE_RESOLUTION|>--- conflicted
+++ resolved
@@ -5,11 +5,7 @@
 import MainNav from './components/MainNav';
 import FooterNav from './components/FooterNav';
 import HotjarScript from './components/HotjarScript';
-<<<<<<< HEAD
-import MigrationCountdownBanner from './components/MigrationCountdownBanner';
-=======
 import Header from './components/Header';
->>>>>>> b839e871
 
 const TrackerPage = lazy(() => import('./pages/TrackerPage'));
 const FullReportPage = lazy(() => import('./pages/FullReportPage'));
@@ -72,32 +68,6 @@
     }
 
     return (
-<<<<<<< HEAD
-        <>
-            <MigrationCountdownBanner />
-            <div className="bg-gray-900 min-h-screen flex flex-col items-center justify-center p-4 md:p-8">
-                <HotjarScript isTrackingAllowed={isTrackingAllowed} />
-                <div className="w-full max-w-3xl text-center bg-gray-800 p-6 rounded-xl shadow-lg border border-purple-800">
-                    <h1 className="text-4xl font-bold text-purple-400 mb-4 tracking-wider">ChastityOS</h1>
-                    {savedSubmissivesName && <p className="text-lg text-purple-200 mb-6">For: <span className="font-semibold">{savedSubmissivesName}</span></p>}
-                    
-                    <MainNav currentPage={currentPage} setCurrentPage={setCurrentPage} />
-                    
-                    <h2 className="text-2xl font-bold text-purple-300 mb-4">{pageTitleText}</h2>
-
-                    <Suspense fallback={<div className="text-center p-8 text-purple-300">Loading page...</div>}>
-                        {currentPage === 'tracker' && <TrackerPage {...chastityOS} />}
-                        {currentPage === 'fullReport' && <FullReportPage {...chastityOS} />}
-                        {currentPage === 'logEvent' && <LogEventPage {...chastityOS} />}
-                        {currentPage === 'keyholder' && <KeyholderPage {...chastityOS} />}
-                        {currentPage === 'rewards' && <RewardsPunishmentsPage {...chastityOS} />}
-                        {currentPage === 'settings' && <SettingsPage {...chastityOS} setCurrentPage={setCurrentPage} />}
-                        {currentPage === 'privacy' && <PrivacyPage onBack={() => setCurrentPage('settings')} />}
-                        {currentPage === 'feedback' && <FeedbackForm onBack={() => setCurrentPage('settings')} userId={userId} />}
-                    </Suspense>
-                </div>
-                <FooterNav userId={userId} googleEmail={googleEmail} />
-=======
         <div className="bg-gray-900 min-h-screen flex flex-col items-center justify-center p-4 md:p-8">
             <HotjarScript isTrackingAllowed={isTrackingAllowed} />
             
@@ -124,9 +94,9 @@
                     {currentPage === 'privacy' && <PrivacyPage onBack={() => setCurrentPage('settings')} />}
                     {currentPage === 'feedback' && <FeedbackForm onBack={() => setCurrentPage('settings')} userId={userId} />}
                 </Suspense>
->>>>>>> b839e871
             </div>
-        </>
+            <FooterNav userId={userId} googleEmail={googleEmail} />
+        </div>
     );
 };
 
