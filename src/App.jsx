--- conflicted
+++ resolved
@@ -7,13 +7,10 @@
 import Header from './components/Header';
 import UpdatePrompt from './components/UpdatePrompt';
 import EulaModal from './components/EulaModal';
-<<<<<<< HEAD
 import RestoreSessionPrompt from './components/RestoreSessionPrompt';
-=======
 import WelcomeModal from './components/WelcomeModal';
 import HowToModal from './components/HowToModal';
 import { useWelcome } from './hooks/useWelcome';
->>>>>>> 42191184
 
 const TrackerPage = lazy(() => import('./pages/TrackerPage'));
 const FullReportPage = lazy(() => import('./pages/FullReportPage'));
@@ -35,62 +32,21 @@
 
   const chastityOS = useChastityState();
 
-<<<<<<< HEAD
-// Initialize Google Analytics
-useEffect(() => {
-    const measurementId = import.meta.env.VITE_GA_MEASUREMENT_ID || 'G-WJHSVRZZ9S';
-    if (window.gtag && measurementId) {
-        window.gtag('config', measurementId);
-        console.log('[GA Debug] Initialized Google Analytics');
-    }
-}, []);
-
-// This effect will run when a new service worker is available,
-// and it will immediately trigger the update.
-useEffect(() => {
-    if (needRefresh) {
-        console.log("New content available, updating service worker...");
-        updateServiceWorker(true);
-    }
-}, [needRefresh, updateServiceWorker]);
-
-// Page title logic
-const navItemNames = {
-    tracker: "Chastity Tracker",
-    logEvent: "Sexual Event Log",
-    fullReport: "Full Report",
-    keyholder: "Keyholder",
-    tasks: "Tasks",
-    rewards: "Rewards & Punishments",
-    settings: "Settings",
-    privacy: "Privacy & Analytics",
-    feedback: "Submit Beta Feedback"
-};
-
-// Placeholder: Replace with actual logic if/when session restore is implemented
-const showRestoreSessionPrompt = chastityOS.showRestoreSessionPrompt || false;
-const loadedSessionData = chastityOS.loadedSessionData || {};
-const handleRestoreSession = chastityOS.handleRestoreSession;
-const handleDiscardSession = chastityOS.handleDiscardSession;
-let pageTitleText = "ChastityOS";
-if (currentPage === 'tracker' && showRestoreSessionPrompt) {
-    pageTitleText = "Restore Session";
-} else if (navItemNames[currentPage]) {
-    pageTitleText = navItemNames[currentPage];
-}
-=======
-  const welcomeState = useWelcome(chastityOS.userId, chastityOS.isAuthReady);
-  const { hasAccepted, isLoading: welcomeLoading, accept } = welcomeState;
->>>>>>> 42191184
-
   const {
     isLoading,
     savedSubmissivesName,
     keyholderName,
     isTrackingAllowed,
     userId,
-    googleEmail
+    googleEmail,
+    showRestoreSessionPrompt,
+    loadedSessionData,
+    handleRestoreSession,
+    handleDiscardSession
   } = chastityOS;
+
+  const welcomeState = useWelcome(userId, chastityOS.isAuthReady);
+  const { hasAccepted, isLoading: welcomeLoading, accept } = welcomeState;
 
   const {
     needRefresh: [needRefresh, setNeedRefresh],
@@ -100,50 +56,43 @@
     onRegisterError(error) { console.log('SW registration error:', error); },
   });
 
-<<<<<<< HEAD
-                <MainNav currentPage={currentPage} setCurrentPage={setCurrentPage} />
-                <h2 className="subpage-title no-border">{pageTitleText}</h2>
-                {showRestoreSessionPrompt ? (
-                  <RestoreSessionPrompt
-                    cageOnTime={loadedSessionData.cageOnTime}
-                    onRestore={handleRestoreSession}
-                    onDiscard={handleDiscardSession}
-                  />
-                ) : (
-                  <Suspense fallback={<div className="text-center p-8 fallback-text bordered">Loading...</div>}>
-                      {/* All pages now receive the entire chastityOS state object */}
-                      {currentPage === 'tracker' && <TrackerPage {...chastityOS} />}
-                      {currentPage === 'fullReport' && <FullReportPage {...chastityOS} />}
-                      {currentPage === 'logEvent' && <LogEventPage {...chastityOS} />}
-                      
-                      {/* The KeyholderPage now gets everything it needs, including task handlers */}
-                      {currentPage === 'keyholder' && <KeyholderPage {...chastityOS} />}
-                      
-                      {currentPage === 'tasks' && <TasksPage {...chastityOS} />}
-                      {currentPage === 'rewards' && <RewardsPunishmentsPage {...chastityOS} />}
-                      {currentPage === 'settings' && <SettingsMainPage {...chastityOS} setCurrentPage={setCurrentPage} />}
-                      {currentPage === 'dataManagement' && <SettingsDataManagementPage {...chastityOS} />}
-                      {currentPage === 'privacy' && <PrivacyPage onBack={() => setCurrentPage('settings')} />}
-                      {currentPage === 'feedback' && <FeedbackForm onBack={() => setCurrentPage('settings')} userId={userId} />}
-                  </Suspense>
-                )}
-            </div>
-            <FooterNav userId={userId} googleEmail={googleEmail} onShowEula={() => setShowEulaModal(true)} />
-=======
+  // Google Analytics init
+  useEffect(() => {
+    const measurementId = import.meta.env.VITE_GA_MEASUREMENT_ID || 'G-WJHSVRZZ9S';
+    if (window.gtag && measurementId) {
+      window.gtag('config', measurementId);
+      console.log('[GA Debug] Initialized Google Analytics');
+    }
+  }, []);
+
+  // Service Worker updates
+  useEffect(() => {
+    if (needRefresh) {
+      console.log("New content available, updating service worker...");
+      updateServiceWorker(true);
+    }
+  }, [needRefresh, updateServiceWorker]);
+
   const navItemNames = {
     tracker: "Chastity Tracker",
     logEvent: "Sexual Event Log",
     fullReport: "Full Report",
     keyholder: "Keyholder",
     rules: "Rules",
+    keyholderRules: "Keyholder Rules",
     tasks: "Tasks",
     rewards: "Rewards & Punishments",
     settings: "Settings",
     privacy: "Privacy & Analytics",
     feedback: "Submit Beta Feedback"
   };
-  const pageTitleText = navItemNames[currentPage] || "ChastityOS";
->>>>>>> 42191184
+
+  let pageTitleText = "ChastityOS";
+  if (currentPage === 'tracker' && showRestoreSessionPrompt) {
+    pageTitleText = "Restore Session";
+  } else if (navItemNames[currentPage]) {
+    pageTitleText = navItemNames[currentPage];
+  }
 
   const isNightly = import.meta.env.VITE_APP_VARIANT === 'nightly';
   const themeClass = isNightly ? 'theme-nightly' : 'theme-prod';
@@ -168,29 +117,35 @@
             Tracking <span className="font-semibold">{savedSubmissivesName}'s</span> Journey
           </p>
         )}
-
         {keyholderName && (
           <p className="text-sm text-red-300 -mt-2 mb-3">
             under <span className="font-semibold">{keyholderName}'s</span> control
           </p>
         )}
-
         <MainNav currentPage={currentPage} setCurrentPage={setCurrentPage} />
         <h2 className="subpage-title no-border">{pageTitleText}</h2>
-        <Suspense fallback={<div className="text-center p-8 fallback-text bordered">Loading...</div>}>
-          {currentPage === 'tracker' && <TrackerPage {...chastityOS} />}
-          {currentPage === 'fullReport' && <FullReportPage {...chastityOS} />}
-          {currentPage === 'logEvent' && <LogEventPage {...chastityOS} />}
-          {currentPage === 'rules' && <RulesPage {...chastityOS} />}
-          {currentPage === 'keyholderRules' && <KeyholderRulesPage {...chastityOS} onBack={() => setCurrentPage('keyholder')} />}
-          {currentPage === 'keyholder' && <KeyholderPage {...chastityOS} setCurrentPage={setCurrentPage} />}
-          {currentPage === 'tasks' && <TasksPage {...chastityOS} />}
-          {currentPage === 'rewards' && <RewardsPunishmentsPage {...chastityOS} />}
-          {currentPage === 'settings' && <SettingsMainPage {...chastityOS} setCurrentPage={setCurrentPage} />}
-          {currentPage === 'dataManagement' && <SettingsDataManagementPage {...chastityOS} />}
-          {currentPage === 'privacy' && <PrivacyPage onBack={() => setCurrentPage('settings')} />}
-          {currentPage === 'feedback' && <FeedbackForm onBack={() => setCurrentPage('settings')} userId={userId} />}
-        </Suspense>
+        {showRestoreSessionPrompt ? (
+          <RestoreSessionPrompt
+            cageOnTime={loadedSessionData?.cageOnTime}
+            onRestore={handleRestoreSession}
+            onDiscard={handleDiscardSession}
+          />
+        ) : (
+          <Suspense fallback={<div className="text-center p-8 fallback-text bordered">Loading...</div>}>
+            {currentPage === 'tracker' && <TrackerPage {...chastityOS} />}
+            {currentPage === 'fullReport' && <FullReportPage {...chastityOS} />}
+            {currentPage === 'logEvent' && <LogEventPage {...chastityOS} />}
+            {currentPage === 'rules' && <RulesPage {...chastityOS} />}
+            {currentPage === 'keyholderRules' && <KeyholderRulesPage {...chastityOS} onBack={() => setCurrentPage('keyholder')} />}
+            {currentPage === 'keyholder' && <KeyholderPage {...chastityOS} setCurrentPage={setCurrentPage} />}
+            {currentPage === 'tasks' && <TasksPage {...chastityOS} />}
+            {currentPage === 'rewards' && <RewardsPunishmentsPage {...chastityOS} />}
+            {currentPage === 'settings' && <SettingsMainPage {...chastityOS} setCurrentPage={setCurrentPage} />}
+            {currentPage === 'dataManagement' && <SettingsDataManagementPage {...chastityOS} />}
+            {currentPage === 'privacy' && <PrivacyPage onBack={() => setCurrentPage('settings')} />}
+            {currentPage === 'feedback' && <FeedbackForm onBack={() => setCurrentPage('settings')} userId={userId} />}
+          </Suspense>
+        )}
       </div>
       <FooterNav
         userId={userId}
@@ -198,21 +153,14 @@
         onShowEula={() => setShowEulaModal(true)}
         onShowHowTo={() => setShowHowToModal(true)}
       />
-
-      <EulaModal
-        isOpen={showEulaModal}
-        onClose={() => setShowEulaModal(false)}
-      />
+      <EulaModal isOpen={showEulaModal} onClose={() => setShowEulaModal(false)} />
       <WelcomeModal
         isOpen={!hasAccepted}
         onAccept={accept}
         onShowLegal={() => setShowEulaModal(true)}
         onShowHowTo={() => setShowHowToModal(true)}
       />
-      <HowToModal
-        isOpen={showHowToModal}
-        onClose={() => setShowHowToModal(false)}
-      />
+      <HowToModal isOpen={showHowToModal} onClose={() => setShowHowToModal(false)} />
     </div>
   );
 };
