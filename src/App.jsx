// src/App.jsx
import React, { useState, useEffect, useRef, useCallback, Suspense, lazy } from 'react';
import { initializeApp } from 'firebase/app';
import { getAuth, signInAnonymously, onAuthStateChanged } from 'firebase/auth';
import {
    getFirestore, doc, getDoc, setDoc, Timestamp, setLogLevel,
    collection, addDoc, query, orderBy, getDocs, serverTimestamp, deleteDoc
} from 'firebase/firestore';

import { formatTime, formatElapsedTime, EVENT_TYPES } from './utils';
import MainNav from './components/MainNav'; // MainNav will be updated separately
import FooterNav from './components/FooterNav';

// --- Hashing Helper ---
async function generateHash(text) {
    if (!text) return null;
    try {
        const encoder = new TextEncoder();
        const data = encoder.encode(text);
        const hashBuffer = await crypto.subtle.digest('SHA-256', data);
        const hashArray = Array.from(new Uint8Array(hashBuffer));
        const hashHex = hashArray.map(b => b.toString(16).padStart(2, '0')).join('');
        return hashHex;
    } catch (error) {
        console.error("Error generating hash:", error);
        return null;
    }
}


const firebaseConfig = {
  apiKey: import.meta.env.VITE_FIREBASE_API_KEY,
  authDomain: import.meta.env.VITE_FIREBASE_AUTH_DOMAIN,
  projectId: import.meta.env.VITE_FIREBASE_PROJECT_ID,
  storageBucket: import.meta.env.VITE_FIREBASE_STORAGE_BUCKET,
  messagingSenderId: import.meta.env.VITE_FIREBASE_MESSAGING_SENDER_ID,
  appId: import.meta.env.VITE_FIREBASE_APP_ID,
  measurementId: import.meta.env.VITE_FIREBASE_MEASUREMENT_ID,
};
if (!firebaseConfig.apiKey || !firebaseConfig.projectId) {
    console.error("Firebase configuration is missing or incomplete.");
}
const appIdForFirestore = firebaseConfig.appId || 'default-chastity-app-id';
const firebaseApp = initializeApp(firebaseConfig);
const auth = getAuth(firebaseApp);
const db = getFirestore(firebaseApp);
setLogLevel('debug');
const GA_MEASUREMENT_ID = import.meta.env.VITE_GA_MEASUREMENT_ID;

const TrackerPage = lazy(() => import('./pages/TrackerPage'));
const FullReportPage = lazy(() => import('./pages/FullReportPage'));
const LogEventPage = lazy(() => import('./pages/LogEventPage'));
const SettingsPage = lazy(() => import('./pages/SettingsPage'));
// PrivacyPage lazy load removed as it's not directly navigated to from MainNav anymore
// const PrivacyPage = lazy(() => import('./pages/PrivacyPage')); 
const FeedbackForm = lazy(() => import('./pages/FeedbackForm'));


<<<<<<< HEAD

  const timerInChastityRef = useRef(null);
  const timerCageOffRef = useRef(null);

  // --- Google Analytics Initialization ---
  useEffect(() => {
    if (GA_MEASUREMENT_ID) {
      if (typeof window.gtag === 'function') {
        window.gtag('config', GA_MEASUREMENT_ID, {
          send_page_view: false 
        });
        console.log("Google Analytics configured with ID:", GA_MEASUREMENT_ID);
      } else {
        console.warn("gtag.js not found. Ensure it's loaded in index.html before the app script.");
      }
    } else {
      console.warn("Google Analytics Measurement ID (VITE_GA_MEASUREMENT_ID) is not set in .env file.");
    }
  }, []); 

  // --- Google Analytics Page View Tracking ---
  useEffect(() => {
    if (GA_MEASUREMENT_ID && typeof window.gtag === 'function' && isAuthReady) { 
      const pagePath = `/${currentPage}`;
      const pageTitle = currentPage.charAt(0).toUpperCase() + currentPage.slice(1).replace(/([A-Z])/g, ' $1').trim(); 
      
      console.log(`GA: Tracking page_view for ${pageTitle} (${pagePath})`);
      window.gtag('event', 'page_view', {
        page_title: pageTitle,
        page_path: pagePath,
        user_id: userId 
      });
    }
  }, [currentPage, isAuthReady, userId]); 


  const getDocRef = useCallback((targetUserId = userId) => { 
    if (!targetUserId) return null;
    return doc(db, "artifacts", appIdForFirestore, "users", targetUserId); 
  }, [userId]); 

  const getEventsCollectionRef = useCallback((targetUserId = userId) => { 
    if (!targetUserId || !db || !appIdForFirestore || targetUserId.trim() === '' || appIdForFirestore.trim() === '') { 
        console.error("App.js: getEventsCollectionRef - Returning null due to missing/invalid targetUserId, db, or appIdForFirestore.", { targetUserId, dbExists: !!db, appIdForFirestore });
        return null;
    }
    try {
        const ref = collection(db, "artifacts", appIdForFirestore, "users", targetUserId, "sexualEventsLog"); 
        return ref;
    } catch (error) {
        console.error("App.js: getEventsCollectionRef - Error creating collection reference:", error);
        return null;
    }
  }, [userId]); 
  
  useEffect(() => { 
    const unsubscribe = onAuthStateChanged(auth, async (user) => {
      if (user) {
        setUserId(user.uid);
        setIsAuthReady(true); 
      } else {
        if (!userId && !isAuthReady) { 
            try {
                if (typeof __initial_auth_token !== 'undefined' && __initial_auth_token) {
                    await signInWithCustomToken(auth, __initial_auth_token);
                } else {
                    await signInAnonymously(auth);
                }
            } catch (error) {
                console.error("App.js: Initial sign-in error:", error);
                setIsAuthReady(false); 
                setUserId(null);
                setIsLoading(false); 
            }
        } else {
            if (userId) console.log("App.js: User signed out or auth state changed to no user.");
            setUserId(null);
            setIsAuthReady(false);
        }
      }
    });
    return () => unsubscribe();
  }, []); 

  useEffect(() => {
    let totalEffectiveChastity = 0;
    let totalOverallPaused = 0;
    chastityHistory.forEach(period => {
        const effectiveDuration = (period.duration || 0) - (period.totalPauseDurationSeconds || 0);
        totalEffectiveChastity += Math.max(0, effectiveDuration);
        totalOverallPaused += (period.totalPauseDurationSeconds || 0);
    });
    setTotalChastityTime(totalEffectiveChastity);
    setOverallTotalPauseTime(totalOverallPaused);
  }, [chastityHistory]);

  const applyRestoredDataFromOtherUser = useCallback((data) => {
    console.log("App.js: applyRestoredDataFromOtherUser called. Data:", data);
    const loadedHist = (data.chastityHistory || []).map(item => {
        const startTime = item.startTime?.toDate();
        const endTime = item.endTime?.toDate();
        return {
          ...item,
          startTime: startTime && !isNaN(startTime.getTime()) ? startTime : null,
          endTime: endTime && !isNaN(endTime.getTime()) ? endTime : null,
          totalPauseDurationSeconds: item.totalPauseDurationSeconds || 0, 
          pauseEvents: (item.pauseEvents || []).map(p => ({ ...p, startTime: p.startTime?.toDate(), endTime: p.endTime?.toDate() }))
        };
      });
      setChastityHistory(loadedHist);
      setTotalTimeCageOff(data.totalTimeCageOff || 0); 
      const cName = data.submissivesName || data.userAlias || '';
      setSavedSubmissivesName(cName); 
      setSubmissivesNameInput(cName); 
      const lPauseEndTime = data.lastPauseEndTime?.toDate();
      setLastPauseEndTime(lPauseEndTime && !isNaN(lPauseEndTime.getTime()) ? lPauseEndTime : null);
      
      const loadedCageOn = data.isCageOn || false;
      const loadedCageOnTime = data.cageOnTime?.toDate();
      const loadedPauseStart = data.pauseStartTime?.toDate();
      setIsCageOn(loadedCageOn);
      setCageOnTime(loadedCageOn && loadedCageOnTime && !isNaN(loadedCageOnTime.getTime()) ? loadedCageOnTime : null);
      setTimeInChastity(loadedCageOn ? (data.timeInChastity || 0) : 0);
      setIsPaused(loadedCageOn ? (data.isPaused || false) : false);
      setPauseStartTime(loadedCageOn && (data.isPaused || false) && loadedPauseStart && !isNaN(loadedPauseStart.getTime()) ? loadedPauseStart : null);
      setAccumulatedPauseTimeThisSession(loadedCageOn ? (data.accumulatedPauseTimeThisSession || 0) : 0);
      setCurrentSessionPauseEvents(loadedCageOn ? (data.currentSessionPauseEvents || []) : []);
      setHasSessionEverBeenActive(true); 
      setShowRestoreSessionPrompt(false); 
      setLoadedSessionData(null); 
  }, [setHasSessionEverBeenActive]); 

  useEffect(() => { 
    if (!isAuthReady || !userId) {
      if(isLoading && !isAuthReady && !auth.currentUser) setIsLoading(false); 
      return;
    }
    const loadInitialData = async () => {
      setIsLoading(true); 
      console.log("App.js: loadInitialData - Attempting to load data for userId:", userId);
      const docRef = getDocRef(); 
      if (!docRef) { 
          console.log("App.js: loadInitialData - No docRef, setting default initial state (isLoading false).");
          setIsLoading(false); 
          setHasSessionEverBeenActive(false);
          setIsCageOn(false); setCageOnTime(null); setTimeInChastity(0); setTimeCageOff(0);
          setIsPaused(false); setPauseStartTime(null); setAccumulatedPauseTimeThisSession(0); setCurrentSessionPauseEvents([]);
          setLastPauseEndTime(null); setChastityHistory([]); setSavedSubmissivesName(''); setSubmissivesNameInput('');
          setTotalChastityTime(0); setTotalTimeCageOff(0); setOverallTotalPauseTime(0);
          return; 
      }
      try {
        const docSnap = await getDoc(docRef);
        if (docSnap.exists()) {
          const data = docSnap.data();
          console.log("App.js: loadInitialData - Raw data from Firestore:", JSON.stringify(data, null, 2)); 
          
          // Load historical and persistent settings first
          const loadedHist = (data.chastityHistory || []).map(item => {
            const startTime = item.startTime?.toDate();
            const endTime = item.endTime?.toDate();
            return {
              ...item,
              startTime: startTime && !isNaN(startTime.getTime()) ? startTime : null,
              endTime: endTime && !isNaN(endTime.getTime()) ? endTime : null,
              totalPauseDurationSeconds: item.totalPauseDurationSeconds || 0, 
              pauseEvents: (item.pauseEvents || []).map(p => ({ ...p, startTime: p.startTime?.toDate(), endTime: p.endTime?.toDate() }))
            };
          });
          setChastityHistory(loadedHist);
          setTotalTimeCageOff(data.totalTimeCageOff || 0); 
          const currentName = data.submissivesName || data.userAlias || '';
          setSavedSubmissivesName(currentName); 
          setSubmissivesNameInput(currentName); 
          const loadedLastPauseEndTime = data.lastPauseEndTime?.toDate();
          setLastPauseEndTime(loadedLastPauseEndTime && !isNaN(loadedLastPauseEndTime.getTime()) ? loadedLastPauseEndTime : null);
          
          // Check for active session to prompt restore
          const activeSessionIsCageOnLoaded = data.isCageOn || false;
          const activeSessionCageOnTimeLoaded = data.cageOnTime?.toDate();

          if (activeSessionIsCageOnLoaded && activeSessionCageOnTimeLoaded && !isNaN(activeSessionCageOnTimeLoaded.getTime())) {
            console.log("App.js: loadInitialData - Active session found in Firestore. Preparing restore prompt.");
            const loadedPauseStartTimeFromData = data.pauseStartTime?.toDate();
            setLoadedSessionData({ 
                isCageOn: true,
                cageOnTime: activeSessionCageOnTimeLoaded,
                timeInChastity: data.timeInChastity || 0,
                isPaused: data.isPaused || false, 
                pauseStartTime: loadedPauseStartTimeFromData && !isNaN(loadedPauseStartTimeFromData.getTime()) ? loadedPauseStartTimeFromData : null,
                accumulatedPauseTimeThisSession: data.accumulatedPauseTimeThisSession || 0,
                currentSessionPauseEvents: (data.currentSessionPauseEvents || []).map(p => ({ ...p, startTime: p.startTime?.toDate(), endTime: p.endTime?.toDate() })),
            });
            
            // Set UI to a paused neutral state while prompt is shown
            setIsCageOn(true); // Reflect that a session *could* be active
            setCageOnTime(activeSessionCageOnTimeLoaded); 
            setTimeInChastity(data.timeInChastity || 0); 
            setIsPaused(true); // Force UI pause
            setPauseStartTime(new Date()); // This is a temporary UI pause
            setAccumulatedPauseTimeThisSession(data.accumulatedPauseTimeThisSession || 0);
            setCurrentSessionPauseEvents(data.currentSessionPauseEvents || []);
            setHasSessionEverBeenActive(true); // A session was active, so mark it
            setShowRestoreSessionPrompt(true);
            console.log("App.js: loadInitialData - Showing restore prompt. App is in a 'paused neutral state'.");
          } else {
            // No active/valid session in Firestore, or inconsistent data. Initialize to a truly neutral state.
            if (activeSessionIsCageOnLoaded && (!activeSessionCageOnTimeLoaded || isNaN(activeSessionCageOnTimeLoaded.getTime()))) {
                console.warn("App.js: loadInitialData - Inconsistent state from Firestore (isCageOn true, but cageOnTime invalid). Forcing Cage Off and neutral start.");
            } else {
                console.log("App.js: loadInitialData - No active/valid session in Firestore. Initializing to neutral state.");
            }
            setIsCageOn(false); setCageOnTime(null); setTimeInChastity(0);
            setIsPaused(false); setPauseStartTime(null); setAccumulatedPauseTimeThisSession(0); setCurrentSessionPauseEvents([]);
            setLivePauseDuration(0); setTimeCageOff(0); 
            setHasSessionEverBeenActive(data.hasSessionEverBeenActive || false); // Load persisted flag, default to false for this path
            setShowRestoreSessionPrompt(false); 
          }
        } else { 
           console.log("App.js: loadInitialData - No document found, initializing all to default 'off' state.");
           setIsCageOn(false); setCageOnTime(null); setTimeInChastity(0); setTimeCageOff(0);
           setIsPaused(false); setPauseStartTime(null); setAccumulatedPauseTimeThisSession(0); setCurrentSessionPauseEvents([]);
           setLastPauseEndTime(null); setChastityHistory([]); setSavedSubmissivesName(''); setSubmissivesNameInput('');
           setTotalChastityTime(0); setTotalTimeCageOff(0); setOverallTotalPauseTime(0);
           setPauseCooldownMessage(''); setLivePauseDuration(0);
           setHasSessionEverBeenActive(false);
        }
      } catch (error) { 
          console.error("Error loading initial tracker data:", error); 
          setIsCageOn(false); setCageOnTime(null); setTimeInChastity(0); setTimeCageOff(0);
          setIsPaused(false); setPauseStartTime(null); setAccumulatedPauseTimeThisSession(0); setCurrentSessionPauseEvents([]);
          setLastPauseEndTime(null); setChastityHistory([]); setSavedSubmissivesName(''); setSubmissivesNameInput('');
          setTotalChastityTime(0); setTotalTimeCageOff(0); setOverallTotalPauseTime(0);
          setPauseCooldownMessage(''); setLivePauseDuration(0);
          setHasSessionEverBeenActive(false);
      } 
      finally { setIsLoading(false); }
    };
    loadInitialData();
  }, [isAuthReady, userId, getDocRef, applyRestoredDataFromOtherUser]); // Changed applyLoadedData to applyRestoredDataFromOtherUser
=======
const App = () => {
    const [userId, setUserId] = useState(null);
    const [isAuthReady, setIsAuthReady] = useState(false);
    const [isLoading, setIsLoading] = useState(true);
    const [currentPage, setCurrentPage] = useState('tracker');
    const [showUserIdInSettings, setShowUserIdInSettings] = useState(false);
    const [cageOnTime, setCageOnTime] = useState(null);
    const [isCageOn, setIsCageOn] = useState(false);
    const [timeInChastity, setTimeInChastity] = useState(0);
    const [timeCageOff, setTimeCageOff] = useState(0);
    const [chastityHistory, setChastityHistory] = useState([]);
    const [totalChastityTime, setTotalChastityTime] = useState(0);
    const [totalTimeCageOff, setTotalTimeCageOff] = useState(0);
    const [overallTotalPauseTime, setOverallTotalPauseTime] = useState(0);
    const [showReasonModal, setShowReasonModal] = useState(false);
    const [reasonForRemoval, setReasonForRemoval] = useState('');
    const [tempEndTime, setTempEndTime] = useState(null);
    const [tempStartTime, setTempStartTime] = useState(null);
    const [confirmReset, setConfirmReset] = useState(false);
    const resetTimeoutRef = useRef(null);
    const [restoreUserIdInput, setRestoreUserIdInput] = useState('');
    const [showRestoreFromIdPrompt, setShowRestoreFromIdPrompt] = useState(false);
    const [restoreFromIdMessage, setRestoreFromIdMessage] = useState('');
    const [submissivesNameInput, setSubmissivesNameInput] = useState('');
    const [savedSubmissivesName, setSavedSubmissivesName] = useState('');
    const [nameMessage, setNameMessage] = useState('');
    const [sexualEventsLog, setSexualEventsLog] = useState([]);
    const [newEventDate, setNewEventDate] = useState(new Date().toISOString().slice(0, 10));
    const [newEventTime, setNewEventTime] = useState(new Date().toTimeString().slice(0,5));
    const [selectedEventTypes, setSelectedEventTypes] = useState([]);
    const [otherEventTypeChecked, setOtherEventTypeChecked] = useState(false);
    const [otherEventTypeDetail, setOtherEventTypeDetail] = useState('');
    const [newEventNotes, setNewEventNotes] = useState('');
    const [newEventDurationHours, setNewEventDurationHours] = useState('');
    const [newEventDurationMinutes, setNewEventDurationMinutes] = useState('');
    const [newEventSelfOrgasmAmount, setNewEventSelfOrgasmAmount] = useState('');
    const [newEventPartnerOrgasmAmount, setNewEventPartnerOrgasmAmount] = useState('');
    const [eventLogMessage, setEventLogMessage] = useState('');
    const [isLoadingEvents, setIsLoadingEvents] = useState(false);
    const [isPaused, setIsPaused] = useState(false);
    const [pauseStartTime, setPauseStartTime] = useState(null);
    const [accumulatedPauseTimeThisSession, setAccumulatedPauseTimeThisSession] = useState(0);
    const [showPauseReasonModal, setShowPauseReasonModal] = useState(false);
    const [reasonForPauseInput, setReasonForPauseInput] = useState('');
    const [currentSessionPauseEvents, setCurrentSessionPauseEvents] = useState([]);
    const [livePauseDuration, setLivePauseDuration] = useState(0);
    const pauseDisplayTimerRef = useRef(null);
    const [lastPauseEndTime, setLastPauseEndTime] = useState(null);
    const [pauseCooldownMessage, setPauseCooldownMessage] = useState('');
    const [showRestoreSessionPrompt, setShowRestoreSessionPrompt] = useState(false);
    const [loadedSessionData, setLoadedSessionData] = useState(null);
    const [hasSessionEverBeenActive, setHasSessionEverBeenActive] = useState(false);
    const [goalDurationSeconds, setGoalDurationSeconds] = useState(null);

    const [keyholderName, setKeyholderName] = useState('');
    const [keyholderPasswordHash, setKeyholderPasswordHash] = useState(null);
    const [isKeyholderModeUnlocked, setIsKeyholderModeUnlocked] = useState(false);
    const [requiredKeyholderDurationSeconds, setRequiredKeyholderDurationSeconds] = useState(null);
    const [keyholderMessage, setKeyholderMessage] = useState('');

    const timerInChastityRef = useRef(null);
    const timerCageOffRef = useRef(null);

    useEffect(() => { /* GA Init */ if (GA_MEASUREMENT_ID) { if (typeof window.gtag === 'function') { window.gtag('config', GA_MEASUREMENT_ID, { send_page_view: false }); } else { console.warn("gtag.js not found."); } } else { console.warn("GA_MEASUREMENT_ID not set."); } }, []);
    useEffect(() => { /* GA Page View */ if (GA_MEASUREMENT_ID && typeof window.gtag === 'function' && isAuthReady) { const pagePath = `/${currentPage}`; const pageTitle = currentPage.charAt(0).toUpperCase() + currentPage.slice(1).replace(/([A-Z])/g, ' $1').trim(); window.gtag('event', 'page_view', { page_title: pageTitle, page_path: pagePath, user_id: userId }); } }, [currentPage, isAuthReady, userId]);

    const getDocRef = useCallback((targetUserId = userId) => { if (!targetUserId) return null; return doc(db, "artifacts", appIdForFirestore, "users", targetUserId); }, [userId]);
    const getEventsCollectionRef = useCallback((targetUserId = userId) => { if (!targetUserId) return null; return collection(db, "artifacts", appIdForFirestore, "users", targetUserId, "sexualEventsLog"); }, [userId]);

    useEffect(() => { /* Auth Handling */ const unsub = onAuthStateChanged(auth, async u => { if (u) { setUserId(u.uid); setIsAuthReady(true); } else { if (!userId && !isAuthReady) { try { await signInAnonymously(auth); } catch (e) { console.error("Auth error:", e); setIsAuthReady(false); setUserId(null); setIsLoading(false); } } else { if (userId) console.log("User signed out."); setUserId(null); setIsAuthReady(false);}}}); return unsub; }, [userId, isAuthReady, setIsLoading]);
    useEffect(() => { /* Totals Calculation */ let totalEffectiveChastity = 0; let totalOverallPaused = 0; chastityHistory.forEach(p => { totalEffectiveChastity += Math.max(0, (p.duration || 0) - (p.totalPauseDurationSeconds || 0)); totalOverallPaused += (p.totalPauseDurationSeconds || 0); }); setTotalChastityTime(totalEffectiveChastity); setOverallTotalPauseTime(totalOverallPaused); }, [chastityHistory]);

    const applyRestoredData = useCallback((data) => {
        const loadedHist = (data.chastityHistory || []).map(item => ({ ...item, startTime: item.startTime?.toDate ? item.startTime.toDate() : null, endTime: item.endTime?.toDate ? item.endTime.toDate() : null, totalPauseDurationSeconds: item.totalPauseDurationSeconds || 0, pauseEvents: (item.pauseEvents || []).map(p => ({ ...p, startTime: p.startTime?.toDate ? p.startTime.toDate() : null, endTime: p.endTime?.toDate ? p.endTime.toDate() : null })) }));
        setChastityHistory(loadedHist);
        setTotalTimeCageOff(data.totalTimeCageOff || 0);
        const cName = data.submissivesName || ''; setSavedSubmissivesName(cName); setSubmissivesNameInput(cName);
        const lPauseEndTime = data.lastPauseEndTime?.toDate ? data.lastPauseEndTime.toDate() : null; setLastPauseEndTime(lPauseEndTime && !isNaN(lPauseEndTime.getTime()) ? lPauseEndTime : null);
        const loadedCageOn = data.isCageOn || false; const loadedCageOnTime = data.cageOnTime?.toDate ? data.cageOnTime.toDate() : null; const loadedPauseStart = data.pauseStartTime?.toDate ? data.pauseStartTime.toDate() : null;
        setIsCageOn(loadedCageOn); setCageOnTime(loadedCageOn && loadedCageOnTime && !isNaN(loadedCageOnTime.getTime()) ? loadedCageOnTime : null);
        setTimeInChastity(loadedCageOn ? (data.timeInChastity || 0) : 0); setIsPaused(loadedCageOn ? (data.isPaused || false) : false);
        setPauseStartTime(loadedCageOn && data.isPaused && loadedPauseStart && !isNaN(loadedPauseStart.getTime()) ? loadedPauseStart : null);
        setAccumulatedPauseTimeThisSession(loadedCageOn ? (data.accumulatedPauseTimeThisSession || 0) : 0);
        setCurrentSessionPauseEvents(loadedCageOn ? (data.currentSessionPauseEvents || []).map(p => ({...p, startTime: p.startTime?.toDate(), endTime: p.endTime?.toDate()})) : []);
        setHasSessionEverBeenActive(data.hasSessionEverBeenActive !== undefined ? data.hasSessionEverBeenActive : true);
        setGoalDurationSeconds(data.goalDurationSeconds || null);
        setKeyholderName(data.keyholderName || '');
        setKeyholderPasswordHash(data.keyholderPasswordHash || null);
        setRequiredKeyholderDurationSeconds(data.requiredKeyholderDurationSeconds || null);
        setIsKeyholderModeUnlocked(false);
        setShowRestoreSessionPrompt(false); setLoadedSessionData(null);
    }, [setHasSessionEverBeenActive]);

    useEffect(() => { /* Load Initial Data */
        if (!isAuthReady && auth.currentUser === null) {
            setIsLoading(false);
            return;
        }
        if (isAuthReady && !userId) {
            return;
        }
>>>>>>> fd7180af

        if (isAuthReady && userId) {
            const loadInitialDataInternal = async () => {
                setIsLoading(true);
                const docRef = getDocRef();
                try {
                    const docSnap = await getDoc(docRef);
                    if (docSnap.exists()) {
                        const data = docSnap.data();
                        console.log("App.js: loadInitialData - Raw data from Firestore:", JSON.stringify(data, null, 2));
                        applyRestoredData(data);

                        const activeSessionIsCageOnLoaded = data.isCageOn || false;
                        const activeSessionCageOnTimeLoaded = data.cageOnTime?.toDate ? data.cageOnTime.toDate() : null;
                        if (activeSessionIsCageOnLoaded && activeSessionCageOnTimeLoaded && !isNaN(activeSessionCageOnTimeLoaded.getTime())) {
                            console.log("App.js: loadInitialData - Active session found. Preparing restore prompt.");
                            const loadedPauseStartTimeFromData = data.pauseStartTime?.toDate ? data.pauseStartTime.toDate() : null;
                            setLoadedSessionData({ isCageOn: true, cageOnTime: activeSessionCageOnTimeLoaded, timeInChastity: data.timeInChastity || 0, isPaused: data.isPaused || false, pauseStartTime: loadedPauseStartTimeFromData && !isNaN(loadedPauseStartTimeFromData.getTime()) ? loadedPauseStartTimeFromData : null, accumulatedPauseTimeThisSession: data.accumulatedPauseTimeThisSession || 0, currentSessionPauseEvents: (data.currentSessionPauseEvents || []).map(p => ({ ...p, startTime: p.startTime?.toDate? p.startTime.toDate() : null, endTime: p.endTime?.toDate? p.endTime.toDate() : null })), });
                            setIsCageOn(true); setCageOnTime(activeSessionCageOnTimeLoaded); setTimeInChastity(data.timeInChastity || 0); setIsPaused(true); setPauseStartTime(new Date()); setAccumulatedPauseTimeThisSession(data.accumulatedPauseTimeThisSession || 0); setCurrentSessionPauseEvents((data.currentSessionPauseEvents || []).map(p => ({...p, startTime: p.startTime?.toDate? p.startTime.toDate() : null, endTime: p.endTime?.toDate? p.endTime.toDate() : null}))); setShowRestoreSessionPrompt(true);
                            console.log("App.js: loadInitialData - Showing restore prompt. App in 'paused neutral state'.");
                        } else {
                            console.log("App.js: loadInitialData - No active/valid session in Firestore. Initializing current session to neutral based on loaded data.");
                            setShowRestoreSessionPrompt(false);
                        }
                    } else {
                        console.log("App.js: loadInitialData - No document found for user. Initializing all to default 'off' state.");
                        applyRestoredData({});
                        setTimeInChastity(0);
                        setTimeCageOff(0);
                    }
                } catch (error) {
                    console.error("Error loading initial tracker data:", error);
                    applyRestoredData({});
                    setTimeInChastity(0);
                    setTimeCageOff(0);
                } finally {
                    setIsLoading(false);
                }
            };
            loadInitialDataInternal();
        }
    }, [isAuthReady, userId, getDocRef, setIsLoading, applyRestoredData]);

    const fetchEvents = useCallback(async (targetUserId = userId) => {
        if (!isAuthReady || !targetUserId) return;
        setIsLoadingEvents(true);
        const eventsColRef = getEventsCollectionRef(targetUserId);
        if (!eventsColRef) {
            setEventLogMessage("Error: Could not get event log reference.");
            setTimeout(() => setEventLogMessage(''), 3000);
            setIsLoadingEvents(false);
            return;
        }
        try {
            const q = query(eventsColRef, orderBy("eventTimestamp", "desc"));
            const querySnapshot = await getDocs(q);
            setSexualEventsLog(querySnapshot.docs.map(d => ({ id: d.id, ...d.data(), eventTimestamp: d.data().eventTimestamp?.toDate() })));
        } catch (error) {
            console.error("Error fetching events:", error);
            setEventLogMessage("Failed to load events.");
            setTimeout(() => setEventLogMessage(''), 3000);
        } finally {
            setIsLoadingEvents(false);
        }
    }, [isAuthReady, userId, getEventsCollectionRef, setIsLoadingEvents, setEventLogMessage]);

    useEffect(() => { /* Fetch Events on page change */
        if ((currentPage === 'logEvent' || currentPage === 'fullReport' || currentPage === 'feedback') && isAuthReady && userId) {
            fetchEvents();
        }
    }, [currentPage, isAuthReady, userId, fetchEvents]);

    const saveDataToFirestore = useCallback(async (dataToSave) => {
        if (!isAuthReady || !userId) return;
        const docRef = getDocRef(); if (!docRef) return;
        try {
            const firestoreReadyData = { ...dataToSave, hasSessionEverBeenActive, goalDurationSeconds: dataToSave.goalDurationSeconds !== undefined ? dataToSave.goalDurationSeconds : goalDurationSeconds, keyholderName: dataToSave.keyholderName !== undefined ? dataToSave.keyholderName : keyholderName, keyholderPasswordHash: dataToSave.keyholderPasswordHash !== undefined ? dataToSave.keyholderPasswordHash : keyholderPasswordHash, requiredKeyholderDurationSeconds: dataToSave.requiredKeyholderDurationSeconds !== undefined ? dataToSave.requiredKeyholderDurationSeconds : requiredKeyholderDurationSeconds, };
            const toTS = (d) => d instanceof Date && !isNaN(d.getTime()) ? Timestamp.fromDate(d) : (typeof d === 'string' && new Date(d) instanceof Date && !isNaN(new Date(d).getTime()) ? Timestamp.fromDate(new Date(d)) : null);
            firestoreReadyData.cageOnTime = toTS(firestoreReadyData.cageOnTime);
            if (firestoreReadyData.chastityHistory) { firestoreReadyData.chastityHistory = firestoreReadyData.chastityHistory.map(item => ({ ...item, startTime: toTS(item.startTime), endTime: toTS(item.endTime), pauseEvents: (item.pauseEvents || []).map(p => ({ ...p, startTime: toTS(p.startTime), endTime: toTS(p.endTime) })) })); }
            firestoreReadyData.pauseStartTime = toTS(firestoreReadyData.pauseStartTime);
            firestoreReadyData.lastPauseEndTime = toTS(firestoreReadyData.lastPauseEndTime);
            if (firestoreReadyData.currentSessionPauseEvents) { firestoreReadyData.currentSessionPauseEvents = firestoreReadyData.currentSessionPauseEvents.map(p => ({ ...p, startTime: toTS(p.startTime), endTime: toTS(p.endTime) })); }
            if (typeof firestoreReadyData.submissivesName === 'undefined') firestoreReadyData.submissivesName = savedSubmissivesName;
            if (Object.prototype.hasOwnProperty.call(firestoreReadyData, 'userAlias')) { delete firestoreReadyData.userAlias; }
            await setDoc(docRef, firestoreReadyData, { merge: true });
        } catch (error) { console.error("Error saving main data to Firestore:", error); }
    }, [userId, getDocRef, isAuthReady, savedSubmissivesName, hasSessionEverBeenActive, goalDurationSeconds, keyholderName, keyholderPasswordHash, requiredKeyholderDurationSeconds]);

    const handleSetKeyholder = useCallback(async (name) => { if (!userId) { setKeyholderMessage("Error: User ID not available."); return null; } const khName = name.trim(); if (!khName) { setKeyholderMessage("Keyholder name cannot be empty."); return null; } const stringToHash = userId + khName; const hash = await generateHash(stringToHash); if (!hash) { setKeyholderMessage("Error generating Keyholder ID."); return null; } setKeyholderName(khName); setKeyholderPasswordHash(hash); setRequiredKeyholderDurationSeconds(null); setIsKeyholderModeUnlocked(false); await saveDataToFirestore({ keyholderName: khName, keyholderPasswordHash: hash, requiredKeyholderDurationSeconds: null }); setKeyholderMessage(`Keyholder "${khName}" set. Password preview generated.`); return hash.substring(0, 8).toUpperCase(); }, [userId, saveDataToFirestore, setKeyholderMessage]);
    const handleClearKeyholder = useCallback(async () => { setKeyholderName(''); setKeyholderPasswordHash(null); setRequiredKeyholderDurationSeconds(null); setIsKeyholderModeUnlocked(false); await saveDataToFirestore({ keyholderName: '', keyholderPasswordHash: null, requiredKeyholderDurationSeconds: null }); setKeyholderMessage("Keyholder data cleared."); }, [saveDataToFirestore, setKeyholderMessage]);
    const handleUnlockKeyholderControls = useCallback(async (enteredPasswordPreview) => { if (!userId || !keyholderName || !keyholderPasswordHash) { setKeyholderMessage("Keyholder not fully set up."); return false; } const expectedPreview = keyholderPasswordHash.substring(0, 8).toUpperCase(); if (enteredPasswordPreview.toUpperCase() === expectedPreview) { setIsKeyholderModeUnlocked(true); setKeyholderMessage("Keyholder controls unlocked."); return true; } else { setIsKeyholderModeUnlocked(false); setKeyholderMessage("Incorrect Keyholder password."); return false; } }, [userId, keyholderName, keyholderPasswordHash, setKeyholderMessage]);
    const handleLockKeyholderControls = useCallback(() => { setIsKeyholderModeUnlocked(false); setKeyholderMessage("Keyholder controls locked."); }, [setKeyholderMessage]);
    const handleSetRequiredDuration = useCallback(async (durationInSeconds) => { const newDuration = Number(durationInSeconds); if (!isNaN(newDuration) && newDuration >= 0) { setRequiredKeyholderDurationSeconds(newDuration); await saveDataToFirestore({ requiredKeyholderDurationSeconds: newDuration }); setKeyholderMessage("Required duration updated."); return true; } setKeyholderMessage("Invalid duration value."); return false; }, [saveDataToFirestore, setKeyholderMessage]);
    const handleSetGoalDuration = useCallback(async (newDurationInSeconds) => {const newDuration = newDurationInSeconds === null ? null : Number(newDurationInSeconds); if (newDuration === null || (!isNaN(newDuration) && newDuration >= 0)) { setGoalDurationSeconds(newDuration); await saveDataToFirestore({ goalDurationSeconds: newDuration }); return true; } return false; }, [saveDataToFirestore, setGoalDurationSeconds]);

    useEffect(() => { // Timer for timeInChastity
        const timerConditionsMet = isCageOn && !isPaused && isAuthReady && cageOnTime instanceof Date && !isNaN(cageOnTime.getTime());
        console.log('[App.jsx Timer useEffect Check]', { isCageOn, isPaused, isAuthReady, cageOnTime: cageOnTime ? cageOnTime.toISOString() : null, isValidDate: cageOnTime instanceof Date && !isNaN(cageOnTime.getTime()), timerConditionsMet });

        if (timerConditionsMet) {
            const initialElapsedTime = Math.max(0, Math.floor((new Date().getTime() - cageOnTime.getTime()) / 1000));
            setTimeInChastity(initialElapsedTime);
            console.log(`[App.jsx Timer] Started/Resumed. Initial timeInChastity: ${initialElapsedTime}`);

            timerInChastityRef.current = setInterval(() => {
                setTimeInChastity(prevTime => {
                    console.log('[App.jsx Timer Interval Tick] Prev timeInChastity:', prevTime, 'New:', prevTime + 1);
                    return prevTime + 1;
                });
            }, 1000);
        } else if (timerInChastityRef.current) {
            console.log('[App.jsx Timer] Cleared interval because conditions no longer met.');
            clearInterval(timerInChastityRef.current);
        }
        return () => {
            if (timerInChastityRef.current) {
                console.log('[App.jsx Timer] Chastity timer cleanup: Cleared interval.');
                clearInterval(timerInChastityRef.current);
            }
<<<<<<< HEAD
            reportContent += `\n`;
        });
    } else {
        reportContent += `No chastity history.\n\n`;
    }
    reportContent += `--------------------------------------\n\n`;

    reportContent += `SEXUAL EVENTS LOG (Most Recent First):\n`;
    if (sexualEventsLog.length > 0) {
        sexualEventsLog.forEach(event => { 
            const typesString = (event.types || []).map(type => type === "Orgasm (Self)" && savedSubmissivesName ? `Orgasm (${savedSubmissivesName})` : type).join(', ');
            const otherDetailString = event.otherTypeDetail ? `, Other: ${event.otherTypeDetail}` : '';
            const fullTypeString = `${typesString}${otherDetailString}` || 'N/A';
            
            let orgasmCounts = [];
            if (event.selfOrgasmAmount) orgasmCounts.push(`Self: ${event.selfOrgasmAmount}`);
            if (event.partnerOrgasmAmount) orgasmCounts.push(`Partner: ${event.partnerOrgasmAmount}`);
            const orgasmString = orgasmCounts.length > 0 ? orgasmCounts.join(', ') : 'N/A';

            reportContent += `Date & Time: ${formatTime(event.eventTimestamp, true, true)}\n`;
            reportContent += `  Type(s): ${fullTypeString}\n`;
            reportContent += `  Duration: ${event.durationSeconds ? formatElapsedTime(event.durationSeconds) : 'N/A'}\n`;
            reportContent += `  Orgasm Count(s): ${orgasmString}\n`;
            reportContent += `  Notes: ${event.notes || 'N/A'}\n\n`;
        });
    } else {
        reportContent += `No sexual events logged.\n`;
    }
    reportContent += `--------------------------------------\nEnd of Report`;

    const blob = new Blob([reportContent], { type: 'text/plain;charset=utf-8' });
    const link = document.createElement("a");
    link.href = URL.createObjectURL(blob);
    link.download = `ChastityOS_Report_${new Date().toISOString().slice(0,10)}.txt`;
    document.body.appendChild(link);
    link.click();
    document.body.removeChild(link);
    URL.revokeObjectURL(link.href);

    setEventLogMessage("Text report exported successfully!");
    setTimeout(() => setEventLogMessage(''), 3000);
  }, [isAuthReady, savedSubmissivesName, userId, isCageOn, cageOnTime, timeInChastity, timeCageOff, totalChastityTime, totalTimeCageOff, chastityHistory, sexualEventsLog, overallTotalPauseTime, isPaused, accumulatedPauseTimeThisSession, livePauseDuration, pauseStartTime]);

  // --- Restore Data from User ID Handlers ---
  const handleRestoreUserIdInputChange = (event) => {
    setRestoreUserIdInput(event.target.value);
  };

  const handleInitiateRestoreFromId = () => {
    if (!restoreUserIdInput.trim()) {
        setRestoreFromIdMessage("Please enter a User ID to restore from.");
        setTimeout(() => setRestoreFromIdMessage(''), 3000);
        return;
    }
    setShowRestoreFromIdPrompt(true);
  };

  const handleCancelRestoreFromId = () => {
    setShowRestoreFromIdPrompt(false);
    setRestoreFromIdMessage('');
  };

  const handleConfirmRestoreFromId = async () => {
    console.log("App.js: handleConfirmRestoreFromId - Attempting to restore from User ID:", restoreUserIdInput);
    if (!restoreUserIdInput.trim() || !userId) { 
        setRestoreFromIdMessage("Invalid input or current user not identified.");
        setTimeout(() => setRestoreFromIdMessage(''), 3000);
        setShowRestoreFromIdPrompt(false);
        return;
    }

    const targetDocRef = doc(db, "artifacts", appIdForFirestore, "users", restoreUserIdInput.trim());
    try {
        const docSnap = await getDoc(targetDocRef);
        if (docSnap.exists()) {
            const dataToRestore = docSnap.data();
            console.log("App.js: handleConfirmRestoreFromId - Data found for target User ID:", dataToRestore);
            
            applyRestoredDataFromOtherUser(dataToRestore); // Changed from applyLoadedData
            
            const dataForCurrentUser = { ...dataToRestore, hasSessionEverBeenActive: true };
            await saveDataToFirestore(dataForCurrentUser); 
            
            setRestoreFromIdMessage("Data successfully restored and saved for the current user.");
            setRestoreUserIdInput('');
            setCurrentPage('tracker'); 
            if (isAuthReady && userId) { 
                fetchEvents(userId); 
=======
        };
    }, [isCageOn, isPaused, cageOnTime, isAuthReady]);

    useEffect(() => { /* timeCageOff Timer */
        if (!isCageOn && isAuthReady && hasSessionEverBeenActive) {
            console.log('[App.jsx timeCageOff Timer] Starting. Conditions:', { isCageOn, isAuthReady, hasSessionEverBeenActive });
            timerCageOffRef.current = setInterval(() => {
                setTimeCageOff(prev => {
                    console.log('[App.jsx timeCageOff Timer Tick] Prev:', prev, 'New:', prev + 1);
                    return prev + 1;
                });
            }, 1000);
        } else if (timerCageOffRef.current) {
            console.log('[App.jsx timeCageOff Timer] Clearing.');
            clearInterval(timerCageOffRef.current);
        }
        return () => {
            if (timerCageOffRef.current) {
                console.log('[App.jsx timeCageOff Timer] Cleanup clearing.');
                clearInterval(timerCageOffRef.current);
>>>>>>> fd7180af
            }
        };
    }, [isCageOn, isAuthReady, hasSessionEverBeenActive]);

    useEffect(() => { /* livePauseDuration Timer */ if (isPaused && pauseStartTime instanceof Date && !isNaN(pauseStartTime.getTime())) { setLivePauseDuration(Math.max(0, Math.floor((new Date().getTime() - pauseStartTime.getTime()) / 1000))); pauseDisplayTimerRef.current = setInterval(() => setLivePauseDuration(prev => prev + 1), 1000); } else { if (pauseDisplayTimerRef.current) clearInterval(pauseDisplayTimerRef.current); setLivePauseDuration(0); } return () => { if (pauseDisplayTimerRef.current) clearInterval(pauseDisplayTimerRef.current); }; }, [isPaused, pauseStartTime]);

    const handleInitiatePause = useCallback(() => { setPauseCooldownMessage(''); if (lastPauseEndTime instanceof Date && !isNaN(lastPauseEndTime.getTime())) { const twelveHoursInMillis = 12 * 3600 * 1000; const timeSinceLastPauseEnd = new Date().getTime() - lastPauseEndTime.getTime(); if (timeSinceLastPauseEnd < twelveHoursInMillis) { const remainingTime = twelveHoursInMillis - timeSinceLastPauseEnd; const hours = Math.floor(remainingTime / 3600000); const minutes = Math.floor((remainingTime % 3600000) / 60000); setPauseCooldownMessage(`You can pause again in approximately ${hours}h ${minutes}m.`); setTimeout(() => setPauseCooldownMessage(''), 5000); return; } } setShowPauseReasonModal(true); }, [lastPauseEndTime]);
    const handleConfirmPause = useCallback(async () => { if (!isCageOn) { setShowPauseReasonModal(false); setReasonForPauseInput(''); return; } const now = new Date(); const newPauseEvent = { id: crypto.randomUUID(), startTime: now, reason: reasonForPauseInput.trim() || "N/A", endTime: null, duration: null }; setIsPaused(true); setPauseStartTime(now); const updatedSessionPauses = [...currentSessionPauseEvents, newPauseEvent]; setCurrentSessionPauseEvents(updatedSessionPauses); setShowPauseReasonModal(false); setReasonForPauseInput(''); await saveDataToFirestore({ isPaused: true, pauseStartTime: now, accumulatedPauseTimeThisSession, currentSessionPauseEvents: updatedSessionPauses, lastPauseEndTime }); }, [isCageOn, reasonForPauseInput, accumulatedPauseTimeThisSession, currentSessionPauseEvents, saveDataToFirestore, lastPauseEndTime]);
    const handleCancelPauseModal = useCallback(() => { setShowPauseReasonModal(false); setReasonForPauseInput(''); }, []);
    const handleResumeSession = useCallback(async () => { if (!isPaused || !(pauseStartTime instanceof Date) || isNaN(pauseStartTime.getTime())) { setIsPaused(false); setPauseStartTime(null); setLivePauseDuration(0); return; } const endTime = new Date(); const currentPauseDuration = Math.max(0, Math.floor((endTime.getTime() - pauseStartTime.getTime()) / 1000)); const newAccumulatedPauseTime = accumulatedPauseTimeThisSession + currentPauseDuration; const updatedSessionPauses = currentSessionPauseEvents.map((event, index) => (index === currentSessionPauseEvents.length - 1 && !event.endTime) ? { ...event, endTime, duration: currentPauseDuration } : event); setAccumulatedPauseTimeThisSession(newAccumulatedPauseTime); setIsPaused(false); setPauseStartTime(null); setCurrentSessionPauseEvents(updatedSessionPauses); setLivePauseDuration(0); setLastPauseEndTime(endTime); await saveDataToFirestore({ isPaused: false, pauseStartTime: null, accumulatedPauseTimeThisSession: newAccumulatedPauseTime, currentSessionPauseEvents: updatedSessionPauses, lastPauseEndTime: endTime }); }, [isPaused, pauseStartTime, accumulatedPauseTimeThisSession, currentSessionPauseEvents, saveDataToFirestore]);

    const handleToggleCage = useCallback(() => {
        console.log('[App.jsx handleToggleCage Called]', { isAuthReady, isPausedCurrent: isPaused, isCageOnCurrent: isCageOn, confirmReset });
        if (!isAuthReady || isPaused) { console.log('[App.jsx handleToggleCage] Aborted: Auth not ready or session is paused.'); return; }
        const currentTime = new Date();
        if (confirmReset) { setConfirmReset(false); if (resetTimeoutRef.current) clearTimeout(resetTimeoutRef.current); }
        if (!isCageOn) {
            const newTotalOffTime = totalTimeCageOff + timeCageOff; setTotalTimeCageOff(newTotalOffTime);
            setCageOnTime(currentTime); setIsCageOn(true); setTimeInChastity(0); setTimeCageOff(0);
            setAccumulatedPauseTimeThisSession(0); setCurrentSessionPauseEvents([]);
            setPauseStartTime(null); setIsPaused(false);
            setHasSessionEverBeenActive(true);
            console.log('[App.jsx handleToggleCage] Starting new session. CageOnTime:', currentTime.toISOString());
            saveDataToFirestore({ isCageOn: true, cageOnTime: currentTime, totalTimeCageOff: newTotalOffTime, timeInChastity: 0, chastityHistory, totalChastityTime, submissivesName: savedSubmissivesName, isPaused: false, pauseStartTime: null, accumulatedPauseTimeThisSession: 0, currentSessionPauseEvents: [], lastPauseEndTime, hasSessionEverBeenActive: true });
        } else {
            console.log('[App.jsx handleToggleCage] Ending session. Current cageOnTime:', cageOnTime ? cageOnTime.toISOString() : null);
            setTempEndTime(currentTime); setTempStartTime(cageOnTime);
            console.log('[App.jsx handleToggleCage] Calling setShowReasonModal(true)');
            setShowReasonModal(true);
        }
    }, [isAuthReady, isPaused, confirmReset, isCageOn, totalTimeCageOff, timeCageOff, cageOnTime, saveDataToFirestore, chastityHistory, totalChastityTime, savedSubmissivesName, lastPauseEndTime, setHasSessionEverBeenActive, resetTimeoutRef]);

    const handleConfirmRemoval = useCallback(() => { if (!isAuthReady || !(tempStartTime instanceof Date) || !(tempEndTime instanceof Date) || isNaN(tempStartTime.getTime()) || isNaN(tempEndTime.getTime())) { setShowReasonModal(false); return; } let finalAccumulatedPauseTime = accumulatedPauseTimeThisSession; let finalPauseEventsForHistory = currentSessionPauseEvents; if (isPaused && pauseStartTime instanceof Date && !isNaN(pauseStartTime.getTime())) { const finalPauseDuration = Math.max(0, Math.floor((tempEndTime.getTime() - pauseStartTime.getTime()) / 1000)); finalAccumulatedPauseTime += finalPauseDuration; finalPauseEventsForHistory = currentSessionPauseEvents.map((event, index) => (index === currentSessionPauseEvents.length - 1 && !event.endTime) ? { ...event, endTime: tempEndTime, duration: finalPauseDuration } : event ); } const rawDurationSeconds = Math.max(0, Math.floor((tempEndTime.getTime() - tempStartTime.getTime()) / 1000)); const newHistoryEntry = { id: crypto.randomUUID(), periodNumber: chastityHistory.length + 1, startTime: tempStartTime, endTime: tempEndTime, duration: rawDurationSeconds, reasonForRemoval: reasonForRemoval.trim() || 'N/A', totalPauseDurationSeconds: finalAccumulatedPauseTime, pauseEvents: finalPauseEventsForHistory }; const updatedHistoryState = [...chastityHistory, newHistoryEntry]; setChastityHistory(updatedHistoryState); setIsCageOn(false); setCageOnTime(null); setTimeInChastity(0); setIsPaused(false); setPauseStartTime(null); setAccumulatedPauseTimeThisSession(0); setCurrentSessionPauseEvents([]); setHasSessionEverBeenActive(true); saveDataToFirestore({ isCageOn: false, cageOnTime: null, timeInChastity: 0, chastityHistory: updatedHistoryState, totalTimeCageOff, submissivesName: savedSubmissivesName, isPaused: false, pauseStartTime: null, accumulatedPauseTimeThisSession: 0, currentSessionPauseEvents: [], lastPauseEndTime, hasSessionEverBeenActive: true }); setReasonForRemoval(''); setTempEndTime(null); setTempStartTime(null); setShowReasonModal(false); }, [isAuthReady, tempStartTime, tempEndTime, accumulatedPauseTimeThisSession, currentSessionPauseEvents, isPaused, pauseStartTime, chastityHistory, reasonForRemoval, saveDataToFirestore, totalTimeCageOff, savedSubmissivesName, lastPauseEndTime, setHasSessionEverBeenActive]);
    const handleCancelRemoval = useCallback(() => { setReasonForRemoval(''); setTempEndTime(null); setTempStartTime(null); setShowReasonModal(false); }, []);
    const clearAllEvents = useCallback(async () => { if (!isAuthReady || !userId) return; const eventsColRef = getEventsCollectionRef(); if (!eventsColRef) { return; } try { const q = query(eventsColRef); const querySnapshot = await getDocs(q); const deletePromises = querySnapshot.docs.map(docSnapshot => deleteDoc(doc(db, eventsColRef.path, docSnapshot.id))); await Promise.all(deletePromises); setSexualEventsLog([]); } catch (error) { console.error("App.js: clearAllEvents - Error:", error); } }, [isAuthReady, userId, getEventsCollectionRef]);
    const handleResetAllData = useCallback(() => { if (!isAuthReady) return; if (confirmReset) { if (timerInChastityRef.current) clearInterval(timerInChastityRef.current); if (timerCageOffRef.current) clearInterval(timerCageOffRef.current); if (resetTimeoutRef.current) clearTimeout(resetTimeoutRef.current); setCageOnTime(null); setIsCageOn(false); setTimeInChastity(0); setTimeCageOff(0); setChastityHistory([]); setTotalChastityTime(0); setTotalTimeCageOff(0); setSavedSubmissivesName(''); setSubmissivesNameInput(''); setIsPaused(false); setPauseStartTime(null); setAccumulatedPauseTimeThisSession(0); setCurrentSessionPauseEvents([]); setLastPauseEndTime(null); setPauseCooldownMessage(''); setHasSessionEverBeenActive(false); setConfirmReset(false); setShowReasonModal(false); setGoalDurationSeconds(null); setKeyholderName(''); setKeyholderPasswordHash(null); setRequiredKeyholderDurationSeconds(null); setIsKeyholderModeUnlocked(false); saveDataToFirestore({ cageOnTime: null, isCageOn: false, timeInChastity: 0, chastityHistory: [], totalChastityTime: 0, totalTimeCageOff: 0, submissivesName: '', isPaused: false, pauseStartTime: null, accumulatedPauseTimeThisSession: 0, currentSessionPauseEvents: [], lastPauseEndTime: null, hasSessionEverBeenActive: false, goalDurationSeconds: null, keyholderName: '', keyholderPasswordHash: null, requiredKeyholderDurationSeconds: null }); clearAllEvents(); setNameMessage("All data reset."); setTimeout(() => setNameMessage(''), 4000); setCurrentPage('tracker'); } else { setConfirmReset(true); resetTimeoutRef.current = setTimeout(() => { setConfirmReset(false); }, 3000); } }, [isAuthReady, confirmReset, saveDataToFirestore, clearAllEvents, setCurrentPage, setNameMessage, setConfirmReset, resetTimeoutRef, setHasSessionEverBeenActive]);
    const handleSubmissivesNameInputChange = useCallback((event) => { setSubmissivesNameInput(event.target.value); }, []);
    const handleSetSubmissivesName = useCallback(async () => { if (!isAuthReady || !userId) { setNameMessage("Auth error."); setTimeout(() => setNameMessage(''), 3000); return; } if (savedSubmissivesName) { setNameMessage("Name set. Reset to change."); setTimeout(() => setNameMessage(''), 4000); return; } const trimmedName = submissivesNameInput.trim(); if (!trimmedName) { setNameMessage("Name empty."); setTimeout(() => setNameMessage(''), 3000); return; } setSavedSubmissivesName(trimmedName); await saveDataToFirestore({ submissivesName: trimmedName, isCageOn, cageOnTime, timeInChastity, chastityHistory, totalChastityTime, totalTimeCageOff, isPaused, pauseStartTime, accumulatedPauseTimeThisSession, currentSessionPauseEvents, lastPauseEndTime, hasSessionEverBeenActive }); setNameMessage("Name set!"); setTimeout(() => setNameMessage(''), 3000); }, [isAuthReady, userId, savedSubmissivesName, submissivesNameInput, saveDataToFirestore, isCageOn, cageOnTime, timeInChastity, chastityHistory, totalChastityTime, totalTimeCageOff, isPaused, pauseStartTime, accumulatedPauseTimeThisSession, currentSessionPauseEvents, lastPauseEndTime, hasSessionEverBeenActive]);
    const handleToggleUserIdVisibility = useCallback(() => { setShowUserIdInSettings(prev => !prev); }, []);
    const handleEventTypeChange = useCallback((type) => { setSelectedEventTypes(prev => prev.includes(type) ? prev.filter(t => t !== type) : [...prev, type]); }, []);
    const handleOtherEventTypeCheckChange = useCallback((e) => { setOtherEventTypeChecked(e.target.checked); if (!e.target.checked) { setOtherEventTypeDetail(''); } }, []);

    const handleLogNewEvent = useCallback(async (e) => {
        e.preventDefault();
        if (!isAuthReady || !userId) { setEventLogMessage("Auth error."); setTimeout(() => setEventLogMessage(''), 3000); return; }
        const finalEventTypes = [...selectedEventTypes];
        let finalOtherDetail = null; if (otherEventTypeChecked && otherEventTypeDetail.trim()) { finalOtherDetail = otherEventTypeDetail.trim(); }
        if (finalEventTypes.length === 0 && !finalOtherDetail) { setEventLogMessage("Select type or specify 'Other'."); setTimeout(() => setEventLogMessage(''), 3000); return; }
        const eventsColRef = getEventsCollectionRef(); if (!eventsColRef) { setEventLogMessage("Event log ref error."); setTimeout(() => setEventLogMessage(''), 3000); return; }
        const dateTimeString = `${newEventDate}T${newEventTime}`; const eventTimestamp = new Date(dateTimeString);
        if (isNaN(eventTimestamp.getTime())) { setEventLogMessage("Invalid date/time."); setTimeout(() => setEventLogMessage(''), 3000); return; }
        const durationHoursNum = parseInt(newEventDurationHours, 10) || 0; const durationMinutesNum = parseInt(newEventDurationMinutes, 10) || 0;
        const durationSeconds = (durationHoursNum * 3600) + (durationMinutesNum * 60);
        const selfOrgasmAmountNum = selectedEventTypes.includes("Orgasm (Self)") && newEventSelfOrgasmAmount ? parseInt(newEventSelfOrgasmAmount, 10) || null : null;
        const partnerOrgasmAmountNum = selectedEventTypes.includes("Orgasm (Partner)") && newEventPartnerOrgasmAmount ? parseInt(newEventPartnerOrgasmAmount, 10) || null : null;
        const newEventData = { eventTimestamp: Timestamp.fromDate(eventTimestamp), loggedAt: serverTimestamp(), types: finalEventTypes, otherTypeDetail: finalOtherDetail, notes: newEventNotes.trim(), durationSeconds: durationSeconds > 0 ? durationSeconds : null, selfOrgasmAmount: selfOrgasmAmountNum, partnerOrgasmAmount: partnerOrgasmAmountNum };
        try {
            await addDoc(eventsColRef, newEventData);
            setEventLogMessage("Event logged!"); setNewEventDate(new Date().toISOString().slice(0, 10)); setNewEventTime(new Date().toTimeString().slice(0,5));
            setSelectedEventTypes([]); setOtherEventTypeChecked(false); setOtherEventTypeDetail(''); setNewEventNotes('');
            setNewEventDurationHours(''); setNewEventDurationMinutes(''); setNewEventSelfOrgasmAmount(''); setNewEventPartnerOrgasmAmount('');
            fetchEvents();
        } catch (error) { console.error("App.js: handleLogNewEvent - Error:", error); setEventLogMessage("Failed to log. See console."); }
        setTimeout(() => setEventLogMessage(''), 3000);
    }, [isAuthReady, userId, selectedEventTypes, otherEventTypeChecked, otherEventTypeDetail, newEventDate, newEventTime, newEventDurationHours, newEventDurationMinutes, newEventSelfOrgasmAmount, newEventPartnerOrgasmAmount, newEventNotes, getEventsCollectionRef, fetchEvents]);

    const handleExportTrackerCSV = useCallback(() => { if (!isAuthReady || chastityHistory.length === 0) { setEventLogMessage("No tracker history."); setTimeout(() => setEventLogMessage(''), 3000); return; } let csvContent = "Period #,Start Time,End Time,Raw Duration,Pause Duration,Effective Duration,Reason,Pause Events\n"; chastityHistory.forEach(p => { const rawF = formatElapsedTime(p.duration); const pauseF = formatElapsedTime(p.totalPauseDurationSeconds||0); const effF = formatElapsedTime(Math.max(0,p.duration-(p.totalPauseDurationSeconds||0))); let pausesS = (p.pauseEvents||[]).map(pe=>`[${formatTime(pe.startTime,true,true)} to ${formatTime(pe.endTime,true,true)} (${formatElapsedTime(pe.duration||0)}) R: ${pe.reason||'N/A'}]`).join('; '); csvContent += `${p.periodNumber},${formatTime(p.startTime,true,true)},${formatTime(p.endTime,true,true)},${rawF},${pauseF},${effF},"${(p.reasonForRemoval||'').replace(/"/g,'""')}","${pausesS.replace(/"/g,'""')}"\n`; }); const link = document.createElement("a"); link.href=encodeURI("data:text/csv;charset=utf-8,"+csvContent); link.download="chastity_tracker_history.csv"; document.body.appendChild(link); link.click(); document.body.removeChild(link); setEventLogMessage("Tracker CSV exported!"); setTimeout(() => setEventLogMessage(''), 3000); }, [isAuthReady, chastityHistory]);
    const handleExportEventLogCSV = useCallback(() => { if (!isAuthReady || sexualEventsLog.length === 0) { setEventLogMessage("No events."); setTimeout(() => setEventLogMessage(''), 3000); return; } let csv = "Date,Type(s),Other,Duration,Orgasm (Self),Orgasm (Partner),Notes\n"; sexualEventsLog.slice().reverse().forEach(ev=>{csv+=`${formatTime(ev.eventTimestamp,true,true)},"${(ev.types||[]).join('; ')}","${ev.otherTypeDetail||''}","${ev.durationSeconds?formatElapsedTime(ev.durationSeconds):''}",${ev.selfOrgasmAmount||''},${ev.partnerOrgasmAmount||''},"${(ev.notes||'').replace(/"/g,'""')}"\n`;}); const link=document.createElement("a");link.href=encodeURI("data:text/csv;charset=utf-8,"+csv);link.download="sexual_events_log.csv";document.body.appendChild(link);link.click();document.body.removeChild(link);setEventLogMessage("Events CSV exported!"); setTimeout(() => setEventLogMessage(''), 3000);}, [isAuthReady, sexualEventsLog]);
    const handleExportTextReport = useCallback(() => { if(!isAuthReady){setEventLogMessage("Auth error.");setTimeout(()=>setEventLogMessage(''),3000);return;}let r=`Report ${formatTime(new Date(),true,true)}\nName: ${savedSubmissivesName||'N/A'}\nUID: ${userId||'N/A'}\nKH: ${keyholderName||'N/A'}\n------------------\nSTATUS:\nCage: ${isCageOn?(isPaused?'ON (Paused)':'ON'):'OFF'}\n`;if(isCageOn&&cageOnTime){r+=`Since: ${formatTime(cageOnTime,true,true)}\nEffective Session: ${formatElapsedTime(timeInChastity-(accumulatedPauseTimeThisSession||0))}\n`;if(isPaused&&pauseStartTime)r+=`Paused For: ${formatElapsedTime(livePauseDuration)}\n`;if((accumulatedPauseTimeThisSession||0)>0)r+=`Total Paused This Session: ${formatElapsedTime(isPaused&&pauseStartTime?(accumulatedPauseTimeThisSession||0)+livePauseDuration:(accumulatedPauseTimeThisSession||0))}\n`;}else r+=`Current Off: ${formatElapsedTime(timeCageOff)}\n`;r+=`\nTOTALS:\nChastity: ${formatElapsedTime(totalChastityTime)}\nOff: ${formatElapsedTime(totalTimeCageOff)}\nPaused: ${formatElapsedTime(overallTotalPauseTime)}\n------------------\n`;if(keyholderName && requiredKeyholderDurationSeconds !== null) {r+=`KH Required Duration: ${formatElapsedTime(requiredKeyholderDurationSeconds)}\n------------------\n`} else if (goalDurationSeconds !== null) {r+=`Personal Goal: ${formatElapsedTime(goalDurationSeconds)}\n------------------\n`} r+=`HISTORY (Recent First):\n`;if(chastityHistory.length>0)chastityHistory.slice().reverse().forEach(p=>{r+=`P#${p.periodNumber}: ${formatTime(p.startTime,true,true)}-${formatTime(p.endTime,true,true)}\n Raw: ${formatElapsedTime(p.duration)} Paused: ${formatElapsedTime(p.totalPauseDurationSeconds||0)} Eff: ${formatElapsedTime(p.duration-(p.totalPauseDurationSeconds||0))}\n R: ${p.reasonForRemoval||'N/A'}\n`;if(p.pauseEvents&&p.pauseEvents.length>0)p.pauseEvents.forEach(pe=>{r+=`  - P: ${formatTime(pe.startTime,true,true)}-${formatTime(pe.endTime,true,true)} (${formatElapsedTime(pe.duration||0)}) R: ${pe.reason||'N/A'}\n`;});r+='\n';});else r+="No history.\n\n";r+=`------------------\nEVENTS (Recent First):\n`;if(sexualEventsLog.length>0)sexualEventsLog.forEach(ev=>{let ts=(ev.types||[]).map(t=>{if(t==="Orgasm (Partner)" && keyholderName) return `Orgasm (${keyholderName})`; if(t==="Orgasm (Self)"&&savedSubmissivesName) return `Orgasm (${savedSubmissivesName})`; return t;}).join(', ');if(ev.otherTypeDetail)ts+=(ts?', ':'')+`Other: ${ev.otherTypeDetail}`;let os=[];if(ev.selfOrgasmAmount)os.push(`Self: ${ev.selfOrgasmAmount}`);if(ev.partnerOrgasmAmount)os.push(`${keyholderName||'Partner'}: ${ev.partnerOrgasmAmount}`);r+=`${formatTime(ev.eventTimestamp,true,true)}\n Types: ${ts||'N/A'}\n Dur: ${ev.durationSeconds?formatElapsedTime(ev.durationSeconds):'N/A'}\n Orgasms: ${os.join(', ')||'N/A'}\n Notes: ${ev.notes||'N/A'}\n\n`;});else r+="No events.\n";r+="------------------\nEnd";const b=new Blob([r],{type:'text/plain;charset=utf-8'});const l=document.createElement("a");l.href=URL.createObjectURL(b);l.download=`ChastityOS_Report_${new Date().toISOString().slice(0,10)}.txt`;document.body.appendChild(l);l.click();document.body.removeChild(l);URL.revokeObjectURL(l.href);setEventLogMessage("Report exported!");setTimeout(()=>setEventLogMessage(''),3000);},[isAuthReady,savedSubmissivesName,userId,isCageOn,cageOnTime,timeInChastity,timeCageOff,totalChastityTime,totalTimeCageOff,chastityHistory,sexualEventsLog,overallTotalPauseTime,isPaused,accumulatedPauseTimeThisSession,livePauseDuration,pauseStartTime, keyholderName, requiredKeyholderDurationSeconds, goalDurationSeconds]);

    const handleRestoreUserIdInputChange = (event) => { setRestoreUserIdInput(event.target.value); };
    const handleInitiateRestoreFromId = () => { if (!restoreUserIdInput.trim()) { setRestoreFromIdMessage("Enter User ID."); setTimeout(() => setRestoreFromIdMessage(''), 3000); return; } setShowRestoreFromIdPrompt(true); };
    const handleCancelRestoreFromId = () => { setShowRestoreFromIdPrompt(false); setRestoreFromIdMessage(''); };
    const handleConfirmRestoreFromId = async () => {
        if (!restoreUserIdInput.trim() || !userId) { setRestoreFromIdMessage("Invalid input/user."); setTimeout(() => setRestoreFromIdMessage(''), 3000); setShowRestoreFromIdPrompt(false); return; }
        const targetDocRef = doc(db, "artifacts", appIdForFirestore, "users", restoreUserIdInput.trim());
        try {
            const docSnap = await getDoc(targetDocRef);
            if (docSnap.exists()) {
                const dataToRestore = docSnap.data();
                applyRestoredData(dataToRestore);
                await saveDataToFirestore({ ...dataToRestore, hasSessionEverBeenActive: dataToRestore.hasSessionEverBeenActive !== undefined ? dataToRestore.hasSessionEverBeenActive : true });
                setRestoreFromIdMessage("Data restored & saved."); setRestoreUserIdInput(''); setCurrentPage('tracker');
                if (isAuthReady && userId) fetchEvents(userId);
            } else { setRestoreFromIdMessage("No data for User ID."); }
        } catch (error) { console.error("Error restoring from ID:", error); setRestoreFromIdMessage("Error. See console."); }
        setShowRestoreFromIdPrompt(false); setTimeout(() => setRestoreFromIdMessage(''), 4000);
    };

<<<<<<< HEAD
        <Suspense fallback={<div className="text-center p-8 text-purple-300">Loading page...</div>}>
            {currentPage === 'tracker' && (
                <TrackerPage
                    isAuthReady={isAuthReady} isCageOn={isCageOn} cageOnTime={cageOnTime} timeInChastity={timeInChastity} timeCageOff={timeCageOff}
                    totalChastityTime={totalChastityTime} totalTimeCageOff={totalTimeCageOff} chastityHistory={chastityHistory}
                    handleToggleCage={handleToggleCage} showReasonModal={showReasonModal} setShowReasonModal={setShowReasonModal}
                    reasonForRemoval={reasonForRemoval} setReasonForRemoval={setReasonForRemoval} handleConfirmRemoval={handleConfirmRemoval} handleCancelRemoval={handleCancelRemoval}
                    isPaused={isPaused} handleInitiatePause={handleInitiatePause} handleResumeSession={handleResumeSession}
                    showPauseReasonModal={showPauseReasonModal} handleCancelPauseModal={handleCancelPauseModal} reasonForPauseInput={reasonForPauseInput} setReasonForPauseInput={setReasonForPauseInput}
                    handleConfirmPause={handleConfirmPause} accumulatedPauseTimeThisSession={accumulatedPauseTimeThisSession} pauseStartTime={pauseStartTime}
                    livePauseDuration={livePauseDuration} pauseCooldownMessage={pauseCooldownMessage}
                    showRestoreSessionPrompt={showRestoreSessionPrompt} handleConfirmRestoreSession={handleConfirmRestoreSession}
                    handleDiscardAndStartNew={handleDiscardAndStartNew} loadedSessionData={loadedSessionData}
                />
            )}
            {currentPage === 'fullReport' && ( <FullReportPage {...{ savedSubmissivesName, userId, isCageOn, cageOnTime, timeInChastity, timeCageOff, totalChastityTime, totalTimeCageOff, chastityHistory, sexualEventsLog, isLoadingEvents, isPaused, accumulatedPauseTimeThisSession, overallTotalPauseTime }} /> )}
            {currentPage === 'logEvent' && ( <LogEventPage {...{ isAuthReady, newEventDate, setNewEventDate, newEventTime, setNewEventTime, selectedEventTypes, handleEventTypeChange, otherEventTypeChecked, handleOtherEventTypeCheckChange, otherEventTypeDetail, setOtherEventTypeDetail, newEventNotes, setNewEventNotes, newEventDurationHours, setNewEventDurationHours, newEventDurationMinutes, setNewEventDurationMinutes, newEventSelfOrgasmAmount, setNewEventSelfOrgasmAmount, newEventPartnerOrgasmAmount, setNewEventPartnerOrgasmAmount, handleLogNewEvent, eventLogMessage, isLoadingEvents, sexualEventsLog, savedSubmissivesName }} /> )}
            {currentPage === 'settings' && ( <SettingsPage {...{ isAuthReady, eventLogMessage, handleExportTrackerCSV, chastityHistory, handleExportEventLogCSV, sexualEventsLog, handleResetAllData, confirmReset, nameMessage, handleExportTextReport, userId, showUserIdInSettings, handleToggleUserIdVisibility, savedSubmissivesName, submissivesNameInput, handleSubmissivesNameInputChange, handleSetSubmissivesName, restoreUserIdInput, handleRestoreUserIdInputChange, handleInitiateRestoreFromId, showRestoreFromIdPrompt, handleConfirmRestoreFromId, handleCancelRestoreFromId, restoreFromIdMessage }} /> )}
        </Suspense>
      </div>
      <footer className="mt-8 text-center text-xs text-gray-500">
        Copyright 2025 F4tDaddy Productions v3.4.1
      </footer>
    </div>
  );
=======
    const handleConfirmRestoreSession = useCallback(async () => { if (loadedSessionData) { const cageOnT = loadedSessionData.cageOnTime instanceof Timestamp ? loadedSessionData.cageOnTime.toDate() : new Date(loadedSessionData.cageOnTime); const pauseStartT = loadedSessionData.pauseStartTime instanceof Timestamp ? loadedSessionData.pauseStartTime.toDate() : (loadedSessionData.pauseStartTime ? new Date(loadedSessionData.pauseStartTime) : null); setIsCageOn(loadedSessionData.isCageOn); setCageOnTime(cageOnT && !isNaN(cageOnT.getTime()) ? cageOnT : null); setTimeInChastity(loadedSessionData.timeInChastity||0); setIsPaused(loadedSessionData.isPaused||false); setPauseStartTime(loadedSessionData.isPaused && pauseStartT && !isNaN(pauseStartT.getTime()) ? pauseStartT : null); setAccumulatedPauseTimeThisSession(loadedSessionData.accumulatedPauseTimeThisSession||0); setCurrentSessionPauseEvents((loadedSessionData.currentSessionPauseEvents||[]).map(p => ({...p, startTime: p.startTime?.toDate? p.startTime.toDate():null, endTime: p.endTime?.toDate? p.endTime.toDate():null }))); setHasSessionEverBeenActive(true); await saveDataToFirestore({ isCageOn: loadedSessionData.isCageOn, cageOnTime: cageOnT && !isNaN(cageOnT.getTime()) ? cageOnT : null, timeInChastity: loadedSessionData.timeInChastity || 0, isPaused: loadedSessionData.isPaused || false, pauseStartTime: (loadedSessionData.isPaused && pauseStartT && !isNaN(pauseStartT.getTime())) ? pauseStartT : null, accumulatedPauseTimeThisSession: loadedSessionData.accumulatedPauseTimeThisSession || 0, currentSessionPauseEvents: (loadedSessionData.currentSessionPauseEvents||[]).map(p => ({...p, startTime: p.startTime?.toDate? p.startTime.toDate():null, endTime: p.endTime?.toDate? p.endTime.toDate():null })), lastPauseEndTime, submissivesName: savedSubmissivesName, totalTimeCageOff, chastityHistory, hasSessionEverBeenActive: true }); } setShowRestoreSessionPrompt(false); setLoadedSessionData(null); }, [loadedSessionData, saveDataToFirestore, lastPauseEndTime, savedSubmissivesName, totalTimeCageOff, chastityHistory, setHasSessionEverBeenActive]);
    const handleDiscardAndStartNew = useCallback(async () => { setIsCageOn(false); setCageOnTime(null); setTimeInChastity(0); setIsPaused(false); setPauseStartTime(null); setAccumulatedPauseTimeThisSession(0); setCurrentSessionPauseEvents([]); setTimeCageOff(0); const newHasSessionEverBeenActive = chastityHistory.length > 0 || sexualEventsLog.length > 0; setHasSessionEverBeenActive(newHasSessionEverBeenActive); await saveDataToFirestore({ isCageOn: false, cageOnTime: null, timeInChastity: 0, isPaused: false, pauseStartTime: null, accumulatedPauseTimeThisSession: 0, currentSessionPauseEvents: [], chastityHistory, totalChastityTime, totalTimeCageOff, submissivesName: savedSubmissivesName, lastPauseEndTime, hasSessionEverBeenActive: newHasSessionEverBeenActive }); setShowRestoreSessionPrompt(false); setLoadedSessionData(null); }, [saveDataToFirestore, chastityHistory, sexualEventsLog, totalChastityTime, totalTimeCageOff, savedSubmissivesName, lastPauseEndTime, setHasSessionEverBeenActive]);
    let pageTitleText = "ChastityOS"; const navItemNames = { tracker: "Chastity Tracker", logEvent: "Sexual Event Log", fullReport: "Full Report", settings: "Settings", privacy: "Privacy & Analytics", feedback: "Submit Beta Feedback" }; if (currentPage === 'tracker' && showRestoreSessionPrompt) { pageTitleText = "Restore Session"; } else if (navItemNames[currentPage]) { pageTitleText = navItemNames[currentPage]; }

    if (isLoading) {
        return (
            <div className="bg-gray-900 min-h-screen flex flex-col items-center justify-center p-4 md:p-8">
                <div className="text-purple-300 text-xl">Loading ChastityOS...</div>
            </div>
        );
    }

    return (
        <div className="bg-gray-900 min-h-screen flex flex-col items-center justify-center p-4 md:p-8">
            <div className="w-full max-w-3xl text-center bg-gray-800 p-6 rounded-xl shadow-lg border border-purple-800">
                <h1 className="text-4xl font-bold text-purple-400 mb-4 tracking-wider">ChastityOS</h1>
                {savedSubmissivesName && <p className="text-lg text-purple-200 mb-6">For: <span className="font-semibold">{savedSubmissivesName}</span></p>}
                <MainNav currentPage={currentPage} setCurrentPage={setCurrentPage} />
                <h2 className="text-2xl font-bold text-purple-300 mb-4">{pageTitleText}</h2>

                <Suspense fallback={<div className="text-center p-8 text-purple-300">Loading page...</div>}>
                    {currentPage === 'tracker' && (
                        <TrackerPage
                            isAuthReady={isAuthReady} isCageOn={isCageOn} cageOnTime={cageOnTime} timeInChastity={timeInChastity} timeCageOff={timeCageOff}
                            totalChastityTime={totalChastityTime} totalTimeCageOff={totalTimeCageOff} chastityHistory={chastityHistory}
                            handleToggleCage={handleToggleCage} showReasonModal={showReasonModal}
                            reasonForRemoval={reasonForRemoval} setReasonForRemoval={setReasonForRemoval} handleConfirmRemoval={handleConfirmRemoval} handleCancelRemoval={handleCancelRemoval}
                            isPaused={isPaused} handleInitiatePause={handleInitiatePause} handleResumeSession={handleResumeSession}
                            showPauseReasonModal={showPauseReasonModal} handleCancelPauseModal={handleCancelPauseModal} reasonForPauseInput={reasonForPauseInput} setReasonForPauseInput={setReasonForPauseInput}
                            handleConfirmPause={handleConfirmPause} accumulatedPauseTimeThisSession={accumulatedPauseTimeThisSession} pauseStartTime={pauseStartTime}
                            livePauseDuration={livePauseDuration} pauseCooldownMessage={pauseCooldownMessage}
                            showRestoreSessionPrompt={showRestoreSessionPrompt} handleConfirmRestoreSession={handleConfirmRestoreSession} handleDiscardAndStartNew={handleDiscardAndStartNew} loadedSessionData={loadedSessionData}
                            goalDurationSeconds={goalDurationSeconds}
                            keyholderName={keyholderName}
                            isKeyholderModeUnlocked={isKeyholderModeUnlocked}
                            requiredKeyholderDurationSeconds={requiredKeyholderDurationSeconds}
                        />
                    )}
                    {currentPage === 'fullReport' && ( <FullReportPage {...{ savedSubmissivesName, userId, isCageOn, cageOnTime, timeInChastity, timeCageOff, totalChastityTime, totalTimeCageOff, chastityHistory, sexualEventsLog, isLoadingEvents, isPaused, accumulatedPauseTimeThisSession, overallTotalPauseTime, keyholderName }} /> )}
                    {currentPage === 'logEvent' && ( <LogEventPage {...{ isAuthReady, newEventDate, setNewEventDate, newEventTime, setNewEventTime, selectedEventTypes, handleEventTypeChange, otherEventTypeChecked, handleOtherEventTypeCheckChange, otherEventTypeDetail, setOtherEventTypeDetail, newEventNotes, setNewEventNotes, newEventDurationHours, setNewEventDurationHours, newEventDurationMinutes, setNewEventDurationMinutes, newEventSelfOrgasmAmount, setNewEventSelfOrgasmAmount, newEventPartnerOrgasmAmount, setNewEventPartnerOrgasmAmount, handleLogNewEvent, eventLogMessage, isLoadingEvents, sexualEventsLog, savedSubmissivesName, keyholderName }} /> )}
                    {currentPage === 'settings' && (
                        <SettingsPage
                            isAuthReady={isAuthReady} eventLogMessage={eventLogMessage} handleExportTrackerCSV={handleExportTrackerCSV} chastityHistory={chastityHistory} handleExportEventLogCSV={handleExportEventLogCSV} sexualEventsLog={sexualEventsLog} handleResetAllData={handleResetAllData} confirmReset={confirmReset} nameMessage={nameMessage} handleExportTextReport={handleExportTextReport} userId={userId} showUserIdInSettings={showUserIdInSettings} handleToggleUserIdVisibility={handleToggleUserIdVisibility} savedSubmissivesName={savedSubmissivesName} submissivesNameInput={submissivesNameInput} handleSubmissivesNameInputChange={handleSubmissivesNameInputChange} handleSetSubmissivesName={handleSetSubmissivesName} restoreUserIdInput={restoreUserIdInput} handleRestoreUserIdInputChange={handleRestoreUserIdInputChange} handleInitiateRestoreFromId={handleInitiateRestoreFromId} showRestoreFromIdPrompt={showRestoreFromIdPrompt} handleConfirmRestoreFromId={handleConfirmRestoreFromId} handleCancelRestoreFromId={handleCancelRestoreFromId} restoreFromIdMessage={restoreFromIdMessage} setCurrentPage={setCurrentPage}
                            currentGoalDurationSeconds={goalDurationSeconds}
                            handleSetGoalDuration={handleSetGoalDuration}
                            keyholderName={keyholderName}
                            handleSetKeyholder={handleSetKeyholder}
                            handleClearKeyholder={handleClearKeyholder}
                            handleUnlockKeyholderControls={handleUnlockKeyholderControls}
                            isKeyholderModeUnlocked={isKeyholderModeUnlocked}
                            handleLockKeyholderControls={handleLockKeyholderControls}
                            requiredKeyholderDurationSeconds={requiredKeyholderDurationSeconds}
                            handleSetRequiredDuration={handleSetRequiredDuration}
                            keyholderMessage={keyholderMessage}
                            setKeyholderMessage={setKeyholderMessage}
                        />
                    )}
                    {currentPage === 'privacy' && ( <PrivacyPage onBack={() => setCurrentPage('settings')} /> )}
                    {currentPage === 'feedback' && ( <FeedbackForm onBack={() => setCurrentPage('settings')} userId={userId} /> )}
                </Suspense>
            </div>
            <FooterNav userId={userId} />
        </div>
    );
>>>>>>> fd7180af
};

export default App;<|MERGE_RESOLUTION|>--- conflicted
+++ resolved
@@ -56,248 +56,6 @@
 const FeedbackForm = lazy(() => import('./pages/FeedbackForm'));
 
 
-<<<<<<< HEAD
-
-  const timerInChastityRef = useRef(null);
-  const timerCageOffRef = useRef(null);
-
-  // --- Google Analytics Initialization ---
-  useEffect(() => {
-    if (GA_MEASUREMENT_ID) {
-      if (typeof window.gtag === 'function') {
-        window.gtag('config', GA_MEASUREMENT_ID, {
-          send_page_view: false 
-        });
-        console.log("Google Analytics configured with ID:", GA_MEASUREMENT_ID);
-      } else {
-        console.warn("gtag.js not found. Ensure it's loaded in index.html before the app script.");
-      }
-    } else {
-      console.warn("Google Analytics Measurement ID (VITE_GA_MEASUREMENT_ID) is not set in .env file.");
-    }
-  }, []); 
-
-  // --- Google Analytics Page View Tracking ---
-  useEffect(() => {
-    if (GA_MEASUREMENT_ID && typeof window.gtag === 'function' && isAuthReady) { 
-      const pagePath = `/${currentPage}`;
-      const pageTitle = currentPage.charAt(0).toUpperCase() + currentPage.slice(1).replace(/([A-Z])/g, ' $1').trim(); 
-      
-      console.log(`GA: Tracking page_view for ${pageTitle} (${pagePath})`);
-      window.gtag('event', 'page_view', {
-        page_title: pageTitle,
-        page_path: pagePath,
-        user_id: userId 
-      });
-    }
-  }, [currentPage, isAuthReady, userId]); 
-
-
-  const getDocRef = useCallback((targetUserId = userId) => { 
-    if (!targetUserId) return null;
-    return doc(db, "artifacts", appIdForFirestore, "users", targetUserId); 
-  }, [userId]); 
-
-  const getEventsCollectionRef = useCallback((targetUserId = userId) => { 
-    if (!targetUserId || !db || !appIdForFirestore || targetUserId.trim() === '' || appIdForFirestore.trim() === '') { 
-        console.error("App.js: getEventsCollectionRef - Returning null due to missing/invalid targetUserId, db, or appIdForFirestore.", { targetUserId, dbExists: !!db, appIdForFirestore });
-        return null;
-    }
-    try {
-        const ref = collection(db, "artifacts", appIdForFirestore, "users", targetUserId, "sexualEventsLog"); 
-        return ref;
-    } catch (error) {
-        console.error("App.js: getEventsCollectionRef - Error creating collection reference:", error);
-        return null;
-    }
-  }, [userId]); 
-  
-  useEffect(() => { 
-    const unsubscribe = onAuthStateChanged(auth, async (user) => {
-      if (user) {
-        setUserId(user.uid);
-        setIsAuthReady(true); 
-      } else {
-        if (!userId && !isAuthReady) { 
-            try {
-                if (typeof __initial_auth_token !== 'undefined' && __initial_auth_token) {
-                    await signInWithCustomToken(auth, __initial_auth_token);
-                } else {
-                    await signInAnonymously(auth);
-                }
-            } catch (error) {
-                console.error("App.js: Initial sign-in error:", error);
-                setIsAuthReady(false); 
-                setUserId(null);
-                setIsLoading(false); 
-            }
-        } else {
-            if (userId) console.log("App.js: User signed out or auth state changed to no user.");
-            setUserId(null);
-            setIsAuthReady(false);
-        }
-      }
-    });
-    return () => unsubscribe();
-  }, []); 
-
-  useEffect(() => {
-    let totalEffectiveChastity = 0;
-    let totalOverallPaused = 0;
-    chastityHistory.forEach(period => {
-        const effectiveDuration = (period.duration || 0) - (period.totalPauseDurationSeconds || 0);
-        totalEffectiveChastity += Math.max(0, effectiveDuration);
-        totalOverallPaused += (period.totalPauseDurationSeconds || 0);
-    });
-    setTotalChastityTime(totalEffectiveChastity);
-    setOverallTotalPauseTime(totalOverallPaused);
-  }, [chastityHistory]);
-
-  const applyRestoredDataFromOtherUser = useCallback((data) => {
-    console.log("App.js: applyRestoredDataFromOtherUser called. Data:", data);
-    const loadedHist = (data.chastityHistory || []).map(item => {
-        const startTime = item.startTime?.toDate();
-        const endTime = item.endTime?.toDate();
-        return {
-          ...item,
-          startTime: startTime && !isNaN(startTime.getTime()) ? startTime : null,
-          endTime: endTime && !isNaN(endTime.getTime()) ? endTime : null,
-          totalPauseDurationSeconds: item.totalPauseDurationSeconds || 0, 
-          pauseEvents: (item.pauseEvents || []).map(p => ({ ...p, startTime: p.startTime?.toDate(), endTime: p.endTime?.toDate() }))
-        };
-      });
-      setChastityHistory(loadedHist);
-      setTotalTimeCageOff(data.totalTimeCageOff || 0); 
-      const cName = data.submissivesName || data.userAlias || '';
-      setSavedSubmissivesName(cName); 
-      setSubmissivesNameInput(cName); 
-      const lPauseEndTime = data.lastPauseEndTime?.toDate();
-      setLastPauseEndTime(lPauseEndTime && !isNaN(lPauseEndTime.getTime()) ? lPauseEndTime : null);
-      
-      const loadedCageOn = data.isCageOn || false;
-      const loadedCageOnTime = data.cageOnTime?.toDate();
-      const loadedPauseStart = data.pauseStartTime?.toDate();
-      setIsCageOn(loadedCageOn);
-      setCageOnTime(loadedCageOn && loadedCageOnTime && !isNaN(loadedCageOnTime.getTime()) ? loadedCageOnTime : null);
-      setTimeInChastity(loadedCageOn ? (data.timeInChastity || 0) : 0);
-      setIsPaused(loadedCageOn ? (data.isPaused || false) : false);
-      setPauseStartTime(loadedCageOn && (data.isPaused || false) && loadedPauseStart && !isNaN(loadedPauseStart.getTime()) ? loadedPauseStart : null);
-      setAccumulatedPauseTimeThisSession(loadedCageOn ? (data.accumulatedPauseTimeThisSession || 0) : 0);
-      setCurrentSessionPauseEvents(loadedCageOn ? (data.currentSessionPauseEvents || []) : []);
-      setHasSessionEverBeenActive(true); 
-      setShowRestoreSessionPrompt(false); 
-      setLoadedSessionData(null); 
-  }, [setHasSessionEverBeenActive]); 
-
-  useEffect(() => { 
-    if (!isAuthReady || !userId) {
-      if(isLoading && !isAuthReady && !auth.currentUser) setIsLoading(false); 
-      return;
-    }
-    const loadInitialData = async () => {
-      setIsLoading(true); 
-      console.log("App.js: loadInitialData - Attempting to load data for userId:", userId);
-      const docRef = getDocRef(); 
-      if (!docRef) { 
-          console.log("App.js: loadInitialData - No docRef, setting default initial state (isLoading false).");
-          setIsLoading(false); 
-          setHasSessionEverBeenActive(false);
-          setIsCageOn(false); setCageOnTime(null); setTimeInChastity(0); setTimeCageOff(0);
-          setIsPaused(false); setPauseStartTime(null); setAccumulatedPauseTimeThisSession(0); setCurrentSessionPauseEvents([]);
-          setLastPauseEndTime(null); setChastityHistory([]); setSavedSubmissivesName(''); setSubmissivesNameInput('');
-          setTotalChastityTime(0); setTotalTimeCageOff(0); setOverallTotalPauseTime(0);
-          return; 
-      }
-      try {
-        const docSnap = await getDoc(docRef);
-        if (docSnap.exists()) {
-          const data = docSnap.data();
-          console.log("App.js: loadInitialData - Raw data from Firestore:", JSON.stringify(data, null, 2)); 
-          
-          // Load historical and persistent settings first
-          const loadedHist = (data.chastityHistory || []).map(item => {
-            const startTime = item.startTime?.toDate();
-            const endTime = item.endTime?.toDate();
-            return {
-              ...item,
-              startTime: startTime && !isNaN(startTime.getTime()) ? startTime : null,
-              endTime: endTime && !isNaN(endTime.getTime()) ? endTime : null,
-              totalPauseDurationSeconds: item.totalPauseDurationSeconds || 0, 
-              pauseEvents: (item.pauseEvents || []).map(p => ({ ...p, startTime: p.startTime?.toDate(), endTime: p.endTime?.toDate() }))
-            };
-          });
-          setChastityHistory(loadedHist);
-          setTotalTimeCageOff(data.totalTimeCageOff || 0); 
-          const currentName = data.submissivesName || data.userAlias || '';
-          setSavedSubmissivesName(currentName); 
-          setSubmissivesNameInput(currentName); 
-          const loadedLastPauseEndTime = data.lastPauseEndTime?.toDate();
-          setLastPauseEndTime(loadedLastPauseEndTime && !isNaN(loadedLastPauseEndTime.getTime()) ? loadedLastPauseEndTime : null);
-          
-          // Check for active session to prompt restore
-          const activeSessionIsCageOnLoaded = data.isCageOn || false;
-          const activeSessionCageOnTimeLoaded = data.cageOnTime?.toDate();
-
-          if (activeSessionIsCageOnLoaded && activeSessionCageOnTimeLoaded && !isNaN(activeSessionCageOnTimeLoaded.getTime())) {
-            console.log("App.js: loadInitialData - Active session found in Firestore. Preparing restore prompt.");
-            const loadedPauseStartTimeFromData = data.pauseStartTime?.toDate();
-            setLoadedSessionData({ 
-                isCageOn: true,
-                cageOnTime: activeSessionCageOnTimeLoaded,
-                timeInChastity: data.timeInChastity || 0,
-                isPaused: data.isPaused || false, 
-                pauseStartTime: loadedPauseStartTimeFromData && !isNaN(loadedPauseStartTimeFromData.getTime()) ? loadedPauseStartTimeFromData : null,
-                accumulatedPauseTimeThisSession: data.accumulatedPauseTimeThisSession || 0,
-                currentSessionPauseEvents: (data.currentSessionPauseEvents || []).map(p => ({ ...p, startTime: p.startTime?.toDate(), endTime: p.endTime?.toDate() })),
-            });
-            
-            // Set UI to a paused neutral state while prompt is shown
-            setIsCageOn(true); // Reflect that a session *could* be active
-            setCageOnTime(activeSessionCageOnTimeLoaded); 
-            setTimeInChastity(data.timeInChastity || 0); 
-            setIsPaused(true); // Force UI pause
-            setPauseStartTime(new Date()); // This is a temporary UI pause
-            setAccumulatedPauseTimeThisSession(data.accumulatedPauseTimeThisSession || 0);
-            setCurrentSessionPauseEvents(data.currentSessionPauseEvents || []);
-            setHasSessionEverBeenActive(true); // A session was active, so mark it
-            setShowRestoreSessionPrompt(true);
-            console.log("App.js: loadInitialData - Showing restore prompt. App is in a 'paused neutral state'.");
-          } else {
-            // No active/valid session in Firestore, or inconsistent data. Initialize to a truly neutral state.
-            if (activeSessionIsCageOnLoaded && (!activeSessionCageOnTimeLoaded || isNaN(activeSessionCageOnTimeLoaded.getTime()))) {
-                console.warn("App.js: loadInitialData - Inconsistent state from Firestore (isCageOn true, but cageOnTime invalid). Forcing Cage Off and neutral start.");
-            } else {
-                console.log("App.js: loadInitialData - No active/valid session in Firestore. Initializing to neutral state.");
-            }
-            setIsCageOn(false); setCageOnTime(null); setTimeInChastity(0);
-            setIsPaused(false); setPauseStartTime(null); setAccumulatedPauseTimeThisSession(0); setCurrentSessionPauseEvents([]);
-            setLivePauseDuration(0); setTimeCageOff(0); 
-            setHasSessionEverBeenActive(data.hasSessionEverBeenActive || false); // Load persisted flag, default to false for this path
-            setShowRestoreSessionPrompt(false); 
-          }
-        } else { 
-           console.log("App.js: loadInitialData - No document found, initializing all to default 'off' state.");
-           setIsCageOn(false); setCageOnTime(null); setTimeInChastity(0); setTimeCageOff(0);
-           setIsPaused(false); setPauseStartTime(null); setAccumulatedPauseTimeThisSession(0); setCurrentSessionPauseEvents([]);
-           setLastPauseEndTime(null); setChastityHistory([]); setSavedSubmissivesName(''); setSubmissivesNameInput('');
-           setTotalChastityTime(0); setTotalTimeCageOff(0); setOverallTotalPauseTime(0);
-           setPauseCooldownMessage(''); setLivePauseDuration(0);
-           setHasSessionEverBeenActive(false);
-        }
-      } catch (error) { 
-          console.error("Error loading initial tracker data:", error); 
-          setIsCageOn(false); setCageOnTime(null); setTimeInChastity(0); setTimeCageOff(0);
-          setIsPaused(false); setPauseStartTime(null); setAccumulatedPauseTimeThisSession(0); setCurrentSessionPauseEvents([]);
-          setLastPauseEndTime(null); setChastityHistory([]); setSavedSubmissivesName(''); setSubmissivesNameInput('');
-          setTotalChastityTime(0); setTotalTimeCageOff(0); setOverallTotalPauseTime(0);
-          setPauseCooldownMessage(''); setLivePauseDuration(0);
-          setHasSessionEverBeenActive(false);
-      } 
-      finally { setIsLoading(false); }
-    };
-    loadInitialData();
-  }, [isAuthReady, userId, getDocRef, applyRestoredDataFromOtherUser]); // Changed applyLoadedData to applyRestoredDataFromOtherUser
-=======
 const App = () => {
     const [userId, setUserId] = useState(null);
     const [isAuthReady, setIsAuthReady] = useState(false);
@@ -399,7 +157,6 @@
         if (isAuthReady && !userId) {
             return;
         }
->>>>>>> fd7180af
 
         if (isAuthReady && userId) {
             const loadInitialDataInternal = async () => {
@@ -520,96 +277,6 @@
                 console.log('[App.jsx Timer] Chastity timer cleanup: Cleared interval.');
                 clearInterval(timerInChastityRef.current);
             }
-<<<<<<< HEAD
-            reportContent += `\n`;
-        });
-    } else {
-        reportContent += `No chastity history.\n\n`;
-    }
-    reportContent += `--------------------------------------\n\n`;
-
-    reportContent += `SEXUAL EVENTS LOG (Most Recent First):\n`;
-    if (sexualEventsLog.length > 0) {
-        sexualEventsLog.forEach(event => { 
-            const typesString = (event.types || []).map(type => type === "Orgasm (Self)" && savedSubmissivesName ? `Orgasm (${savedSubmissivesName})` : type).join(', ');
-            const otherDetailString = event.otherTypeDetail ? `, Other: ${event.otherTypeDetail}` : '';
-            const fullTypeString = `${typesString}${otherDetailString}` || 'N/A';
-            
-            let orgasmCounts = [];
-            if (event.selfOrgasmAmount) orgasmCounts.push(`Self: ${event.selfOrgasmAmount}`);
-            if (event.partnerOrgasmAmount) orgasmCounts.push(`Partner: ${event.partnerOrgasmAmount}`);
-            const orgasmString = orgasmCounts.length > 0 ? orgasmCounts.join(', ') : 'N/A';
-
-            reportContent += `Date & Time: ${formatTime(event.eventTimestamp, true, true)}\n`;
-            reportContent += `  Type(s): ${fullTypeString}\n`;
-            reportContent += `  Duration: ${event.durationSeconds ? formatElapsedTime(event.durationSeconds) : 'N/A'}\n`;
-            reportContent += `  Orgasm Count(s): ${orgasmString}\n`;
-            reportContent += `  Notes: ${event.notes || 'N/A'}\n\n`;
-        });
-    } else {
-        reportContent += `No sexual events logged.\n`;
-    }
-    reportContent += `--------------------------------------\nEnd of Report`;
-
-    const blob = new Blob([reportContent], { type: 'text/plain;charset=utf-8' });
-    const link = document.createElement("a");
-    link.href = URL.createObjectURL(blob);
-    link.download = `ChastityOS_Report_${new Date().toISOString().slice(0,10)}.txt`;
-    document.body.appendChild(link);
-    link.click();
-    document.body.removeChild(link);
-    URL.revokeObjectURL(link.href);
-
-    setEventLogMessage("Text report exported successfully!");
-    setTimeout(() => setEventLogMessage(''), 3000);
-  }, [isAuthReady, savedSubmissivesName, userId, isCageOn, cageOnTime, timeInChastity, timeCageOff, totalChastityTime, totalTimeCageOff, chastityHistory, sexualEventsLog, overallTotalPauseTime, isPaused, accumulatedPauseTimeThisSession, livePauseDuration, pauseStartTime]);
-
-  // --- Restore Data from User ID Handlers ---
-  const handleRestoreUserIdInputChange = (event) => {
-    setRestoreUserIdInput(event.target.value);
-  };
-
-  const handleInitiateRestoreFromId = () => {
-    if (!restoreUserIdInput.trim()) {
-        setRestoreFromIdMessage("Please enter a User ID to restore from.");
-        setTimeout(() => setRestoreFromIdMessage(''), 3000);
-        return;
-    }
-    setShowRestoreFromIdPrompt(true);
-  };
-
-  const handleCancelRestoreFromId = () => {
-    setShowRestoreFromIdPrompt(false);
-    setRestoreFromIdMessage('');
-  };
-
-  const handleConfirmRestoreFromId = async () => {
-    console.log("App.js: handleConfirmRestoreFromId - Attempting to restore from User ID:", restoreUserIdInput);
-    if (!restoreUserIdInput.trim() || !userId) { 
-        setRestoreFromIdMessage("Invalid input or current user not identified.");
-        setTimeout(() => setRestoreFromIdMessage(''), 3000);
-        setShowRestoreFromIdPrompt(false);
-        return;
-    }
-
-    const targetDocRef = doc(db, "artifacts", appIdForFirestore, "users", restoreUserIdInput.trim());
-    try {
-        const docSnap = await getDoc(targetDocRef);
-        if (docSnap.exists()) {
-            const dataToRestore = docSnap.data();
-            console.log("App.js: handleConfirmRestoreFromId - Data found for target User ID:", dataToRestore);
-            
-            applyRestoredDataFromOtherUser(dataToRestore); // Changed from applyLoadedData
-            
-            const dataForCurrentUser = { ...dataToRestore, hasSessionEverBeenActive: true };
-            await saveDataToFirestore(dataForCurrentUser); 
-            
-            setRestoreFromIdMessage("Data successfully restored and saved for the current user.");
-            setRestoreUserIdInput('');
-            setCurrentPage('tracker'); 
-            if (isAuthReady && userId) { 
-                fetchEvents(userId); 
-=======
         };
     }, [isCageOn, isPaused, cageOnTime, isAuthReady]);
 
@@ -630,7 +297,6 @@
             if (timerCageOffRef.current) {
                 console.log('[App.jsx timeCageOff Timer] Cleanup clearing.');
                 clearInterval(timerCageOffRef.current);
->>>>>>> fd7180af
             }
         };
     }, [isCageOn, isAuthReady, hasSessionEverBeenActive]);
@@ -720,33 +386,6 @@
         setShowRestoreFromIdPrompt(false); setTimeout(() => setRestoreFromIdMessage(''), 4000);
     };
 
-<<<<<<< HEAD
-        <Suspense fallback={<div className="text-center p-8 text-purple-300">Loading page...</div>}>
-            {currentPage === 'tracker' && (
-                <TrackerPage
-                    isAuthReady={isAuthReady} isCageOn={isCageOn} cageOnTime={cageOnTime} timeInChastity={timeInChastity} timeCageOff={timeCageOff}
-                    totalChastityTime={totalChastityTime} totalTimeCageOff={totalTimeCageOff} chastityHistory={chastityHistory}
-                    handleToggleCage={handleToggleCage} showReasonModal={showReasonModal} setShowReasonModal={setShowReasonModal}
-                    reasonForRemoval={reasonForRemoval} setReasonForRemoval={setReasonForRemoval} handleConfirmRemoval={handleConfirmRemoval} handleCancelRemoval={handleCancelRemoval}
-                    isPaused={isPaused} handleInitiatePause={handleInitiatePause} handleResumeSession={handleResumeSession}
-                    showPauseReasonModal={showPauseReasonModal} handleCancelPauseModal={handleCancelPauseModal} reasonForPauseInput={reasonForPauseInput} setReasonForPauseInput={setReasonForPauseInput}
-                    handleConfirmPause={handleConfirmPause} accumulatedPauseTimeThisSession={accumulatedPauseTimeThisSession} pauseStartTime={pauseStartTime}
-                    livePauseDuration={livePauseDuration} pauseCooldownMessage={pauseCooldownMessage}
-                    showRestoreSessionPrompt={showRestoreSessionPrompt} handleConfirmRestoreSession={handleConfirmRestoreSession}
-                    handleDiscardAndStartNew={handleDiscardAndStartNew} loadedSessionData={loadedSessionData}
-                />
-            )}
-            {currentPage === 'fullReport' && ( <FullReportPage {...{ savedSubmissivesName, userId, isCageOn, cageOnTime, timeInChastity, timeCageOff, totalChastityTime, totalTimeCageOff, chastityHistory, sexualEventsLog, isLoadingEvents, isPaused, accumulatedPauseTimeThisSession, overallTotalPauseTime }} /> )}
-            {currentPage === 'logEvent' && ( <LogEventPage {...{ isAuthReady, newEventDate, setNewEventDate, newEventTime, setNewEventTime, selectedEventTypes, handleEventTypeChange, otherEventTypeChecked, handleOtherEventTypeCheckChange, otherEventTypeDetail, setOtherEventTypeDetail, newEventNotes, setNewEventNotes, newEventDurationHours, setNewEventDurationHours, newEventDurationMinutes, setNewEventDurationMinutes, newEventSelfOrgasmAmount, setNewEventSelfOrgasmAmount, newEventPartnerOrgasmAmount, setNewEventPartnerOrgasmAmount, handleLogNewEvent, eventLogMessage, isLoadingEvents, sexualEventsLog, savedSubmissivesName }} /> )}
-            {currentPage === 'settings' && ( <SettingsPage {...{ isAuthReady, eventLogMessage, handleExportTrackerCSV, chastityHistory, handleExportEventLogCSV, sexualEventsLog, handleResetAllData, confirmReset, nameMessage, handleExportTextReport, userId, showUserIdInSettings, handleToggleUserIdVisibility, savedSubmissivesName, submissivesNameInput, handleSubmissivesNameInputChange, handleSetSubmissivesName, restoreUserIdInput, handleRestoreUserIdInputChange, handleInitiateRestoreFromId, showRestoreFromIdPrompt, handleConfirmRestoreFromId, handleCancelRestoreFromId, restoreFromIdMessage }} /> )}
-        </Suspense>
-      </div>
-      <footer className="mt-8 text-center text-xs text-gray-500">
-        Copyright 2025 F4tDaddy Productions v3.4.1
-      </footer>
-    </div>
-  );
-=======
     const handleConfirmRestoreSession = useCallback(async () => { if (loadedSessionData) { const cageOnT = loadedSessionData.cageOnTime instanceof Timestamp ? loadedSessionData.cageOnTime.toDate() : new Date(loadedSessionData.cageOnTime); const pauseStartT = loadedSessionData.pauseStartTime instanceof Timestamp ? loadedSessionData.pauseStartTime.toDate() : (loadedSessionData.pauseStartTime ? new Date(loadedSessionData.pauseStartTime) : null); setIsCageOn(loadedSessionData.isCageOn); setCageOnTime(cageOnT && !isNaN(cageOnT.getTime()) ? cageOnT : null); setTimeInChastity(loadedSessionData.timeInChastity||0); setIsPaused(loadedSessionData.isPaused||false); setPauseStartTime(loadedSessionData.isPaused && pauseStartT && !isNaN(pauseStartT.getTime()) ? pauseStartT : null); setAccumulatedPauseTimeThisSession(loadedSessionData.accumulatedPauseTimeThisSession||0); setCurrentSessionPauseEvents((loadedSessionData.currentSessionPauseEvents||[]).map(p => ({...p, startTime: p.startTime?.toDate? p.startTime.toDate():null, endTime: p.endTime?.toDate? p.endTime.toDate():null }))); setHasSessionEverBeenActive(true); await saveDataToFirestore({ isCageOn: loadedSessionData.isCageOn, cageOnTime: cageOnT && !isNaN(cageOnT.getTime()) ? cageOnT : null, timeInChastity: loadedSessionData.timeInChastity || 0, isPaused: loadedSessionData.isPaused || false, pauseStartTime: (loadedSessionData.isPaused && pauseStartT && !isNaN(pauseStartT.getTime())) ? pauseStartT : null, accumulatedPauseTimeThisSession: loadedSessionData.accumulatedPauseTimeThisSession || 0, currentSessionPauseEvents: (loadedSessionData.currentSessionPauseEvents||[]).map(p => ({...p, startTime: p.startTime?.toDate? p.startTime.toDate():null, endTime: p.endTime?.toDate? p.endTime.toDate():null })), lastPauseEndTime, submissivesName: savedSubmissivesName, totalTimeCageOff, chastityHistory, hasSessionEverBeenActive: true }); } setShowRestoreSessionPrompt(false); setLoadedSessionData(null); }, [loadedSessionData, saveDataToFirestore, lastPauseEndTime, savedSubmissivesName, totalTimeCageOff, chastityHistory, setHasSessionEverBeenActive]);
     const handleDiscardAndStartNew = useCallback(async () => { setIsCageOn(false); setCageOnTime(null); setTimeInChastity(0); setIsPaused(false); setPauseStartTime(null); setAccumulatedPauseTimeThisSession(0); setCurrentSessionPauseEvents([]); setTimeCageOff(0); const newHasSessionEverBeenActive = chastityHistory.length > 0 || sexualEventsLog.length > 0; setHasSessionEverBeenActive(newHasSessionEverBeenActive); await saveDataToFirestore({ isCageOn: false, cageOnTime: null, timeInChastity: 0, isPaused: false, pauseStartTime: null, accumulatedPauseTimeThisSession: 0, currentSessionPauseEvents: [], chastityHistory, totalChastityTime, totalTimeCageOff, submissivesName: savedSubmissivesName, lastPauseEndTime, hasSessionEverBeenActive: newHasSessionEverBeenActive }); setShowRestoreSessionPrompt(false); setLoadedSessionData(null); }, [saveDataToFirestore, chastityHistory, sexualEventsLog, totalChastityTime, totalTimeCageOff, savedSubmissivesName, lastPauseEndTime, setHasSessionEverBeenActive]);
     let pageTitleText = "ChastityOS"; const navItemNames = { tracker: "Chastity Tracker", logEvent: "Sexual Event Log", fullReport: "Full Report", settings: "Settings", privacy: "Privacy & Analytics", feedback: "Submit Beta Feedback" }; if (currentPage === 'tracker' && showRestoreSessionPrompt) { pageTitleText = "Restore Session"; } else if (navItemNames[currentPage]) { pageTitleText = navItemNames[currentPage]; }
@@ -811,7 +450,6 @@
             <FooterNav userId={userId} />
         </div>
     );
->>>>>>> fd7180af
 };
 
 export default App;