--- conflicted
+++ resolved
@@ -1,133 +1,53 @@
-import React, { useState, Suspense, lazy } from 'react';
-import { useRegisterSW } from 'virtual:pwa-register/react';
-import { useChastityState } from './hooks/useChastityState';
-import MainNav from './components/MainNav';
-import FooterNav from './components/FooterNav';
-import HotjarScript from './components/HotjarScript';
-import Header from './components/Header';
-import UpdatePrompt from './components/UpdatePrompt';
-import EulaModal from './components/EulaModal';
-<<<<<<< HEAD
+import React, { useState } from 'react';
+import { BrowserRouter as Router, Routes, Route } from 'react-router-dom';
+import HomePage from './pages/HomePage';
+import DashboardPage from './pages/DashboardPage';
+import TasksPage from './pages/TasksPage';
+import RewardsPage from './pages/RewardsPage';
+import SettingsPage from './pages/SettingsPage';
+import FullReportPage from './pages/FullReportPage';
+import NotFoundPage from './pages/NotFoundPage';
+import KeyholderDashboard from './pages/KeyholderDashboard';
+import RulesPage from './pages/RulesPage';
+import HowToPage from './pages/HowToPage';
 import WelcomeModal from './components/WelcomeModal';
+import HowToModal from './components/HowToModal';
 import { useWelcome } from './hooks/useWelcome';
-=======
-import HowToModal from './components/HowToModal';
->>>>>>> 76897dcd
 
-const TrackerPage = lazy(() => import('./pages/TrackerPage'));
-const FullReportPage = lazy(() => import('./pages/FullReportPage'));
-const LogEventPage = lazy(() => import('./pages/LogEventPage'));
-const SettingsMainPage = lazy(() => import('./pages/SettingsMainPage'));
-const SettingsDataManagementPage = lazy(() => import('./pages/SettingsDataManagement.jsx'));
-const KeyholderPage = lazy(() => import('./pages/KeyholderPage'));
-const FeedbackForm = lazy(() => import('./pages/FeedbackForm'));
-const PrivacyPage = lazy(() => import('./pages/PrivacyPage'));
-const RewardsPunishmentsPage = lazy(() => import('./pages/RewardsPunishmentsPage'));
-const RulesPage = lazy(() => import('./pages/RulesPage'));
-const KeyholderRulesPage = lazy(() => import('./pages/KeyholderRulesPage'));
-const TasksPage = lazy(() => import('./pages/TasksPage'));
+function App() {
+  const { hasAccepted, accept } = useWelcome();
+  const [showEulaModal, setShowEulaModal] = useState(false);
+  const [showHowToModal, setShowHowToModal] = useState(false);
 
-const App = () => {
-    const [currentPage, setCurrentPage] = useState('tracker');
-    const [showEulaModal, setShowEulaModal] = useState(false);
-<<<<<<< HEAD
+  return (
+    <Router>
+      <div className="app-wrapper">
+        <Routes>
+          <Route path="/" element={<HomePage />} />
+          <Route path="/dashboard" element={<DashboardPage />} />
+          <Route path="/tasks" element={<TasksPage />} />
+          <Route path="/rewards" element={<RewardsPage />} />
+          <Route path="/settings" element={<SettingsPage />} />
+          <Route path="/full-report" element={<FullReportPage />} />
+          <Route path="/keyholder" element={<KeyholderDashboard />} />
+          <Route path="/rules" element={<RulesPage />} />
+          <Route path="/how-to" element={<HowToPage />} />
+          <Route path="*" element={<NotFoundPage />} />
+        </Routes>
 
-    // chastityOS contains all state, including task data and handlers
-=======
-    const [showHowToModal, setShowHowToModal] = useState(false);
-    
-    // chastityOS now contains everything, including task data and handlers
->>>>>>> 76897dcd
-    const chastityOS = useChastityState();
+        <WelcomeModal
+          isOpen={!hasAccepted}
+          onAccept={accept}
+          onShowLegal={() => setShowEulaModal(true)}
+        />
 
-    const welcomeState = useWelcome(chastityOS.userId, chastityOS.isAuthReady);
-    const { hasAccepted, isLoading: welcomeLoading, accept } = welcomeState;
-    
-    // Destructure everything needed for this component's logic
-    const { 
-      isLoading, 
-      savedSubmissivesName, 
-      keyholderName, 
-      isTrackingAllowed, 
-      userId, 
-      googleEmail 
-    } = chastityOS;
-
-    const {
-        needRefresh: [needRefresh, setNeedRefresh],
-        updateServiceWorker,
-    } = useRegisterSW({
-        onRegistered(r) { console.log('SW Registered:', r); },
-        onRegisterError(error) { console.log('SW registration error:', error); },
-    });
-
-    const navItemNames = { tracker: "Chastity Tracker", logEvent: "Sexual Event Log", fullReport: "Full Report", keyholder: "Keyholder", rules: "Rules", tasks: "Tasks", rewards: "Rewards & Punishments", settings: "Settings", privacy: "Privacy & Analytics", feedback: "Submit Beta Feedback" };
-    const pageTitleText = navItemNames[currentPage] || "ChastityOS";
-
-    const isNightly = import.meta.env.VITE_APP_VARIANT === 'nightly';
-    const themeClass = isNightly ? 'theme-nightly' : 'theme-prod';
-    
-    if (isLoading || welcomeLoading) {
-      return <div className="loading-fullscreen">Loading...</div>;
-    }
-
-    return (
-        <div className={`${themeClass} min-h-screen flex flex-col items-center justify-center p-4 md:p-8`}>
-            {needRefresh && <UpdatePrompt onUpdate={() => {
-                updateServiceWorker(true);
-                setNeedRefresh(false);
-            }} />}
-            <HotjarScript isTrackingAllowed={isTrackingAllowed} />
-            <Header />
-            <div className="w-full max-w-3xl text-center p-6 rounded-xl shadow-lg card">
-                {savedSubmissivesName && <p className="app-subtitle">Tracking <span className="font-semibold">{savedSubmissivesName}'s</span> Journey</p>}
-                
-                {keyholderName && (
-                  <p className="text-sm text-red-300 -mt-2 mb-3">
-                    under <span className="font-semibold">{keyholderName}'s</span> control
-                  </p>
-                )}
-
-                <MainNav currentPage={currentPage} setCurrentPage={setCurrentPage} />
-                <h2 className="subpage-title no-border">{pageTitleText}</h2>
-                <Suspense fallback={<div className="text-center p-8 fallback-text bordered">Loading...</div>}>
-                    {/* All pages now receive the entire chastityOS state object */}
-                    {currentPage === 'tracker' && <TrackerPage {...chastityOS} />}
-                    {currentPage === 'fullReport' && <FullReportPage {...chastityOS} />}
-                    {currentPage === 'logEvent' && <LogEventPage {...chastityOS} />}
-                      {currentPage === 'rules' && <RulesPage {...chastityOS} />}
-                      {currentPage === 'keyholderRules' && <KeyholderRulesPage {...chastityOS} onBack={() => setCurrentPage('keyholder')} />}
-                    
-                    {/* The KeyholderPage now gets everything it needs, including task handlers */}
-                    {currentPage === 'keyholder' && <KeyholderPage {...chastityOS} setCurrentPage={setCurrentPage} />}
-                    
-                    {currentPage === 'tasks' && <TasksPage {...chastityOS} />}
-                    {currentPage === 'rewards' && <RewardsPunishmentsPage {...chastityOS} />}
-                    {currentPage === 'settings' && <SettingsMainPage {...chastityOS} setCurrentPage={setCurrentPage} />}
-                    {currentPage === 'dataManagement' && <SettingsDataManagementPage {...chastityOS} />}
-                    {currentPage === 'privacy' && <PrivacyPage onBack={() => setCurrentPage('settings')} />}
-                    {currentPage === 'feedback' && <FeedbackForm onBack={() => setCurrentPage('settings')} userId={userId} />}
-                </Suspense>
-            </div>
-            <FooterNav
-              userId={userId}
-              googleEmail={googleEmail}
-              onShowEula={() => setShowEulaModal(true)}
-              onShowHowTo={() => setShowHowToModal(true)}
-            />
-
-            <EulaModal isOpen={showEulaModal} onClose={() => setShowEulaModal(false)} />
-<<<<<<< HEAD
-            <WelcomeModal
-              isOpen={!hasAccepted}
-              onAccept={accept}
-              onShowLegal={() => setShowEulaModal(true)}
-            />
-=======
-            <HowToModal isOpen={showHowToModal} onClose={() => setShowHowToModal(false)} />
->>>>>>> 76897dcd
-        </div>
-    );
-};
+        <HowToModal
+          isOpen={showHowToModal}
+          onClose={() => setShowHowToModal(false)}
+        />
+      </div>
+    </Router>
+  );
+}
 
 export default App;