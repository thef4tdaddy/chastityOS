/**
 * Stores index
<<<<<<< HEAD
 * Exports all Zustand stores for UI state management
 *
 * Architecture: Firebase ↔ Dexie ↔ TanStack Query ↔ Components
 *                                         ↑
 *                                   Zustand (UI State Only)
 */

// Navigation Store - Page routing, breadcrumbs, mobile menu
export {
  useNavigationStore,
  useCurrentPage,
  useBreadcrumbs,
  useIsMobileMenuOpen,
  useIsPageLoading,
} from "./navigationStore";

// Modal Store - Modal visibility, content, confirmation dialogs
export {
  useModalStore,
  useModal,
  useIsModalOpen,
  useConfirmModal,
  MODAL_IDS,
} from "./modalStore";

// Form Store - Form state, validation, dirty tracking
export {
  useFormStore,
  useForm,
  useFormField,
  useFormActions,
  useFormManager,
} from "./formStore";

// UI Preferences Store - Theme, animations, layout settings
export {
  useUIPreferencesStore,
  useTheme,
  useAnimations,
  useCompactMode,
  useSidebarCollapsed,
  useHighContrast,
  useFontSize,
  useShowDebugInfo,
  useShowPerformanceMetrics,
  useThemeEffect,
  useSystemThemeListener,
} from "./uiPreferencesStore";

// Notification Store - Toast messages, alerts, temporary UI feedback
export {
  useNotificationStore,
  useNotifications,
  useNotificationActions,
  useErrorHandler,
  useSuccessHandler,
} from "./notificationStore";

// Keyholder Store - Specialized business logic (existing)
=======
 * Exports all Zustand stores
 */

// Keyholder Store
>>>>>>> 07f51f89
export { useKeyholderStore } from "./keyholderStore";
export type {
  KeyholderState,
  KeyholderActions,
  KeyholderStore,
} from "./keyholderStore";

<<<<<<< HEAD
// Types
export type { NavigationState } from "./navigationStore";
export type { ModalState, ModalConfig } from "./modalStore";
export type { FormState, FormField } from "./formStore";
export type { UIPreferencesState } from "./uiPreferencesStore";
export type { NotificationState, Notification } from "./notificationStore";
=======
// Navigation Store
export { useNavigationStore } from "./navigationStore";
export type {
  NavigationState,
  NavigationActions,
  NavigationStore,
  BreadcrumbItem,
} from "./navigationStore";

// Modal Store
export { useModalStore } from "./modalStore";
export type {
  ModalState,
  ModalActions,
  ModalStore,
  ModalConfig,
} from "./modalStore";

// Notification Store
export { useNotificationStore } from "./notificationStore";
export type {
  NotificationState,
  NotificationActions,
  NotificationStore,
  NotificationConfig,
  NotificationType,
  NotificationAction,
} from "./notificationStore";

// Theme Store
export { useThemeStore } from "./themeStore";
export type {
  ThemeState,
  ThemeActions,
  ThemeStore,
  ThemeMode,
  ColorScheme,
  FontSize,
  AnimationSpeed,
} from "./themeStore";

// TODO: Form Store (draft data, validation states)
// TODO: Keyboard shortcut store
// TODO: Search/filter stores
>>>>>>> 07f51f89
<|MERGE_RESOLUTION|>--- conflicted
+++ resolved
@@ -1,12 +1,19 @@
 /**
  * Stores index
-<<<<<<< HEAD
  * Exports all Zustand stores for UI state management
  *
  * Architecture: Firebase ↔ Dexie ↔ TanStack Query ↔ Components
  *                                         ↑
  *                                   Zustand (UI State Only)
  */
+
+// Keyholder Store - Specialized business logic (existing)
+export { useKeyholderStore } from "./keyholderStore";
+export type {
+  KeyholderState,
+  KeyholderActions,
+  KeyholderStore,
+} from "./keyholderStore";
 
 // Navigation Store - Page routing, breadcrumbs, mobile menu
 export {
@@ -15,6 +22,12 @@
   useBreadcrumbs,
   useIsMobileMenuOpen,
   useIsPageLoading,
+} from "./navigationStore";
+export type {
+  NavigationState,
+  NavigationActions,
+  NavigationStore,
+  BreadcrumbItem,
 } from "./navigationStore";
 
 // Modal Store - Modal visibility, content, confirmation dialogs
@@ -25,6 +38,29 @@
   useConfirmModal,
   MODAL_IDS,
 } from "./modalStore";
+export type {
+  ModalState,
+  ModalActions,
+  ModalStore,
+  ModalConfig,
+} from "./modalStore";
+
+// Notification Store - Toast messages, alerts, temporary UI feedback
+export {
+  useNotificationStore,
+  useNotifications,
+  useNotificationActions,
+  useErrorHandler,
+  useSuccessHandler,
+} from "./notificationStore";
+export type {
+  NotificationState,
+  NotificationActions,
+  NotificationStore,
+  NotificationConfig,
+  NotificationType,
+  NotificationAction,
+} from "./notificationStore";
 
 // Form Store - Form state, validation, dirty tracking
 export {
@@ -34,6 +70,7 @@
   useFormActions,
   useFormManager,
 } from "./formStore";
+export type { FormState, FormField } from "./formStore";
 
 // UI Preferences Store - Theme, animations, layout settings
 export {
@@ -49,66 +86,7 @@
   useThemeEffect,
   useSystemThemeListener,
 } from "./uiPreferencesStore";
-
-// Notification Store - Toast messages, alerts, temporary UI feedback
-export {
-  useNotificationStore,
-  useNotifications,
-  useNotificationActions,
-  useErrorHandler,
-  useSuccessHandler,
-} from "./notificationStore";
-
-// Keyholder Store - Specialized business logic (existing)
-=======
- * Exports all Zustand stores
- */
-
-// Keyholder Store
->>>>>>> 07f51f89
-export { useKeyholderStore } from "./keyholderStore";
-export type {
-  KeyholderState,
-  KeyholderActions,
-  KeyholderStore,
-} from "./keyholderStore";
-
-<<<<<<< HEAD
-// Types
-export type { NavigationState } from "./navigationStore";
-export type { ModalState, ModalConfig } from "./modalStore";
-export type { FormState, FormField } from "./formStore";
 export type { UIPreferencesState } from "./uiPreferencesStore";
-export type { NotificationState, Notification } from "./notificationStore";
-=======
-// Navigation Store
-export { useNavigationStore } from "./navigationStore";
-export type {
-  NavigationState,
-  NavigationActions,
-  NavigationStore,
-  BreadcrumbItem,
-} from "./navigationStore";
-
-// Modal Store
-export { useModalStore } from "./modalStore";
-export type {
-  ModalState,
-  ModalActions,
-  ModalStore,
-  ModalConfig,
-} from "./modalStore";
-
-// Notification Store
-export { useNotificationStore } from "./notificationStore";
-export type {
-  NotificationState,
-  NotificationActions,
-  NotificationStore,
-  NotificationConfig,
-  NotificationType,
-  NotificationAction,
-} from "./notificationStore";
 
 // Theme Store
 export { useThemeStore } from "./themeStore";
@@ -120,9 +98,4 @@
   ColorScheme,
   FontSize,
   AnimationSpeed,
-} from "./themeStore";
-
-// TODO: Form Store (draft data, validation states)
-// TODO: Keyboard shortcut store
-// TODO: Search/filter stores
->>>>>>> 07f51f89
+} from "./themeStore";