--- conflicted
+++ resolved
@@ -98,11 +98,7 @@
 
     it("should set breadcrumbs", () => {
       const { setBreadcrumbs } = useNavigationStore.getState();
-<<<<<<< HEAD
-      const testBreadcrumbs = ["Home", "Settings"];
-=======
       const testBreadcrumbs = ["Home", "Settings", "Profile"];
->>>>>>> 2dd1a8b3
 
       setBreadcrumbs(testBreadcrumbs);
 
@@ -113,10 +109,6 @@
 
     it("should add breadcrumb", () => {
       const { addBreadcrumb } = useNavigationStore.getState();
-<<<<<<< HEAD
-      const breadcrumb = "Home";
-=======
->>>>>>> 2dd1a8b3
 
       addBreadcrumb("Home");
       expect(useNavigationStore.getState().breadcrumbs).toEqual(["Home"]);
@@ -132,20 +124,6 @@
       const { setBreadcrumbs, removeBreadcrumb } =
         useNavigationStore.getState();
 
-<<<<<<< HEAD
-      setBreadcrumbs(["Home"]);
-      expect(useNavigationStore.getState().breadcrumbs).toHaveLength(1);
-
-      clearBreadcrumbs();
-      expect(useNavigationStore.getState().breadcrumbs).toEqual([]);
-    });
-  });
-
-  describe("Navigation Loading", () => {
-    it("should start with navigation not loading", () => {
-      const { isNavigating } = useNavigationStore.getState();
-      expect(isNavigating).toBe(false);
-=======
       setBreadcrumbs(["Home", "Settings", "Profile"]);
       expect(useNavigationStore.getState().breadcrumbs).toEqual([
         "Home",
@@ -161,7 +139,6 @@
 
       removeBreadcrumb();
       expect(useNavigationStore.getState().breadcrumbs).toEqual(["Home"]);
->>>>>>> 2dd1a8b3
     });
 
     it("should clear all breadcrumbs", () => {
@@ -191,20 +168,12 @@
         resetStore,
       } = useNavigationStore.getState();
 
-<<<<<<< HEAD
-      // Change state
-      openMobileMenu();
-      setPageTitle("Test Page");
-      setBreadcrumbs(["Test"]);
-      setNavigating(true);
-=======
       // Change all values
       setCurrentPage("custom-page");
       setPageTitle("Custom Title");
       setMobileMenuOpen(true);
       setBreadcrumbs(["Custom", "Path"]);
       setPageLoading(true);
->>>>>>> 2dd1a8b3
 
       // Verify changes
       let state = useNavigationStore.getState();
