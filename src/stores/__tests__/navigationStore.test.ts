/**
 * NavigationStore Tests
 * Unit tests for NavigationStore functionality using modern v4.0 architecture
 */
import { describe, it, expect, beforeEach } from "vitest";
import { useNavigationStore } from "../navigationStore";

describe("NavigationStore", () => {
  beforeEach(() => {
<<<<<<< HEAD
    // Reset store before each test by setting to initial state
    const store = useNavigationStore.getState();
    store.setCurrentPage("dashboard");
    store.setBreadcrumbs([]);
    store.setMobileMenuOpen(false);
    store.setPageLoading(false);
    store.setPageTitle("");
=======
    // Reset store before each test using the modern reset method
    useNavigationStore.getState().resetStore();
>>>>>>> f7ca68d0
  });

  describe("Initial State", () => {
    it("should have correct initial state", () => {
      const state = useNavigationStore.getState();

      expect(state.currentPage).toBe("dashboard");
      expect(state.breadcrumbs).toEqual([]);
      expect(state.isMobileMenuOpen).toBe(false);
      expect(state.isPageLoading).toBe(false);
      expect(state.pageTitle).toBeUndefined();
    });
  });

  describe("Page Management", () => {
    it("should set current page", () => {
      const { setCurrentPage } = useNavigationStore.getState();

      setCurrentPage("settings");

      expect(useNavigationStore.getState().currentPage).toBe("settings");
    });

    it("should set page title", () => {
      const { setPageTitle } = useNavigationStore.getState();

      setPageTitle("User Settings");

      expect(useNavigationStore.getState().pageTitle).toBe("User Settings");
    });

    it("should set page loading state", () => {
      const { setPageLoading } = useNavigationStore.getState();

      setPageLoading(true);
      expect(useNavigationStore.getState().isPageLoading).toBe(true);

      setPageLoading(false);
      expect(useNavigationStore.getState().isPageLoading).toBe(false);
    });
  });

  describe("Mobile Menu Management", () => {
    it("should start with mobile menu closed", () => {
      const { isMobileMenuOpen } = useNavigationStore.getState();
      expect(isMobileMenuOpen).toBe(false);
    });

    it("should toggle mobile menu state", () => {
      const { toggleMobileMenu } = useNavigationStore.getState();

      expect(useNavigationStore.getState().isMobileMenuOpen).toBe(false);

      toggleMobileMenu();
      expect(useNavigationStore.getState().isMobileMenuOpen).toBe(true);

      toggleMobileMenu();
      expect(useNavigationStore.getState().isMobileMenuOpen).toBe(false);
    });

<<<<<<< HEAD
    it("should open mobile menu", () => {
=======
    it("should open mobile menu explicitly", () => {
>>>>>>> f7ca68d0
      const { setMobileMenuOpen } = useNavigationStore.getState();

      setMobileMenuOpen(true);
      expect(useNavigationStore.getState().isMobileMenuOpen).toBe(true);
    });

<<<<<<< HEAD
    it("should close mobile menu", () => {
      const { setMobileMenuOpen, closeMobileMenu } =
        useNavigationStore.getState();

=======
    it("should close mobile menu explicitly", () => {
      const { setMobileMenuOpen, closeMobileMenu } =
        useNavigationStore.getState();

      // First open it
>>>>>>> f7ca68d0
      setMobileMenuOpen(true);
      expect(useNavigationStore.getState().isMobileMenuOpen).toBe(true);

      // Then close it
      closeMobileMenu();
      expect(useNavigationStore.getState().isMobileMenuOpen).toBe(false);
    });
  });

<<<<<<< HEAD
  describe("Page Title Management", () => {
    it("should start with undefined page title", () => {
      const { pageTitle } = useNavigationStore.getState();
      expect(pageTitle).toBe("");
    });

    it("should update page title", () => {
      const { setPageTitle } = useNavigationStore.getState();

      setPageTitle("Test Page");
      expect(useNavigationStore.getState().pageTitle).toBe("Test Page");
    });

    it("should set current page", () => {
      const { setCurrentPage } = useNavigationStore.getState();

      setCurrentPage("settings");
      const state = useNavigationStore.getState();

      expect(state.currentPage).toBe("settings");
    });
  });

  describe("Breadcrumbs", () => {
=======
  describe("Breadcrumb Management", () => {
>>>>>>> f7ca68d0
    it("should start with empty breadcrumbs", () => {
      const { breadcrumbs } = useNavigationStore.getState();
      expect(breadcrumbs).toEqual([]);
    });

    it("should set breadcrumbs", () => {
      const { setBreadcrumbs } = useNavigationStore.getState();
<<<<<<< HEAD
      const testBreadcrumbs = ["Home", "Settings"];
=======
      const testBreadcrumbs = ["Home", "Settings", "Profile"];
>>>>>>> f7ca68d0

      setBreadcrumbs(testBreadcrumbs);

      expect(useNavigationStore.getState().breadcrumbs).toEqual(
        testBreadcrumbs,
      );
    });

    it("should add breadcrumb", () => {
      const { addBreadcrumb } = useNavigationStore.getState();
<<<<<<< HEAD
      const breadcrumb = "Home";
=======
>>>>>>> f7ca68d0

      addBreadcrumb("Home");
      expect(useNavigationStore.getState().breadcrumbs).toEqual(["Home"]);

      addBreadcrumb("Settings");
      expect(useNavigationStore.getState().breadcrumbs).toEqual([
        "Home",
        "Settings",
      ]);
    });

    it("should remove last breadcrumb", () => {
      const { setBreadcrumbs, removeBreadcrumb } =
        useNavigationStore.getState();

<<<<<<< HEAD
      setBreadcrumbs(["Home"]);
      expect(useNavigationStore.getState().breadcrumbs).toHaveLength(1);

      clearBreadcrumbs();
      expect(useNavigationStore.getState().breadcrumbs).toEqual([]);
    });
  });

  describe("Page Loading", () => {
    it("should start with page not loading", () => {
      const { isPageLoading } = useNavigationStore.getState();
      expect(isPageLoading).toBe(false);
    });

    it("should set page loading state", () => {
      const { setPageLoading } = useNavigationStore.getState();

      setPageLoading(true);
      expect(useNavigationStore.getState().isPageLoading).toBe(true);

      setPageLoading(false);
      expect(useNavigationStore.getState().isPageLoading).toBe(false);
    });
  });

  describe("Current Page Management", () => {
    it("should start with default current page", () => {
      const { currentPage } = useNavigationStore.getState();
      expect(currentPage).toBe("dashboard");
    });

    it("should update current page", () => {
      const { setCurrentPage } = useNavigationStore.getState();

      setCurrentPage("profile");
      expect(useNavigationStore.getState().currentPage).toBe("profile");
=======
      setBreadcrumbs(["Home", "Settings", "Profile"]);
      expect(useNavigationStore.getState().breadcrumbs).toEqual([
        "Home",
        "Settings",
        "Profile",
      ]);

      removeBreadcrumb();
      expect(useNavigationStore.getState().breadcrumbs).toEqual([
        "Home",
        "Settings",
      ]);

      removeBreadcrumb();
      expect(useNavigationStore.getState().breadcrumbs).toEqual(["Home"]);
    });

    it("should clear all breadcrumbs", () => {
      const { setBreadcrumbs, clearBreadcrumbs } =
        useNavigationStore.getState();

      setBreadcrumbs(["Home", "Settings", "Profile"]);
      expect(useNavigationStore.getState().breadcrumbs).toEqual([
        "Home",
        "Settings",
        "Profile",
      ]);

      clearBreadcrumbs();
      expect(useNavigationStore.getState().breadcrumbs).toEqual([]);
    });
  });

  describe("Store Reset", () => {
    it("should reset store to initial state", () => {
      const {
        setCurrentPage,
        setPageTitle,
        setMobileMenuOpen,
        setBreadcrumbs,
        setPageLoading,
        resetStore,
      } = useNavigationStore.getState();

      // Change all values
      setCurrentPage("custom-page");
      setPageTitle("Custom Title");
      setMobileMenuOpen(true);
      setBreadcrumbs(["Custom", "Path"]);
      setPageLoading(true);

      // Verify changes
      let state = useNavigationStore.getState();
      expect(state.currentPage).toBe("custom-page");
      expect(state.pageTitle).toBe("Custom Title");
      expect(state.isMobileMenuOpen).toBe(true);
      expect(state.breadcrumbs).toEqual(["Custom", "Path"]);
      expect(state.isPageLoading).toBe(true);

      // Reset and verify
      resetStore();
      state = useNavigationStore.getState();
      expect(state.currentPage).toBe("dashboard");
      expect(state.pageTitle).toBeUndefined();
      expect(state.isMobileMenuOpen).toBe(false);
      expect(state.breadcrumbs).toEqual([]);
      expect(state.isPageLoading).toBe(false);
>>>>>>> f7ca68d0
    });
  });
});<|MERGE_RESOLUTION|>--- conflicted
+++ resolved
@@ -7,18 +7,8 @@
 
 describe("NavigationStore", () => {
   beforeEach(() => {
-<<<<<<< HEAD
-    // Reset store before each test by setting to initial state
-    const store = useNavigationStore.getState();
-    store.setCurrentPage("dashboard");
-    store.setBreadcrumbs([]);
-    store.setMobileMenuOpen(false);
-    store.setPageLoading(false);
-    store.setPageTitle("");
-=======
     // Reset store before each test using the modern reset method
     useNavigationStore.getState().resetStore();
->>>>>>> f7ca68d0
   });
 
   describe("Initial State", () => {
@@ -79,29 +69,18 @@
       expect(useNavigationStore.getState().isMobileMenuOpen).toBe(false);
     });
 
-<<<<<<< HEAD
-    it("should open mobile menu", () => {
-=======
     it("should open mobile menu explicitly", () => {
->>>>>>> f7ca68d0
       const { setMobileMenuOpen } = useNavigationStore.getState();
 
       setMobileMenuOpen(true);
       expect(useNavigationStore.getState().isMobileMenuOpen).toBe(true);
     });
 
-<<<<<<< HEAD
-    it("should close mobile menu", () => {
-      const { setMobileMenuOpen, closeMobileMenu } =
-        useNavigationStore.getState();
-
-=======
     it("should close mobile menu explicitly", () => {
       const { setMobileMenuOpen, closeMobileMenu } =
         useNavigationStore.getState();
 
       // First open it
->>>>>>> f7ca68d0
       setMobileMenuOpen(true);
       expect(useNavigationStore.getState().isMobileMenuOpen).toBe(true);
 
@@ -111,34 +90,7 @@
     });
   });
 
-<<<<<<< HEAD
-  describe("Page Title Management", () => {
-    it("should start with undefined page title", () => {
-      const { pageTitle } = useNavigationStore.getState();
-      expect(pageTitle).toBe("");
-    });
-
-    it("should update page title", () => {
-      const { setPageTitle } = useNavigationStore.getState();
-
-      setPageTitle("Test Page");
-      expect(useNavigationStore.getState().pageTitle).toBe("Test Page");
-    });
-
-    it("should set current page", () => {
-      const { setCurrentPage } = useNavigationStore.getState();
-
-      setCurrentPage("settings");
-      const state = useNavigationStore.getState();
-
-      expect(state.currentPage).toBe("settings");
-    });
-  });
-
-  describe("Breadcrumbs", () => {
-=======
   describe("Breadcrumb Management", () => {
->>>>>>> f7ca68d0
     it("should start with empty breadcrumbs", () => {
       const { breadcrumbs } = useNavigationStore.getState();
       expect(breadcrumbs).toEqual([]);
@@ -146,11 +98,7 @@
 
     it("should set breadcrumbs", () => {
       const { setBreadcrumbs } = useNavigationStore.getState();
-<<<<<<< HEAD
-      const testBreadcrumbs = ["Home", "Settings"];
-=======
       const testBreadcrumbs = ["Home", "Settings", "Profile"];
->>>>>>> f7ca68d0
 
       setBreadcrumbs(testBreadcrumbs);
 
@@ -161,10 +109,6 @@
 
     it("should add breadcrumb", () => {
       const { addBreadcrumb } = useNavigationStore.getState();
-<<<<<<< HEAD
-      const breadcrumb = "Home";
-=======
->>>>>>> f7ca68d0
 
       addBreadcrumb("Home");
       expect(useNavigationStore.getState().breadcrumbs).toEqual(["Home"]);
@@ -180,44 +124,6 @@
       const { setBreadcrumbs, removeBreadcrumb } =
         useNavigationStore.getState();
 
-<<<<<<< HEAD
-      setBreadcrumbs(["Home"]);
-      expect(useNavigationStore.getState().breadcrumbs).toHaveLength(1);
-
-      clearBreadcrumbs();
-      expect(useNavigationStore.getState().breadcrumbs).toEqual([]);
-    });
-  });
-
-  describe("Page Loading", () => {
-    it("should start with page not loading", () => {
-      const { isPageLoading } = useNavigationStore.getState();
-      expect(isPageLoading).toBe(false);
-    });
-
-    it("should set page loading state", () => {
-      const { setPageLoading } = useNavigationStore.getState();
-
-      setPageLoading(true);
-      expect(useNavigationStore.getState().isPageLoading).toBe(true);
-
-      setPageLoading(false);
-      expect(useNavigationStore.getState().isPageLoading).toBe(false);
-    });
-  });
-
-  describe("Current Page Management", () => {
-    it("should start with default current page", () => {
-      const { currentPage } = useNavigationStore.getState();
-      expect(currentPage).toBe("dashboard");
-    });
-
-    it("should update current page", () => {
-      const { setCurrentPage } = useNavigationStore.getState();
-
-      setCurrentPage("profile");
-      expect(useNavigationStore.getState().currentPage).toBe("profile");
-=======
       setBreadcrumbs(["Home", "Settings", "Profile"]);
       expect(useNavigationStore.getState().breadcrumbs).toEqual([
         "Home",
@@ -285,7 +191,6 @@
       expect(state.isMobileMenuOpen).toBe(false);
       expect(state.breadcrumbs).toEqual([]);
       expect(state.isPageLoading).toBe(false);
->>>>>>> f7ca68d0
     });
   });
 });