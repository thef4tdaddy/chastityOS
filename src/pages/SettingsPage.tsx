import React, { useState, useEffect } from "react";
import { useAuthState } from "../contexts";
import { settingsDBService } from "../services/database";
import type { DBSettings } from "../types/database";
import { logger } from "../utils/logging";
import {
  FaUser,
  FaPalette,
  FaGlobe,
  FaBullseye,
  FaDatabase,
  FaSpinner,
  FaShieldAlt,
  FaCheckCircle,
} from "../utils/iconImport";
import { ToggleSwitch } from "../components/settings/ToggleSwitch";
import { SecuritySettings } from "../components/settings/SecuritySettings";
import { DataControls } from "../components/settings/DataControls";
import { PersonalGoalSection } from "../components/settings/PersonalGoalSection";
import { KeyholderDurationSection } from "../components/settings/KeyholderDurationSection";
import { GoogleSignInButton } from "../components/auth/GoogleSignInButton";
import { useIsAnonymous } from "../hooks/useIsAnonymous";
import {
  useUpdateAccountSettings,
  useUpdateDisplaySettings,
  useUpdateProfileSettings,
  useUpdatePrivacySettings,
} from "../hooks/api/useSettings";
import {
  validateAccountSettings,
  validateDisplaySettings,
  validateProfileSettings,
} from "../utils/validation/settingsValidation";
<<<<<<< HEAD
import { Input, Textarea, Select, SelectOption } from "@/components/ui";
=======
import { Input, Textarea, LoadingState } from "@/components/ui";
>>>>>>> 6b3a66ba
import { TimezoneUtil } from "../utils/timezone";
import { toastBridge } from "../utils/toastBridge";

type SettingsTab =
  | "account"
  | "display"
  | "profile"
  | "privacy"
  | "goals"
  | "sessions"
  | "data";

// Account Settings Section
/* eslint-disable max-lines-per-function */
const AccountSection: React.FC<{ settings: DBSettings | null }> = ({
  settings,
}) => {
  const { user } = useAuthState();
  const isAnonymous = useIsAnonymous();
  const [linkSuccess, setLinkSuccess] = useState(false);
  const [linkError, setLinkError] = useState<string | null>(null);

  // Account settings state
  const [submissiveName, setSubmissiveName] = useState(
    settings?.submissiveName || "",
  );
  const [validationError, setValidationError] = useState<string | null>(null);

  // Update local state when settings change
  useEffect(() => {
    if (settings?.submissiveName) {
      setSubmissiveName(settings.submissiveName);
    }
  }, [settings?.submissiveName]);

  // Mutation hook
  const updateAccountMutation = useUpdateAccountSettings();

  const handleSave = async () => {
    if (!user?.uid) return;

    // Validate input
    const validation = validateAccountSettings({ submissiveName });
    if (!validation.valid) {
      setValidationError(validation.error || "Invalid input");
      return;
    }

    setValidationError(null);

    try {
      await updateAccountMutation.mutateAsync({
        userId: user.uid,
        data: { submissiveName },
      });

      toastBridge.showSuccess?.("Account settings saved successfully");
    } catch (error) {
      logger.error("Failed to save account settings", error);
      toastBridge.showError?.("Failed to save account settings");
    }
  };

  return (
    <div className="space-y-6">
      {/* Account Status */}
      <div className="bg-white/10 backdrop-blur-sm rounded-lg p-6">
        <div className="flex items-center gap-3 mb-4">
          <FaUser className="text-nightly-aquamarine" />
          <h3 className="text-lg font-semibold text-nightly-honeydew">
            Account Status
          </h3>
        </div>

        <div className="space-y-4">
          {/* Account Type */}
          <div className="flex items-center justify-between py-3 border-b border-white/10">
            <div>
              <div className="text-sm font-medium text-nightly-celadon">
                Account Type
              </div>
              <div className="text-xs text-nightly-celadon/70 mt-1">
                {isAnonymous ? "Temporary (Anonymous)" : "Permanent (Google)"}
              </div>
            </div>
            <div>
              {isAnonymous ? (
                <span className="bg-yellow-500/20 text-yellow-400 px-3 py-1 rounded-full text-xs font-medium">
                  Temporary
                </span>
              ) : (
                <div className="flex items-center gap-2 bg-green-500/20 text-green-400 px-3 py-1 rounded-full text-xs font-medium">
                  <FaCheckCircle className="text-xs" />
                  <span>Verified</span>
                </div>
              )}
            </div>
          </div>

          {/* Email */}
          {user?.email && (
            <div className="py-3 border-b border-white/10">
              <div className="text-sm font-medium text-nightly-celadon mb-2">
                Email
              </div>
              <div className="text-nightly-honeydew">{user.email}</div>
            </div>
          )}

          {/* Google Sign-In Section */}
          {isAnonymous ? (
            <div className="pt-2">
              <div className="bg-blue-500/10 border border-blue-500/30 rounded-lg p-4 mb-4">
                <h4 className="text-sm font-semibold text-blue-300 mb-2">
                  Upgrade Your Account
                </h4>
                <p className="text-xs text-blue-200/80 mb-3">
                  Link your account with Google to:
                </p>
                <ul className="text-xs text-blue-200/80 mb-4 ml-4 space-y-1">
                  <li>✓ Backup your data to the cloud</li>
                  <li>✓ Sync across multiple devices</li>
                  <li>✓ Never lose your progress</li>
                  <li>✓ Access keyholder features</li>
                </ul>

                {linkError && (
                  <div className="bg-red-500/10 border border-red-500/30 rounded-lg p-3 mb-3">
                    <p className="text-xs text-red-400">{linkError}</p>
                  </div>
                )}

                {linkSuccess && (
                  <div className="bg-green-500/10 border border-green-500/30 rounded-lg p-3 mb-3">
                    <p className="text-xs text-green-400">
                      Account linked successfully!
                    </p>
                  </div>
                )}

                <GoogleSignInButton
                  mode="link"
                  onSuccess={() => {
                    setLinkSuccess(true);
                    setLinkError(null);
                  }}
                  onError={(error) => {
                    setLinkError(error);
                    setLinkSuccess(false);
                  }}
                />
              </div>
            </div>
          ) : (
            <div className="pt-2">
              <div className="bg-green-500/10 border border-green-500/30 rounded-lg p-4">
                <div className="flex items-center gap-2 mb-2">
                  <FaCheckCircle className="text-green-400" />
                  <h4 className="text-sm font-semibold text-green-300">
                    Account Secured
                  </h4>
                </div>
                <p className="text-xs text-green-200/80">
                  Your account is linked with Google. Your data is backed up and
                  synced across all your devices.
                </p>
              </div>
            </div>
          )}
        </div>
      </div>

      {/* Profile Information */}
      <div className="bg-white/10 backdrop-blur-sm rounded-lg p-6">
        <div className="flex items-center gap-3 mb-4">
          <FaUser className="text-nightly-aquamarine" />
          <h3 className="text-lg font-semibold text-nightly-honeydew">
            Profile Information
          </h3>
        </div>

        <div className="space-y-4">
          <div>
            <label className="block text-sm font-medium text-nightly-celadon mb-2">
              Submissive's Name
            </label>
            <Input
              type="text"
              value={submissiveName}
              onChange={(e) => {
                setSubmissiveName(e.target.value);
                setValidationError(null);
              }}
              className="w-full bg-white/5 border border-white/10 rounded p-3 text-nightly-honeydew placeholder-nightly-celadon/50"
              placeholder="Enter submissive's name"
            />
            {validationError && (
              <p className="text-red-400 text-xs mt-1">{validationError}</p>
            )}
          </div>

          <button
            onClick={handleSave}
            disabled={updateAccountMutation.isPending}
            className="bg-nightly-aquamarine hover:bg-nightly-aquamarine/80 text-black px-6 py-2 rounded font-medium transition-colors disabled:opacity-50 disabled:cursor-not-allowed flex items-center gap-2"
          >
            {updateAccountMutation.isPending && (
              <FaSpinner className="animate-spin" />
            )}
            {updateAccountMutation.isPending ? "Saving..." : "Save Changes"}
          </button>
        </div>
      </div>
    </div>
  );
};

// Helper function to get initial timezone
const getInitialTimezone = (settings: DBSettings | null): string => {
  return (
    settings?.display?.timezone ||
    settings?.timezone ||
    Intl.DateTimeFormat().resolvedOptions().timeZone
  );
};

// Display Settings Section
const DisplaySection: React.FC<{ settings: DBSettings | null }> = ({
  settings,
}) => {
  const { user } = useAuthState();

  // Display settings state
  const [timezone, setTimezone] = useState(getInitialTimezone(settings));
  const [notifications, setNotifications] = useState(() => {
    if (typeof settings?.notifications === "object" && settings.notifications) {
      return settings.notifications.enabled ?? true;
    }
    return settings?.notifications ?? true;
  });
  const [validationError, setValidationError] = useState<string | null>(null);

  // Update local state when settings change
  useEffect(() => {
    const newTimezone = settings?.display?.timezone || settings?.timezone;
    if (newTimezone) {
      setTimezone(newTimezone);
    }
    if (settings?.notifications) {
      if (typeof settings.notifications === "object") {
        if (settings.notifications.enabled !== undefined) {
          setNotifications(settings.notifications.enabled);
        }
      } else {
        setNotifications(settings.notifications);
      }
    }
  }, [
    settings?.display?.timezone,
    settings?.timezone,
    settings?.notifications,
  ]);

  // Mutation hook
  const updateDisplayMutation = useUpdateDisplaySettings();

  // Get timezone options
  const timezoneOptions = TimezoneUtil.getCommonTimezones();

  const handleSave = async () => {
    if (!user?.uid) return;

    // Validate input
    const validation = validateDisplaySettings({ timezone });
    if (!validation.valid) {
      setValidationError(validation.error || "Invalid input");
      return;
    }

    setValidationError(null);

    try {
      await updateDisplayMutation.mutateAsync({
        userId: user.uid,
        data: { timezone, notifications },
      });

      toastBridge.showSuccess?.("Display settings saved successfully");
    } catch (error) {
      logger.error("Failed to save display settings", error);
      toastBridge.showError?.("Failed to save display settings");
    }
  };

  return (
    <div className="space-y-6">
      <div className="bg-white/10 backdrop-blur-sm rounded-lg p-6">
        <div className="flex items-center gap-3 mb-4">
          <FaPalette className="text-nightly-lavender-floral" />
          <h3 className="text-lg font-semibold text-nightly-honeydew">
            Display Settings
          </h3>
        </div>

        <div className="space-y-4">
          <div>
            <Select
              label="Timezone"
              value={timezone}
              onChange={(value) => {
                setTimezone(value as string);
                setValidationError(null);
              }}
              options={timezoneOptions as SelectOption[]}
              error={validationError || undefined}
              searchable
            />
          </div>

          <div className="flex items-center justify-between">
            <div>
              <div className="text-sm font-medium text-nightly-celadon">
                Notifications
              </div>
              <div className="text-xs text-nightly-celadon/70">
                Receive app notifications
              </div>
            </div>
            <label className="relative inline-flex items-center cursor-pointer">
              <input
                type="checkbox"
                className="sr-only peer"
                checked={notifications}
                onChange={(e) => setNotifications(e.target.checked)}
              />
              <div className="w-11 h-6 bg-gray-600 peer-focus:outline-none rounded-full peer peer-checked:after:translate-x-full peer-checked:after:border-white after:content-[''] after:absolute after:top-[2px] after:left-[2px] after:bg-white after:rounded-full after:h-5 after:w-5 after:transition-all peer-checked:bg-nightly-aquamarine"></div>
            </label>
          </div>

          <button
            onClick={handleSave}
            disabled={updateDisplayMutation.isPending}
            className="bg-nightly-lavender-floral hover:bg-nightly-lavender-floral/80 text-black px-6 py-2 rounded font-medium transition-colors disabled:opacity-50 disabled:cursor-not-allowed flex items-center gap-2"
          >
            {updateDisplayMutation.isPending && (
              <FaSpinner className="animate-spin" />
            )}
            {updateDisplayMutation.isPending ? "Saving..." : "Save Changes"}
          </button>
        </div>
      </div>
    </div>
  );
};

// Public Profile Section
const ProfileSection: React.FC<{ settings: DBSettings | null }> = ({
  settings,
}) => {
  const { user } = useAuthState();

  // Profile settings state
  const [publicProfile, setPublicProfile] = useState(
    settings?.privacy?.publicProfile ?? false,
  );
  const [shareStatistics, setShareStatistics] = useState(
    settings?.shareStatistics ?? false,
  );
  const [bio, setBio] = useState(settings?.bio || "");
  const [validationError, setValidationError] = useState<string | null>(null);

  // Update local state when settings change
  useEffect(() => {
    if (settings?.privacy?.publicProfile !== undefined) {
      setPublicProfile(settings.privacy.publicProfile);
    }
    if (settings?.shareStatistics !== undefined) {
      setShareStatistics(settings.shareStatistics);
    }
    if (settings?.bio !== undefined) {
      setBio(settings.bio);
    }
  }, [
    settings?.privacy?.publicProfile,
    settings?.shareStatistics,
    settings?.bio,
  ]);

  // Mutation hook
  const updateProfileMutation = useUpdateProfileSettings();

  const handleSave = async () => {
    if (!user?.uid) return;

    // Validate input
    const validation = validateProfileSettings({ bio });
    if (!validation.valid) {
      setValidationError(validation.error || "Invalid input");
      return;
    }

    setValidationError(null);

    try {
      await updateProfileMutation.mutateAsync({
        userId: user.uid,
        data: { publicProfile, shareStatistics, bio },
      });

      toastBridge.showSuccess?.("Profile settings saved successfully");
    } catch (error) {
      logger.error("Failed to save profile settings", error);
      toastBridge.showError?.("Failed to save profile settings");
    }
  };

  return (
    <div className="space-y-6">
      <div className="bg-white/10 backdrop-blur-sm rounded-lg p-6">
        <div className="flex items-center gap-3 mb-4">
          <FaGlobe className="text-nightly-spring-green" />
          <h3 className="text-lg font-semibold text-nightly-honeydew">
            Public Profile
          </h3>
        </div>

        <div className="space-y-4">
          <div className="flex items-center justify-between">
            <div>
              <div className="text-sm font-medium text-nightly-celadon">
                Public Profile
              </div>
              <div className="text-xs text-nightly-celadon/70">
                Make your profile visible to others
              </div>
            </div>
            <label className="relative inline-flex items-center cursor-pointer">
              <input
                type="checkbox"
                className="sr-only peer"
                checked={publicProfile}
                onChange={(e) => setPublicProfile(e.target.checked)}
              />
              <div className="w-11 h-6 bg-gray-600 peer-focus:outline-none rounded-full peer peer-checked:after:translate-x-full peer-checked:after:border-white after:content-[''] after:absolute after:top-[2px] after:left-[2px] after:bg-white after:rounded-full after:h-5 after:w-5 after:transition-all peer-checked:bg-nightly-spring-green"></div>
            </label>
          </div>

          <div className="flex items-center justify-between">
            <div>
              <div className="text-sm font-medium text-nightly-celadon">
                Share Statistics
              </div>
              <div className="text-xs text-nightly-celadon/70">
                Allow others to see your progress stats
              </div>
            </div>
            <label className="relative inline-flex items-center cursor-pointer">
              <input
                type="checkbox"
                className="sr-only peer"
                checked={shareStatistics}
                onChange={(e) => setShareStatistics(e.target.checked)}
              />
              <div className="w-11 h-6 bg-gray-600 peer-focus:outline-none rounded-full peer peer-checked:after:translate-x-full peer-checked:after:border-white after:content-[''] after:absolute after:top-[2px] after:left-[2px] after:bg-white after:rounded-full after:h-5 after:w-5 after:transition-all peer-checked:bg-nightly-spring-green"></div>
            </label>
          </div>

          <div>
            <label className="block text-sm font-medium text-nightly-celadon mb-2">
              Bio
            </label>
            <Textarea
              value={bio}
              onChange={(e) => {
                setBio(e.target.value);
                setValidationError(null);
              }}
              className="w-full bg-white/5 border border-white/10 rounded p-3 text-nightly-honeydew placeholder-nightly-celadon/50 resize-none"
              rows={3}
              placeholder="Tell others about yourself..."
            />
            {validationError && (
              <p className="text-red-400 text-xs mt-1">{validationError}</p>
            )}
            <p className="text-nightly-celadon/70 text-xs mt-1">
              {bio.length}/500 characters
            </p>
          </div>

          <div>
            <label className="block text-sm font-medium text-nightly-celadon mb-2">
              Profile URL
            </label>
            <div className="flex">
              <span className="bg-white/5 border border-white/10 border-r-0 rounded-l px-3 py-3 text-nightly-celadon text-sm">
                chastityos.com/profile/
              </span>
              <Input
                type="text"
                className="flex-1 bg-white/5 border border-white/10 rounded-r p-3 text-nightly-honeydew placeholder-nightly-celadon/50"
                placeholder="your-username"
                disabled
              />
            </div>
            <p className="text-nightly-celadon/70 text-xs mt-1">
              Profile URL customization coming soon
            </p>
          </div>

          <button
            onClick={handleSave}
            disabled={updateProfileMutation.isPending}
            className="bg-nightly-spring-green hover:bg-nightly-spring-green/80 text-black px-6 py-2 rounded font-medium transition-colors disabled:opacity-50 disabled:cursor-not-allowed flex items-center gap-2"
          >
            {updateProfileMutation.isPending && (
              <FaSpinner className="animate-spin" />
            )}
            {updateProfileMutation.isPending ? "Saving..." : "Save Changes"}
          </button>
        </div>
      </div>
    </div>
  );
};

// Privacy Settings Section
const PrivacySection: React.FC<{ settings: DBSettings | null }> = ({
  settings,
}) => {
  const { user } = useAuthState();

  // Privacy settings state
  const [dataCollection, setDataCollection] = useState(
    settings?.dataCollection ?? false,
  );
  const [accountDiscoverable, setAccountDiscoverable] = useState(
    settings?.accountDiscoverable ?? true,
  );
  const [showActivityStatus, setShowActivityStatus] = useState(
    settings?.showActivityStatus ?? false,
  );

  // Update local state when settings change
  useEffect(() => {
    if (settings?.dataCollection !== undefined) {
      setDataCollection(settings.dataCollection);
    }
    if (settings?.accountDiscoverable !== undefined) {
      setAccountDiscoverable(settings.accountDiscoverable);
    }
    if (settings?.showActivityStatus !== undefined) {
      setShowActivityStatus(settings.showActivityStatus);
    }
  }, [
    settings?.dataCollection,
    settings?.accountDiscoverable,
    settings?.showActivityStatus,
  ]);

  // Mutation hook
  const updatePrivacyMutation = useUpdatePrivacySettings();

  const handleSave = async () => {
    if (!user?.uid) return;

    try {
      await updatePrivacyMutation.mutateAsync({
        userId: user.uid,
        data: { dataCollection, accountDiscoverable, showActivityStatus },
      });

      toastBridge.showSuccess?.("Privacy settings saved successfully");
    } catch (error) {
      logger.error("Failed to save privacy settings", error);
      toastBridge.showError?.("Failed to save privacy settings");
    }
  };

  return (
    <div className="space-y-6">
      <div className="bg-white/10 backdrop-blur-sm rounded-lg p-6">
        <div className="flex items-center gap-3 mb-4">
          <FaShieldAlt className="text-nightly-lavender-floral" />
          <h3 className="text-lg font-semibold text-nightly-honeydew">
            Privacy & Security
          </h3>
        </div>

        <div className="space-y-4">
          <ToggleSwitch
            label="Data Collection (Opt-Out)"
            description="Allow collection of anonymous usage analytics to improve the app"
            checked={dataCollection}
            onChange={setDataCollection}
          />
          <ToggleSwitch
            label="Account Discoverable"
            description="Allow others to find your account by username"
            checked={accountDiscoverable}
            onChange={setAccountDiscoverable}
          />
          <ToggleSwitch
            label="Show Activity Status"
            description="Let others see when you're active"
            checked={showActivityStatus}
            onChange={setShowActivityStatus}
          />

          <button
            onClick={handleSave}
            disabled={updatePrivacyMutation.isPending}
            className="bg-nightly-lavender-floral hover:bg-nightly-lavender-floral/80 text-black px-6 py-2 rounded font-medium transition-colors disabled:opacity-50 disabled:cursor-not-allowed flex items-center gap-2"
          >
            {updatePrivacyMutation.isPending && (
              <FaSpinner className="animate-spin" />
            )}
            {updatePrivacyMutation.isPending ? "Saving..." : "Save Changes"}
          </button>
        </div>
      </div>

      <SecuritySettings />
    </div>
  );
};

// Goals Section
const GoalsSection: React.FC<{ settings: DBSettings | null }> = ({
  settings: _settings,
}) => {
  const { user } = useAuthState();

  return (
    <div className="space-y-6">
      {/* Personal Goal Section */}
      <PersonalGoalSection userId={user?.uid} />

      {/* Keyholder Duration Section */}
      <KeyholderDurationSection userId={user?.uid} />
    </div>
  );
};

// Data Management Section
const DataSection: React.FC<{ settings: DBSettings | null }> = ({
  settings: _settings,
}) => {
  return (
    <div className="space-y-6">
      <DataControls />
    </div>
  );
};

const SettingsPage: React.FC = () => {
  const { user } = useAuthState();
  const [settings, setSettings] = useState<DBSettings | null>(null);
  const [activeTab, setActiveTab] = useState<SettingsTab>("account");
  const [loading, setLoading] = useState(true);

  useEffect(() => {
    const fetchSettings = async () => {
      if (!user) return;

      try {
        setLoading(true);
        // Try to get user settings
        const userSettings = await settingsDBService.findByUserId(user.uid);
        setSettings(userSettings[0] || null);
      } catch (error) {
        logger.error("Error fetching settings:", error, "SettingsPage");
      } finally {
        setLoading(false);
      }
    };

    fetchSettings();
  }, [user]);

  const tabs = [
    { id: "account" as SettingsTab, label: "Account", icon: FaUser },
    { id: "display" as SettingsTab, label: "Display", icon: FaPalette },
    { id: "profile" as SettingsTab, label: "Profile", icon: FaGlobe },
    { id: "privacy" as SettingsTab, label: "Privacy", icon: FaShieldAlt },
    { id: "goals" as SettingsTab, label: "Goals", icon: FaBullseye },
    { id: "data" as SettingsTab, label: "Data", icon: FaDatabase },
  ];

  const renderTabContent = () => {
    switch (activeTab) {
      case "account":
        return <AccountSection settings={settings} />;
      case "display":
        return <DisplaySection settings={settings} />;
      case "profile":
        return <ProfileSection settings={settings} />;
      case "privacy":
        return <PrivacySection settings={settings} />;
      case "goals":
        return <GoalsSection settings={settings} />;
      case "data":
        return <DataSection settings={settings} />;
      default:
        return <AccountSection settings={settings} />;
    }
  };

  return (
    <div className="text-nightly-spring-green">
      <div className="flex flex-col lg:flex-row">
        {/* Tab Navigation */}
        <nav className="lg:w-64 p-4 border-b lg:border-b-0 lg:border-r border-white/10">
          <div className="space-y-2">
            {tabs.map((tab) => {
              const Icon = tab.icon;
              return (
                <button
                  key={tab.id}
                  onClick={() => setActiveTab(tab.id)}
                  className={`w-full flex items-center gap-3 px-4 py-3 rounded-lg font-medium transition-colors ${
                    activeTab === tab.id
                      ? "bg-nightly-aquamarine text-black"
                      : "text-nightly-celadon hover:bg-white/10 hover:text-nightly-honeydew"
                  }`}
                >
                  <Icon />
                  {tab.label}
                </button>
              );
            })}
          </div>
        </nav>

        {/* Content */}
        <main className="flex-1 p-4 lg:p-6">
          {loading ? (
            <LoadingState message="Loading settings..." size="lg" />
          ) : (
            <div className="max-w-4xl">{renderTabContent()}</div>
          )}
        </main>
      </div>
    </div>
  );
};

export default SettingsPage;<|MERGE_RESOLUTION|>--- conflicted
+++ resolved
@@ -31,11 +31,13 @@
   validateDisplaySettings,
   validateProfileSettings,
 } from "../utils/validation/settingsValidation";
-<<<<<<< HEAD
-import { Input, Textarea, Select, SelectOption } from "@/components/ui";
-=======
-import { Input, Textarea, LoadingState } from "@/components/ui";
->>>>>>> 6b3a66ba
+import {
+  Input,
+  Textarea,
+  LoadingState,
+  Select,
+  SelectOption,
+} from "@/components/ui";
 import { TimezoneUtil } from "../utils/timezone";
 import { toastBridge } from "../utils/toastBridge";
 
