--- conflicted
+++ resolved
@@ -31,17 +31,14 @@
   validateDisplaySettings,
   validateProfileSettings,
 } from "../utils/validation/settingsValidation";
-<<<<<<< HEAD
 import {
   Input,
   Textarea,
   LoadingState,
+  Tooltip,
   Select,
   SelectOption,
 } from "@/components/ui";
-=======
-import { Input, Textarea, LoadingState, Tooltip } from "@/components/ui";
->>>>>>> e89229e4
 import { TimezoneUtil } from "../utils/timezone";
 import { toastBridge } from "../utils/toastBridge";
 
@@ -355,10 +352,6 @@
 
         <div className="space-y-4">
           <div>
-<<<<<<< HEAD
-            <Select
-              label="Timezone"
-=======
             <div className="flex items-center gap-2 mb-2">
               <label className="block text-sm font-medium text-nightly-celadon">
                 Timezone
@@ -369,8 +362,7 @@
                 </span>
               </Tooltip>
             </div>
-            <select
->>>>>>> e89229e4
+            <Select
               value={timezone}
               onChange={(value) => {
                 setTimezone(value as string);
