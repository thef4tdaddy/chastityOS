--- conflicted
+++ resolved
@@ -31,11 +31,13 @@
   validateDisplaySettings,
   validateProfileSettings,
 } from "../utils/validation/settingsValidation";
-<<<<<<< HEAD
-import { Input, Textarea, Tabs, TabsContent } from "@/components/ui";
-=======
-import { Input, Textarea, LoadingState } from "@/components/ui";
->>>>>>> 6b3a66ba
+import {
+  Input,
+  Textarea,
+  LoadingState,
+  Tabs,
+  TabsContent,
+} from "@/components/ui";
 import { TimezoneUtil } from "../utils/timezone";
 import { toastBridge } from "../utils/toastBridge";
 
@@ -735,12 +737,8 @@
 
   return (
     <div className="text-nightly-spring-green">
-<<<<<<< HEAD
       {loading ? (
-        <div className="text-center py-8">
-          <FaSpinner className="animate-spin text-2xl text-nightly-aquamarine mb-4 mx-auto" />
-          <div className="text-nightly-celadon">Loading settings...</div>
-        </div>
+        <LoadingState message="Loading settings..." size="lg" />
       ) : (
         <Tabs
           value={activeTab}
@@ -786,41 +784,6 @@
           </TabsContent>
         </Tabs>
       )}
-=======
-      <div className="flex flex-col lg:flex-row">
-        {/* Tab Navigation */}
-        <nav className="lg:w-64 p-4 border-b lg:border-b-0 lg:border-r border-white/10">
-          <div className="space-y-2">
-            {tabs.map((tab) => {
-              const Icon = tab.icon;
-              return (
-                <button
-                  key={tab.id}
-                  onClick={() => setActiveTab(tab.id)}
-                  className={`w-full flex items-center gap-3 px-4 py-3 rounded-lg font-medium transition-colors ${
-                    activeTab === tab.id
-                      ? "bg-nightly-aquamarine text-black"
-                      : "text-nightly-celadon hover:bg-white/10 hover:text-nightly-honeydew"
-                  }`}
-                >
-                  <Icon />
-                  {tab.label}
-                </button>
-              );
-            })}
-          </div>
-        </nav>
-
-        {/* Content */}
-        <main className="flex-1 p-4 lg:p-6">
-          {loading ? (
-            <LoadingState message="Loading settings..." size="lg" />
-          ) : (
-            <div className="max-w-4xl">{renderTabContent()}</div>
-          )}
-        </main>
-      </div>
->>>>>>> 6b3a66ba
     </div>
   );
 };
