<<<<<<< HEAD
import React, { useState } from "react";
import { motion } from "framer-motion";
=======
import React, { useState, useMemo } from "react";
>>>>>>> 97aec403
import { useAuthState } from "../contexts";
import { useTasks } from "../hooks/api/useTasks";
import { useSubmitTaskForReview } from "../hooks/api/useTaskQuery";
import type { Task } from "../types";
  import {
    TaskItem,
    TaskSkeleton,
    TaskErrorBoundary,
    TaskError,
    TaskSearch,
  } from "../components/tasks";

import { TaskStatsCard } from "../components/stats/TaskStatsCard";
import { FeatureErrorBoundary } from "../components/errors";
import { Card, Tooltip, Button } from "@/components/ui";
<<<<<<< HEAD
import {
  staggerContainerVariants,
  tabContentVariants,
  fadeInVariants,
  pulseVariants,
  getAccessibleVariants,
} from "../utils/animations";
=======
import { logger } from "../utils/logging";
>>>>>>> 97aec403

const ErrorState: React.FC<{ error?: Error; onRetry?: () => void }> = ({
  error,
  onRetry,
}) => (
  <TaskError
    error={error}
    title="Failed to Load Tasks"
    message="We couldn't load your tasks. Please check your connection and try again."
    onRetry={onRetry}
  />
);

// Tab Navigation Component
const TabNavigation: React.FC<{
  activeTab: "active" | "archived";
  setActiveTab: (tab: "active" | "archived") => void;
  activeCount: number;
  archivedCount: number;
}> = ({ activeTab, setActiveTab, activeCount, archivedCount }) => (
  <div className="flex flex-col sm:flex-row justify-center gap-2 sm:gap-4 mb-6 sm:mb-8 px-2 sm:px-0">
    <Tooltip content="View tasks that are currently pending or awaiting approval">
      <Button
        onClick={() => setActiveTab("active")}
        className={`glass-nav px-4 sm:px-6 py-3 font-medium transition-all duration-300 min-h-[44px] touch-manipulation text-sm sm:text-base ${
          activeTab === "active"
            ? "primary-stat-card text-blue-200 shadow-liquid transform scale-105"
            : "text-gray-300 hover:text-white glass-hover"
        }`}
      >
        Active Tasks ({activeCount})
      </Button>
    </Tooltip>
    <Tooltip content="View completed, approved, or rejected tasks">
      <Button
        onClick={() => setActiveTab("archived")}
        className={`glass-nav px-4 sm:px-6 py-3 font-medium transition-all duration-300 min-h-[44px] touch-manipulation text-sm sm:text-base ${
          activeTab === "archived"
            ? "primary-stat-card text-blue-200 shadow-liquid transform scale-105"
            : "text-gray-300 hover:text-white glass-hover"
        }`}
      >
        Archived ({archivedCount})
      </Button>
    </Tooltip>
  </div>
);

// Active Tasks Section Component
const ActiveTasksSection: React.FC<{
  tasks: Task[];
  userId: string;
  handleSubmitTask: (
    taskId: string,
    note: string,
    attachments?: string[],
  ) => void;
}> = ({ tasks, userId, handleSubmitTask }) => {
  if (tasks.length === 0) {
    return (
<<<<<<< HEAD
      <motion.div
        variants={getAccessibleVariants(fadeInVariants)}
        initial="initial"
        animate="animate"
      >
        <Card variant="glass" className="text-center py-12">
          <motion.div
            className="glass-float"
            variants={getAccessibleVariants(pulseVariants)}
            animate="animate"
          >
            <div className="text-6xl mb-4">📝</div>
            <h3 className="text-xl font-semibold text-gray-200 mb-2">
              No Active Tasks
            </h3>
            <p className="text-gray-400">
              You're all caught up! New tasks will appear here when assigned.
            </p>
          </motion.div>
        </Card>
      </motion.div>
=======
      <Card variant="glass" className="text-center py-8 sm:py-12">
        <div className="glass-float">
          <div className="text-4xl sm:text-6xl mb-4">📝</div>
          <h3 className="text-lg sm:text-xl font-semibold text-gray-200 mb-2 px-4">
            No Active Tasks
          </h3>
          <p className="text-sm sm:text-base text-gray-400 px-4">
            You're all caught up! New tasks will appear here when assigned.
          </p>
        </div>
      </Card>
>>>>>>> 97aec403
    );
  }

  return (
<<<<<<< HEAD
    <motion.div
      className="space-y-6"
      variants={getAccessibleVariants(staggerContainerVariants)}
      initial="initial"
      animate="animate"
    >
=======
    <div className="space-y-4 sm:space-y-6">
>>>>>>> 97aec403
      {tasks.map((task) => (
        <Card
          key={task.id}
          variant="glass"
          className="glass-hover transform transition-all duration-300 sm:hover:scale-[1.02]"
        >
          <TaskItem task={task} userId={userId} onSubmit={handleSubmitTask} />
        </Card>
      ))}
    </motion.div>
  );
};

// Archived Tasks Section Component
const ArchivedTasksSection: React.FC<{ tasks: Task[] }> = ({ tasks }) => {
  if (tasks.length === 0) {
    return (
<<<<<<< HEAD
      <motion.div
        variants={getAccessibleVariants(fadeInVariants)}
        initial="initial"
        animate="animate"
      >
        <Card variant="glass" className="text-center py-12">
          <motion.div
            className="glass-float"
            variants={getAccessibleVariants(pulseVariants)}
            animate="animate"
          >
            <div className="text-6xl mb-4">📚</div>
            <h3 className="text-xl font-semibold text-gray-200 mb-2">
              No Archived Tasks
            </h3>
            <p className="text-gray-400">
              Completed and reviewed tasks will appear here.
            </p>
          </motion.div>
        </Card>
      </motion.div>
=======
      <Card variant="glass" className="text-center py-8 sm:py-12">
        <div className="glass-float">
          <div className="text-4xl sm:text-6xl mb-4">📚</div>
          <h3 className="text-lg sm:text-xl font-semibold text-gray-200 mb-2 px-4">
            No Archived Tasks
          </h3>
          <p className="text-sm sm:text-base text-gray-400 px-4">
            Completed and reviewed tasks will appear here.
          </p>
        </div>
      </Card>
>>>>>>> 97aec403
    );
  }

  return (
<<<<<<< HEAD
    <motion.div
      className="space-y-6"
      variants={getAccessibleVariants(staggerContainerVariants)}
      initial="initial"
      animate="animate"
    >
=======
    <div className="space-y-4 sm:space-y-6">
>>>>>>> 97aec403
      {tasks.map((task) => (
        <Card
          key={task.id}
          variant="glass"
          className="opacity-75 hover:opacity-100 transition-opacity duration-300"
        >
          <TaskItem
            task={task}
            onSubmit={() => {}} // Archived tasks can't be submitted
          />
        </Card>
      ))}
    </motion.div>
  );
};

const TasksPage: React.FC = () => {
  const { user } = useAuthState();
  const [activeTab, setActiveTab] = useState<"active" | "archived">("active");
  const [currentPage, setCurrentPage] = useState(1);
  const [searchQuery, setSearchQuery] = useState("");
  const ITEMS_PER_PAGE = 20;

  // Use TanStack Query hooks for tasks
  const {
    data: tasks = [],
    isLoading: loading,
    error,
    refetch,
  } = useTasks(user?.uid || "");

  const submitTaskMutation = useSubmitTaskForReview();

  const handleSubmitTask = async (
    taskId: string,
    note: string,
    attachments?: string[],
  ) => {
    if (!user) return;

    try {
      await submitTaskMutation.mutateAsync({
        taskId,
        userId: user.uid,
        note,
        attachments,
      });
    } catch (error) {
      const err = error instanceof Error ? error : new Error("Task submission failed");
      logger.error("Task submission error", {
        taskId,
        userId: user.uid,
        error: err.message,
      });
      throw err; // Re-throw to be caught by TaskItem error handling
    }
  };

  const activeTasks = tasks.filter((task) =>
    ["pending", "submitted"].includes(task.status),
  );

  const archivedTasks = tasks.filter((task) =>
    ["approved", "rejected", "completed", "cancelled"].includes(task.status),
  );

    // Filter tasks based on search query (memoized)
    const filteredTasks = useMemo(() => {
      const tasksToFilter = activeTab === "active" ? activeTasks : archivedTasks;

      if (!searchQuery.trim()) {
        return tasksToFilter;
      }

      const query = searchQuery.toLowerCase();
      return tasksToFilter.filter(
        (task) =>
          task.text.toLowerCase().includes(query) ||
          task.description?.toLowerCase().includes(query) ||
          task.category?.toLowerCase().includes(query),
      );
    }, [activeTasks, archivedTasks, activeTab, searchQuery]);

    // Calculate pagination
    const totalPages = Math.ceil(filteredTasks.length / ITEMS_PER_PAGE);
    const startIndex = (currentPage - 1) * ITEMS_PER_PAGE;
    const endIndex = startIndex + ITEMS_PER_PAGE;
    const paginatedTasks = filteredTasks.slice(startIndex, endIndex);

    // Reset to page 1 when switching tabs or searching
    const handleTabChange = (tab: "active" | "archived") => {
      setActiveTab(tab);
      setCurrentPage(1);
    };

    const handleSearchChange = (query: string) => {
      setSearchQuery(query);
      setCurrentPage(1);
    };

    return (
      <TaskErrorBoundary>
        <div className="p-3 sm:p-4 md:p-6">
          {/* Enhanced Header with Glass Effect */}
          <div className="text-center mb-6 sm:mb-8">
            <h1 className="text-2xl sm:text-3xl md:text-4xl font-bold bg-gradient-to-r from-white via-blue-200 to-purple-200 bg-clip-text
  text-transparent mb-2">
              Task Management
            </h1>
            <div className="w-12 sm:w-16 h-1 bg-gradient-to-r from-blue-400 to-purple-400 mx-auto rounded-full"></div>
          </div>

          {/* Task Stats Card */}
          {user && (
            <div className="max-w-4xl mx-auto mb-6 sm:mb-8">
              <TaskStatsCard userId={user.uid} />
        </div>
<<<<<<< HEAD
      )}

      <TabNavigation
        activeTab={activeTab}
        setActiveTab={setActiveTab}
        activeCount={activeTasks.length}
        archivedCount={archivedTasks.length}
      />

      {/* Content with Glass Container */}
      <div className="max-w-4xl mx-auto">
        {loading ? (
          <TaskSkeleton count={3} showSubmission={activeTab === "active"} />
        ) : error ? (
          <ErrorState />
        ) : (
          <FeatureErrorBoundary feature="tasks-management">
            <motion.div
              key={activeTab}
              variants={getAccessibleVariants(tabContentVariants)}
              initial="initial"
              animate="animate"
            >
              {activeTab === "active" ? (
                <ActiveTasksSection
                  tasks={activeTasks}
                  userId={user?.uid || ""}
                  handleSubmitTask={handleSubmitTask}
                />
              ) : (
                <ArchivedTasksSection tasks={archivedTasks} />
              )}
            </motion.div>
          </FeatureErrorBoundary>
        )}
=======
          {/* Task Stats Card */}
          {user && (
            <div className="max-w-4xl mx-auto mb-8">
              <TaskStatsCard userId={user.uid} />
            </div>
          )}

          <TabNavigation
            activeTab={activeTab}
            setActiveTab={handleTabChange}
            activeCount={activeTasks.length}
            archivedCount={archivedTasks.length}
          />

          {/* Search Bar */}
          <div className="max-w-4xl mx-auto mb-6">
            <TaskSearch
              onSearchChange={handleSearchChange}
              placeholder={`Search ${activeTab} tasks...`}
            />
            {searchQuery && (
              <div className="text-sm text-gray-400 mt-2">
                Found {filteredTasks.length} task(s) matching &quot;{searchQuery}&quot;
              </div>
            )}
          </div>

          {/* Content with Glass Container */}
          <div className="max-w-4xl mx-auto">
            {loading ? (
              <TaskSkeleton count={3} showSubmission={activeTab === "active"} />
            ) : error ? (
              <ErrorState error={error as Error} onRetry={() => refetch()} />
            ) : (
              <FeatureErrorBoundary feature="tasks-management">
                {activeTab === "active" ? (
                  <ActiveTasksSection
                    tasks={paginatedTasks}
                    userId={user?.uid || ""}
                    handleSubmitTask={handleSubmitTask}
                  />
                ) : (
                  <ArchivedTasksSection tasks={paginatedTasks} />
                )}
              </FeatureErrorBoundary>
            )}

            {/* Pagination Controls */}
            {!loading && !error && totalPages > 1 && (
              <div className="flex justify-center items-center gap-4 mt-8">
                <Button
                  onClick={() => setCurrentPage((p) => Math.max(1, p - 1))}
                  disabled={currentPage === 1}
                  className="glass-nav px-4 py-2 disabled:opacity-50 disabled:cursor-not-allowed"
                >
                  Previous
                </Button>
                <span className="text-gray-300">
                  Page {currentPage} of {totalPages}
                </span>
                <Button
                  onClick={() => setCurrentPage((p) => Math.min(totalPages, p + 1))}
                  disabled={currentPage === totalPages}
                  className="glass-nav px-4 py-2 disabled:opacity-50 disabled:cursor-not-allowed"
                >
                  Next
                </Button>
              </div>
            )}
          </div>
>>>>>>> 97aec403
      </div>
    </TaskErrorBoundary>
  );
};

export default TasksPage;<|MERGE_RESOLUTION|>--- conflicted
+++ resolved
@@ -1,25 +1,19 @@
-<<<<<<< HEAD
-import React, { useState } from "react";
+import React, { useState, useMemo } from "react";
 import { motion } from "framer-motion";
-=======
-import React, { useState, useMemo } from "react";
->>>>>>> 97aec403
 import { useAuthState } from "../contexts";
 import { useTasks } from "../hooks/api/useTasks";
 import { useSubmitTaskForReview } from "../hooks/api/useTaskQuery";
 import type { Task } from "../types";
-  import {
-    TaskItem,
-    TaskSkeleton,
-    TaskErrorBoundary,
-    TaskError,
-    TaskSearch,
-  } from "../components/tasks";
-
+import {
+  TaskItem,
+  TaskSkeleton,
+  TaskErrorBoundary,
+  TaskError,
+  TaskSearch,
+} from "../components/tasks";
 import { TaskStatsCard } from "../components/stats/TaskStatsCard";
 import { FeatureErrorBoundary } from "../components/errors";
 import { Card, Tooltip, Button } from "@/components/ui";
-<<<<<<< HEAD
 import {
   staggerContainerVariants,
   tabContentVariants,
@@ -27,9 +21,7 @@
   pulseVariants,
   getAccessibleVariants,
 } from "../utils/animations";
-=======
 import { logger } from "../utils/logging";
->>>>>>> 97aec403
 
 const ErrorState: React.FC<{ error?: Error; onRetry?: () => void }> = ({
   error,
@@ -90,55 +82,37 @@
 }> = ({ tasks, userId, handleSubmitTask }) => {
   if (tasks.length === 0) {
     return (
-<<<<<<< HEAD
       <motion.div
         variants={getAccessibleVariants(fadeInVariants)}
         initial="initial"
         animate="animate"
       >
-        <Card variant="glass" className="text-center py-12">
+        <Card variant="glass" className="text-center py-8 sm:py-12">
           <motion.div
             className="glass-float"
             variants={getAccessibleVariants(pulseVariants)}
             animate="animate"
           >
-            <div className="text-6xl mb-4">📝</div>
-            <h3 className="text-xl font-semibold text-gray-200 mb-2">
+            <div className="text-4xl sm:text-6xl mb-4">📝</div>
+            <h3 className="text-lg sm:text-xl font-semibold text-gray-200 mb-2 px-4">
               No Active Tasks
             </h3>
-            <p className="text-gray-400">
+            <p className="text-sm sm:text-base text-gray-400 px-4">
               You're all caught up! New tasks will appear here when assigned.
             </p>
           </motion.div>
         </Card>
       </motion.div>
-=======
-      <Card variant="glass" className="text-center py-8 sm:py-12">
-        <div className="glass-float">
-          <div className="text-4xl sm:text-6xl mb-4">📝</div>
-          <h3 className="text-lg sm:text-xl font-semibold text-gray-200 mb-2 px-4">
-            No Active Tasks
-          </h3>
-          <p className="text-sm sm:text-base text-gray-400 px-4">
-            You're all caught up! New tasks will appear here when assigned.
-          </p>
-        </div>
-      </Card>
->>>>>>> 97aec403
     );
   }
 
   return (
-<<<<<<< HEAD
     <motion.div
-      className="space-y-6"
+      className="space-y-4 sm:space-y-6"
       variants={getAccessibleVariants(staggerContainerVariants)}
       initial="initial"
       animate="animate"
     >
-=======
-    <div className="space-y-4 sm:space-y-6">
->>>>>>> 97aec403
       {tasks.map((task) => (
         <Card
           key={task.id}
@@ -156,55 +130,37 @@
 const ArchivedTasksSection: React.FC<{ tasks: Task[] }> = ({ tasks }) => {
   if (tasks.length === 0) {
     return (
-<<<<<<< HEAD
       <motion.div
         variants={getAccessibleVariants(fadeInVariants)}
         initial="initial"
         animate="animate"
       >
-        <Card variant="glass" className="text-center py-12">
+        <Card variant="glass" className="text-center py-8 sm:py-12">
           <motion.div
             className="glass-float"
             variants={getAccessibleVariants(pulseVariants)}
             animate="animate"
           >
-            <div className="text-6xl mb-4">📚</div>
-            <h3 className="text-xl font-semibold text-gray-200 mb-2">
+            <div className="text-4xl sm:text-6xl mb-4">📚</div>
+            <h3 className="text-lg sm:text-xl font-semibold text-gray-200 mb-2 px-4">
               No Archived Tasks
             </h3>
-            <p className="text-gray-400">
+            <p className="text-sm sm:text-base text-gray-400 px-4">
               Completed and reviewed tasks will appear here.
             </p>
           </motion.div>
         </Card>
       </motion.div>
-=======
-      <Card variant="glass" className="text-center py-8 sm:py-12">
-        <div className="glass-float">
-          <div className="text-4xl sm:text-6xl mb-4">📚</div>
-          <h3 className="text-lg sm:text-xl font-semibold text-gray-200 mb-2 px-4">
-            No Archived Tasks
-          </h3>
-          <p className="text-sm sm:text-base text-gray-400 px-4">
-            Completed and reviewed tasks will appear here.
-          </p>
-        </div>
-      </Card>
->>>>>>> 97aec403
     );
   }
 
   return (
-<<<<<<< HEAD
     <motion.div
-      className="space-y-6"
+      className="space-y-4 sm:space-y-6"
       variants={getAccessibleVariants(staggerContainerVariants)}
       initial="initial"
       animate="animate"
     >
-=======
-    <div className="space-y-4 sm:space-y-6">
->>>>>>> 97aec403
       {tasks.map((task) => (
         <Card
           key={task.id}
@@ -253,7 +209,8 @@
         attachments,
       });
     } catch (error) {
-      const err = error instanceof Error ? error : new Error("Task submission failed");
+      const err =
+        error instanceof Error ? error : new Error("Task submission failed");
       logger.error("Task submission error", {
         taskId,
         userId: user.uid,
@@ -271,129 +228,93 @@
     ["approved", "rejected", "completed", "cancelled"].includes(task.status),
   );
 
-    // Filter tasks based on search query (memoized)
-    const filteredTasks = useMemo(() => {
-      const tasksToFilter = activeTab === "active" ? activeTasks : archivedTasks;
-
-      if (!searchQuery.trim()) {
-        return tasksToFilter;
-      }
-
-      const query = searchQuery.toLowerCase();
-      return tasksToFilter.filter(
-        (task) =>
-          task.text.toLowerCase().includes(query) ||
-          task.description?.toLowerCase().includes(query) ||
-          task.category?.toLowerCase().includes(query),
-      );
-    }, [activeTasks, archivedTasks, activeTab, searchQuery]);
-
-    // Calculate pagination
-    const totalPages = Math.ceil(filteredTasks.length / ITEMS_PER_PAGE);
-    const startIndex = (currentPage - 1) * ITEMS_PER_PAGE;
-    const endIndex = startIndex + ITEMS_PER_PAGE;
-    const paginatedTasks = filteredTasks.slice(startIndex, endIndex);
-
-    // Reset to page 1 when switching tabs or searching
-    const handleTabChange = (tab: "active" | "archived") => {
-      setActiveTab(tab);
-      setCurrentPage(1);
-    };
-
-    const handleSearchChange = (query: string) => {
-      setSearchQuery(query);
-      setCurrentPage(1);
-    };
-
-    return (
-      <TaskErrorBoundary>
-        <div className="p-3 sm:p-4 md:p-6">
-          {/* Enhanced Header with Glass Effect */}
-          <div className="text-center mb-6 sm:mb-8">
-            <h1 className="text-2xl sm:text-3xl md:text-4xl font-bold bg-gradient-to-r from-white via-blue-200 to-purple-200 bg-clip-text
-  text-transparent mb-2">
-              Task Management
-            </h1>
-            <div className="w-12 sm:w-16 h-1 bg-gradient-to-r from-blue-400 to-purple-400 mx-auto rounded-full"></div>
+  // Filter tasks based on search query (memoized)
+  const filteredTasks = useMemo(() => {
+    const tasksToFilter = activeTab === "active" ? activeTasks : archivedTasks;
+
+    if (!searchQuery.trim()) {
+      return tasksToFilter;
+    }
+
+    const query = searchQuery.toLowerCase();
+    return tasksToFilter.filter(
+      (task) =>
+        task.text.toLowerCase().includes(query) ||
+        task.description?.toLowerCase().includes(query) ||
+        task.category?.toLowerCase().includes(query),
+    );
+  }, [activeTasks, archivedTasks, activeTab, searchQuery]);
+
+  // Calculate pagination
+  const totalPages = Math.ceil(filteredTasks.length / ITEMS_PER_PAGE);
+  const startIndex = (currentPage - 1) * ITEMS_PER_PAGE;
+  const endIndex = startIndex + ITEMS_PER_PAGE;
+  const paginatedTasks = filteredTasks.slice(startIndex, endIndex);
+
+  // Reset to page 1 when switching tabs or searching
+  const handleTabChange = (tab: "active" | "archived") => {
+    setActiveTab(tab);
+    setCurrentPage(1);
+  };
+
+  const handleSearchChange = (query: string) => {
+    setSearchQuery(query);
+    setCurrentPage(1);
+  };
+
+  return (
+    <TaskErrorBoundary>
+      <div className="p-3 sm:p-4 md:p-6">
+        {/* Enhanced Header with Glass Effect */}
+        <div className="text-center mb-6 sm:mb-8">
+          <h1 className="text-2xl sm:text-3xl md:text-4xl font-bold bg-gradient-to-r from-white via-blue-200 to-purple-200 bg-clip-text text-transparent mb-2">
+            Task Management
+          </h1>
+          <div className="w-12 sm:w-16 h-1 bg-gradient-to-r from-blue-400 to-purple-400 mx-auto rounded-full"></div>
+        </div>
+
+        {/* Task Stats Card */}
+        {user && (
+          <div className="max-w-4xl mx-auto mb-6 sm:mb-8">
+            <TaskStatsCard userId={user.uid} />
           </div>
-
-          {/* Task Stats Card */}
-          {user && (
-            <div className="max-w-4xl mx-auto mb-6 sm:mb-8">
-              <TaskStatsCard userId={user.uid} />
-        </div>
-<<<<<<< HEAD
-      )}
-
-      <TabNavigation
-        activeTab={activeTab}
-        setActiveTab={setActiveTab}
-        activeCount={activeTasks.length}
-        archivedCount={archivedTasks.length}
-      />
-
-      {/* Content with Glass Container */}
-      <div className="max-w-4xl mx-auto">
-        {loading ? (
-          <TaskSkeleton count={3} showSubmission={activeTab === "active"} />
-        ) : error ? (
-          <ErrorState />
-        ) : (
-          <FeatureErrorBoundary feature="tasks-management">
-            <motion.div
-              key={activeTab}
-              variants={getAccessibleVariants(tabContentVariants)}
-              initial="initial"
-              animate="animate"
-            >
-              {activeTab === "active" ? (
-                <ActiveTasksSection
-                  tasks={activeTasks}
-                  userId={user?.uid || ""}
-                  handleSubmitTask={handleSubmitTask}
-                />
-              ) : (
-                <ArchivedTasksSection tasks={archivedTasks} />
-              )}
-            </motion.div>
-          </FeatureErrorBoundary>
         )}
-=======
-          {/* Task Stats Card */}
-          {user && (
-            <div className="max-w-4xl mx-auto mb-8">
-              <TaskStatsCard userId={user.uid} />
+
+        <TabNavigation
+          activeTab={activeTab}
+          setActiveTab={handleTabChange}
+          activeCount={activeTasks.length}
+          archivedCount={archivedTasks.length}
+        />
+
+        {/* Search Bar */}
+        <div className="max-w-4xl mx-auto mb-6">
+          <TaskSearch
+            onSearchChange={handleSearchChange}
+            placeholder={`Search ${activeTab} tasks...`}
+          />
+          {searchQuery && (
+            <div className="text-sm text-gray-400 mt-2">
+              Found {filteredTasks.length} task(s) matching &quot;{searchQuery}
+              &quot;
             </div>
           )}
-
-          <TabNavigation
-            activeTab={activeTab}
-            setActiveTab={handleTabChange}
-            activeCount={activeTasks.length}
-            archivedCount={archivedTasks.length}
-          />
-
-          {/* Search Bar */}
-          <div className="max-w-4xl mx-auto mb-6">
-            <TaskSearch
-              onSearchChange={handleSearchChange}
-              placeholder={`Search ${activeTab} tasks...`}
-            />
-            {searchQuery && (
-              <div className="text-sm text-gray-400 mt-2">
-                Found {filteredTasks.length} task(s) matching &quot;{searchQuery}&quot;
-              </div>
-            )}
-          </div>
-
-          {/* Content with Glass Container */}
-          <div className="max-w-4xl mx-auto">
-            {loading ? (
-              <TaskSkeleton count={3} showSubmission={activeTab === "active"} />
-            ) : error ? (
-              <ErrorState error={error as Error} onRetry={() => refetch()} />
-            ) : (
-              <FeatureErrorBoundary feature="tasks-management">
+        </div>
+
+        {/* Content with Glass Container */}
+        <div className="max-w-4xl mx-auto">
+          {loading ? (
+            <TaskSkeleton count={3} showSubmission={activeTab === "active"} />
+          ) : error ? (
+            <ErrorState error={error as Error} onRetry={() => refetch()} />
+          ) : (
+            <FeatureErrorBoundary feature="tasks-management">
+              <motion.div
+                key={activeTab}
+                variants={getAccessibleVariants(tabContentVariants)}
+                initial="initial"
+                animate="animate"
+              >
                 {activeTab === "active" ? (
                   <ActiveTasksSection
                     tasks={paginatedTasks}
@@ -403,33 +324,35 @@
                 ) : (
                   <ArchivedTasksSection tasks={paginatedTasks} />
                 )}
-              </FeatureErrorBoundary>
-            )}
-
-            {/* Pagination Controls */}
-            {!loading && !error && totalPages > 1 && (
-              <div className="flex justify-center items-center gap-4 mt-8">
-                <Button
-                  onClick={() => setCurrentPage((p) => Math.max(1, p - 1))}
-                  disabled={currentPage === 1}
-                  className="glass-nav px-4 py-2 disabled:opacity-50 disabled:cursor-not-allowed"
-                >
-                  Previous
-                </Button>
-                <span className="text-gray-300">
-                  Page {currentPage} of {totalPages}
-                </span>
-                <Button
-                  onClick={() => setCurrentPage((p) => Math.min(totalPages, p + 1))}
-                  disabled={currentPage === totalPages}
-                  className="glass-nav px-4 py-2 disabled:opacity-50 disabled:cursor-not-allowed"
-                >
-                  Next
-                </Button>
-              </div>
-            )}
-          </div>
->>>>>>> 97aec403
+              </motion.div>
+            </FeatureErrorBoundary>
+          )}
+
+          {/* Pagination Controls */}
+          {!loading && !error && totalPages > 1 && (
+            <div className="flex justify-center items-center gap-4 mt-8">
+              <Button
+                onClick={() => setCurrentPage((p) => Math.max(1, p - 1))}
+                disabled={currentPage === 1}
+                className="glass-nav px-4 py-2 disabled:opacity-50 disabled:cursor-not-allowed"
+              >
+                Previous
+              </Button>
+              <span className="text-gray-300">
+                Page {currentPage} of {totalPages}
+              </span>
+              <Button
+                onClick={() =>
+                  setCurrentPage((p) => Math.min(totalPages, p + 1))
+                }
+                disabled={currentPage === totalPages}
+                className="glass-nav px-4 py-2 disabled:opacity-50 disabled:cursor-not-allowed"
+              >
+                Next
+              </Button>
+            </div>
+          )}
+        </div>
       </div>
     </TaskErrorBoundary>
   );
