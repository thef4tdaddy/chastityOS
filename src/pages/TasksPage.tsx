--- conflicted
+++ resolved
@@ -190,66 +190,56 @@
     ["approved", "rejected", "completed", "cancelled"].includes(task.status),
   );
 
-<<<<<<< HEAD
-  return (
-    <div className="p-3 sm:p-4 md:p-6">
-      {/* Enhanced Header with Glass Effect */}
-      <div className="text-center mb-6 sm:mb-8">
-        <h1 className="text-2xl sm:text-3xl md:text-4xl font-bold bg-gradient-to-r from-white via-blue-200 to-purple-200 bg-clip-text text-transparent mb-2">
-          Task Management
-        </h1>
-        <div className="w-12 sm:w-16 h-1 bg-gradient-to-r from-blue-400 to-purple-400 mx-auto rounded-full"></div>
-      </div>
-
-      {/* Task Stats Card */}
-      {user && (
-        <div className="max-w-4xl mx-auto mb-6 sm:mb-8">
-          <TaskStatsCard userId={user.uid} />
-=======
-  // Filter tasks based on search query (memoized)
-  const filteredTasks = useMemo(() => {
-    const tasksToFilter = activeTab === "active" ? activeTasks : archivedTasks;
-    
-    if (!searchQuery.trim()) {
-      return tasksToFilter;
-    }
-
-    const query = searchQuery.toLowerCase();
-    return tasksToFilter.filter(
-      (task) =>
-        task.text.toLowerCase().includes(query) ||
-        task.description?.toLowerCase().includes(query) ||
-        task.category?.toLowerCase().includes(query),
-    );
-  }, [activeTasks, archivedTasks, activeTab, searchQuery]);
-
-  // Calculate pagination
-  const totalPages = Math.ceil(filteredTasks.length / ITEMS_PER_PAGE);
-  const startIndex = (currentPage - 1) * ITEMS_PER_PAGE;
-  const endIndex = startIndex + ITEMS_PER_PAGE;
-  const paginatedTasks = filteredTasks.slice(startIndex, endIndex);
-
-  // Reset to page 1 when switching tabs or searching
-  const handleTabChange = (tab: "active" | "archived") => {
-    setActiveTab(tab);
-    setCurrentPage(1);
-  };
-
-  const handleSearchChange = (query: string) => {
-    setSearchQuery(query);
-    setCurrentPage(1);
-  };
-
-  return (
-    <TaskErrorBoundary>
-      <div className="p-6">
-        {/* Enhanced Header with Glass Effect */}
-        <div className="text-center mb-8">
-          <h1 className="text-4xl font-bold bg-gradient-to-r from-white via-blue-200 to-purple-200 bg-clip-text text-transparent mb-2">
-            Task Management
-          </h1>
-          <div className="w-16 h-1 bg-gradient-to-r from-blue-400 to-purple-400 mx-auto rounded-full"></div>
->>>>>>> b6e8177c
+    // Filter tasks based on search query (memoized)
+    const filteredTasks = useMemo(() => {
+      const tasksToFilter = activeTab === "active" ? activeTasks : archivedTasks;
+
+      if (!searchQuery.trim()) {
+        return tasksToFilter;
+      }
+
+      const query = searchQuery.toLowerCase();
+      return tasksToFilter.filter(
+        (task) =>
+          task.text.toLowerCase().includes(query) ||
+          task.description?.toLowerCase().includes(query) ||
+          task.category?.toLowerCase().includes(query),
+      );
+    }, [activeTasks, archivedTasks, activeTab, searchQuery]);
+
+    // Calculate pagination
+    const totalPages = Math.ceil(filteredTasks.length / ITEMS_PER_PAGE);
+    const startIndex = (currentPage - 1) * ITEMS_PER_PAGE;
+    const endIndex = startIndex + ITEMS_PER_PAGE;
+    const paginatedTasks = filteredTasks.slice(startIndex, endIndex);
+
+    // Reset to page 1 when switching tabs or searching
+    const handleTabChange = (tab: "active" | "archived") => {
+      setActiveTab(tab);
+      setCurrentPage(1);
+    };
+
+    const handleSearchChange = (query: string) => {
+      setSearchQuery(query);
+      setCurrentPage(1);
+    };
+
+    return (
+      <TaskErrorBoundary>
+        <div className="p-3 sm:p-4 md:p-6">
+          {/* Enhanced Header with Glass Effect */}
+          <div className="text-center mb-6 sm:mb-8">
+            <h1 className="text-2xl sm:text-3xl md:text-4xl font-bold bg-gradient-to-r from-white via-blue-200 to-purple-200 bg-clip-text
+  text-transparent mb-2">
+              Task Management
+            </h1>
+            <div className="w-12 sm:w-16 h-1 bg-gradient-to-r from-blue-400 to-purple-400 mx-auto rounded-full"></div>
+          </div>
+
+          {/* Task Stats Card */}
+          {user && (
+            <div className="max-w-4xl mx-auto mb-6 sm:mb-8">
+              <TaskStatsCard userId={user.uid} />
         </div>
           {/* Task Stats Card */}
           {user && (
