<<<<<<< HEAD
import React, { useState, useEffect } from "react";
import { Link } from "react-router-dom";
import { useAuthState } from "../contexts";
import { taskDBService } from "../services/database";
import type { DBTask, TaskStatus } from "../types/database";
import { logger } from "../utils/logging";
=======
import React, { useState, useEffect } from 'react';
import { Link } from 'react-router-dom';
import { useAuthState } from '../contexts';
import { taskDBService } from '../services/database';
import type { DBTask, TaskStatus } from '../types/database';
import { TaskItem } from '../components/tasks';
import { logger } from '../utils/logging';
>>>>>>> 848d2240
import {
  FaArrowLeft,
} from "react-icons/fa";

<<<<<<< HEAD
// Helper component for countdown timer
const CountdownTimer: React.FC<{ deadline: Date }> = ({ deadline }) => {
  const [timeLeft, setTimeLeft] = useState("");
  const [isOverdue, setIsOverdue] = useState(false);

  useEffect(() => {
    const updateCountdown = () => {
      const now = new Date().getTime();
      const deadlineTime = deadline.getTime();
      const diff = deadlineTime - now;

      if (diff <= 0) {
        setIsOverdue(true);
        setTimeLeft("Overdue");
        return;
      }

      const days = Math.floor(diff / (1000 * 60 * 60 * 24));
      const hours = Math.floor(
        (diff % (1000 * 60 * 60 * 24)) / (1000 * 60 * 60),
      );
      const minutes = Math.floor((diff % (1000 * 60 * 60)) / (1000 * 60));
      const seconds = Math.floor((diff % (1000 * 60)) / 1000);

      setTimeLeft(
        `${days}d ${String(hours).padStart(2, "0")}h ${String(minutes).padStart(2, "0")}m ${String(seconds).padStart(2, "0")}s`,
      );
    };

    updateCountdown();
    const interval = setInterval(updateCountdown, 1000);

    return () => clearInterval(interval);
  }, [deadline]);

  return (
    <span
      className={`font-mono ${isOverdue ? "text-red-400" : "text-nightly-aquamarine"}`}
    >
      {timeLeft}
    </span>
  );
};

// Task item component
const TaskItem: React.FC<{
  task: DBTask;
  onSubmit: (taskId: string, note: string) => void;
}> = ({ task, onSubmit }) => {
  const [note, setNote] = useState("");
  const [isSubmitting, setIsSubmitting] = useState(false);

  const handleSubmit = async () => {
    setIsSubmitting(true);
    try {
      await onSubmit(task.id, note);
      setNote("");
    } finally {
      setIsSubmitting(false);
    }
  };

  const getStatusConfig = (status: TaskStatus) => {
    switch (status) {
      case "pending":
        return {
          icon: <FaClock className="text-nightly-aquamarine" />,
          text: "Pending",
          borderColor: "border-nightly-aquamarine",
        };
      case "submitted":
        return {
          icon: <FaClock className="text-yellow-400" />,
          text: "Submitted",
          borderColor: "border-yellow-400",
        };
      case "approved":
        return {
          icon: <FaCheckCircle className="text-green-400" />,
          text: "Approved",
          borderColor: "border-green-400",
        };
      case "rejected":
        return {
          icon: <FaTimesCircle className="text-red-400" />,
          text: "Rejected",
          borderColor: "border-red-400",
        };
      case "completed":
        return {
          icon: <FaTrophy className="text-nightly-lavender-floral" />,
          text: "Completed",
          borderColor: "border-nightly-lavender-floral",
        };
      default:
        return {
          icon: <FaClock className="text-gray-400" />,
          text: "Unknown",
          borderColor: "border-gray-400",
        };
    }
  };

  const statusConfig = getStatusConfig(task.status);
  const isOverdue = task.dueDate && new Date() > task.dueDate;

  return (
    <div
      className={`bg-white/10 backdrop-blur-sm border-l-4 ${statusConfig.borderColor} rounded-lg p-4 mb-4`}
    >
      {/* Header */}
      <div className="flex justify-between items-start mb-3">
        <div className="flex items-center gap-2">
          {statusConfig.icon}
          <span className="text-sm font-medium text-nightly-spring-green">
            {statusConfig.text}
          </span>
          {task.priority && (
            <span
              className={`px-2 py-1 text-xs rounded ${
                task.priority === "critical"
                  ? "bg-red-500/20 text-red-300"
                  : task.priority === "high"
                    ? "bg-orange-500/20 text-orange-300"
                    : task.priority === "medium"
                      ? "bg-yellow-500/20 text-yellow-300"
                      : "bg-gray-500/20 text-gray-300"
              }`}
            >
              {task.priority.toUpperCase()}
            </span>
          )}
        </div>
        {task.dueDate && (
          <div className="text-right">
            <div className="text-xs text-nightly-celadon">Due in:</div>
            <CountdownTimer deadline={task.dueDate} />
            {isOverdue && (
              <div className="text-xs text-red-400 mt-1">OVERDUE</div>
            )}
          </div>
        )}
      </div>

      {/* Task content */}
      <div className="mb-3">
        <h3 className="text-lg font-semibold text-nightly-honeydew mb-2">
          {task.text}
        </h3>
        {task.description && (
          <p className="text-nightly-celadon text-sm mb-2">
            {task.description}
          </p>
        )}
      </div>

      {/* Dates */}
      <div className="flex gap-4 text-xs text-nightly-celadon mb-3">
        <span>Created: {task.createdAt.toLocaleDateString()}</span>
        {task.submittedAt && (
          <span>Submitted: {task.submittedAt.toLocaleDateString()}</span>
        )}
        {task.approvedAt && (
          <span>Approved: {task.approvedAt.toLocaleDateString()}</span>
        )}
      </div>

      {/* Feedback */}
      {task.keyholderFeedback && (
        <div className="bg-nightly-lavender-floral/10 border border-nightly-lavender-floral/20 rounded p-2 mb-3">
          <div className="text-xs text-nightly-lavender-floral mb-1">
            Keyholder Feedback:
          </div>
          <div className="text-sm text-nightly-honeydew">
            {task.keyholderFeedback}
          </div>
        </div>
      )}

      {/* Consequence */}
      {task.consequence && (
        <div
          className={`rounded p-2 mb-3 ${
            task.consequence.type === "reward"
              ? "bg-green-500/10 border border-green-500/20"
              : "bg-red-500/10 border border-red-500/20"
          }`}
        >
          <div className="flex items-center gap-2">
            {task.consequence.type === "reward" ? (
              <FaTrophy className="text-green-400" />
            ) : (
              <FaGavel className="text-red-400" />
            )}
            <span
              className={`text-xs font-medium ${
                task.consequence.type === "reward"
                  ? "text-green-400"
                  : "text-red-400"
              }`}
            >
              {task.consequence.type.toUpperCase()}
            </span>
          </div>
          <div className="text-sm text-nightly-honeydew mt-1">
            {task.consequence.description}
          </div>
          {task.consequence.duration && (
            <div className="text-xs text-nightly-celadon mt-1">
              Duration: {Math.abs(task.consequence.duration)} seconds{" "}
              {task.consequence.duration > 0 ? "added" : "reduced"}
            </div>
          )}
        </div>
      )}

      {/* Submit section for pending tasks */}
      {task.status === "pending" && (
        <div className="border-t border-white/10 pt-3">
          <textarea
            value={note}
            onChange={(e) => setNote(e.target.value)}
            placeholder="Add submission notes (optional)..."
            className="w-full bg-white/5 border border-white/10 rounded p-2 text-nightly-honeydew placeholder-nightly-celadon/50 resize-none"
            rows={3}
          />
          <button
            onClick={handleSubmit}
            disabled={isSubmitting}
            className="mt-2 bg-nightly-lavender-floral hover:bg-nightly-lavender-floral/80 disabled:opacity-50 text-white px-4 py-2 rounded transition-colors"
          >
            {isSubmitting ? "Submitting..." : "Submit for Review"}
          </button>
        </div>
      )}
    </div>
  );
};

=======
>>>>>>> 848d2240
const TasksPage: React.FC = () => {
  const { user } = useAuthState();
  const [tasks, setTasks] = useState<DBTask[]>([]);
  const [loading, setLoading] = useState(true);
  const [activeTab, setActiveTab] = useState<"active" | "archived">("active");

  useEffect(() => {
    const fetchTasks = async () => {
      if (!user) return;

      try {
        setLoading(true);
        const userTasks = await taskDBService.findByUserId(user.uid);
        setTasks(userTasks);
      } catch (error) {
        logger.error("Error fetching tasks:", error, "TasksPage");
      } finally {
        setLoading(false);
      }
    };

    fetchTasks();
  }, [user]);

  const handleSubmitTask = async (taskId: string, note: string) => {
    try {
      await taskDBService.updateTaskStatus(taskId, "submitted", note);

      // Update local state
      setTasks((prev) =>
        prev.map((task) =>
          task.id === taskId
            ? {
                ...task,
                status: "submitted" as TaskStatus,
                submittedAt: new Date(),
                submissiveNote: note,
              }
            : task,
        ),
      );
    } catch (error) {
      logger.error("Error submitting task:", error, "TasksPage");
    }
  };

  const activeTasks = tasks.filter((task) =>
    ["pending", "submitted"].includes(task.status),
  );

  const archivedTasks = tasks.filter((task) =>
    ["approved", "rejected", "completed", "cancelled"].includes(task.status),
  );

  return (
    <div className="bg-gradient-to-br from-nightly-mobile-bg to-nightly-desktop-bg min-h-screen text-nightly-spring-green">
      {/* Header */}
      <header className="p-4 border-b border-white/10">
        <div className="flex items-center gap-4">
          <Link
            to="/dashboard"
            className="text-nightly-aquamarine hover:text-nightly-spring-green"
          >
            <FaArrowLeft />
          </Link>
          <h1 className="text-2xl font-bold">Tasks</h1>
        </div>
      </header>

      {/* Tab Navigation */}
      <div className="p-4">
        <div className="flex space-x-4 mb-6">
          <button
            onClick={() => setActiveTab("active")}
            className={`px-4 py-2 rounded-lg font-medium transition-colors ${
              activeTab === "active"
                ? "bg-nightly-aquamarine text-black"
                : "bg-white/10 text-nightly-celadon hover:bg-white/20"
            }`}
          >
            Active Tasks ({activeTasks.length})
          </button>
          <button
            onClick={() => setActiveTab("archived")}
            className={`px-4 py-2 rounded-lg font-medium transition-colors ${
              activeTab === "archived"
                ? "bg-nightly-aquamarine text-black"
                : "bg-white/10 text-nightly-celadon hover:bg-white/20"
            }`}
          >
            Archived ({archivedTasks.length})
          </button>
        </div>

        {/* Content */}
        {loading ? (
          <div className="text-center py-8">
            <div className="text-nightly-celadon">Loading tasks...</div>
          </div>
        ) : (
          <div className="max-w-4xl">
            {activeTab === "active" ? (
              activeTasks.length > 0 ? (
                <div className="space-y-4">
                  {activeTasks.map((task) => (
                    <TaskItem
                      key={task.id}
                      task={task}
                      onSubmit={handleSubmitTask}
                    />
                  ))}
                </div>
              ) : (
                <div className="text-center py-8">
                  <div className="text-nightly-celadon">No active tasks</div>
                </div>
              )
            ) : archivedTasks.length > 0 ? (
              <div className="space-y-4">
                {archivedTasks.map((task) => (
                  <TaskItem
                    key={task.id}
                    task={task}
                    onSubmit={() => {}} // Archived tasks can't be submitted
                  />
                ))}
              </div>
            ) : (
              <div className="text-center py-8">
                <div className="text-nightly-celadon">No archived tasks</div>
              </div>
            )}
          </div>
        )}
      </div>
    </div>
  );
};

export default TasksPage;<|MERGE_RESOLUTION|>--- conflicted
+++ resolved
@@ -1,265 +1,12 @@
-<<<<<<< HEAD
 import React, { useState, useEffect } from "react";
 import { Link } from "react-router-dom";
 import { useAuthState } from "../contexts";
 import { taskDBService } from "../services/database";
 import type { DBTask, TaskStatus } from "../types/database";
+import { TaskItem } from "../components/tasks";
 import { logger } from "../utils/logging";
-=======
-import React, { useState, useEffect } from 'react';
-import { Link } from 'react-router-dom';
-import { useAuthState } from '../contexts';
-import { taskDBService } from '../services/database';
-import type { DBTask, TaskStatus } from '../types/database';
-import { TaskItem } from '../components/tasks';
-import { logger } from '../utils/logging';
->>>>>>> 848d2240
-import {
-  FaArrowLeft,
-} from "react-icons/fa";
+import { FaArrowLeft } from "react-icons/fa";
 
-<<<<<<< HEAD
-// Helper component for countdown timer
-const CountdownTimer: React.FC<{ deadline: Date }> = ({ deadline }) => {
-  const [timeLeft, setTimeLeft] = useState("");
-  const [isOverdue, setIsOverdue] = useState(false);
-
-  useEffect(() => {
-    const updateCountdown = () => {
-      const now = new Date().getTime();
-      const deadlineTime = deadline.getTime();
-      const diff = deadlineTime - now;
-
-      if (diff <= 0) {
-        setIsOverdue(true);
-        setTimeLeft("Overdue");
-        return;
-      }
-
-      const days = Math.floor(diff / (1000 * 60 * 60 * 24));
-      const hours = Math.floor(
-        (diff % (1000 * 60 * 60 * 24)) / (1000 * 60 * 60),
-      );
-      const minutes = Math.floor((diff % (1000 * 60 * 60)) / (1000 * 60));
-      const seconds = Math.floor((diff % (1000 * 60)) / 1000);
-
-      setTimeLeft(
-        `${days}d ${String(hours).padStart(2, "0")}h ${String(minutes).padStart(2, "0")}m ${String(seconds).padStart(2, "0")}s`,
-      );
-    };
-
-    updateCountdown();
-    const interval = setInterval(updateCountdown, 1000);
-
-    return () => clearInterval(interval);
-  }, [deadline]);
-
-  return (
-    <span
-      className={`font-mono ${isOverdue ? "text-red-400" : "text-nightly-aquamarine"}`}
-    >
-      {timeLeft}
-    </span>
-  );
-};
-
-// Task item component
-const TaskItem: React.FC<{
-  task: DBTask;
-  onSubmit: (taskId: string, note: string) => void;
-}> = ({ task, onSubmit }) => {
-  const [note, setNote] = useState("");
-  const [isSubmitting, setIsSubmitting] = useState(false);
-
-  const handleSubmit = async () => {
-    setIsSubmitting(true);
-    try {
-      await onSubmit(task.id, note);
-      setNote("");
-    } finally {
-      setIsSubmitting(false);
-    }
-  };
-
-  const getStatusConfig = (status: TaskStatus) => {
-    switch (status) {
-      case "pending":
-        return {
-          icon: <FaClock className="text-nightly-aquamarine" />,
-          text: "Pending",
-          borderColor: "border-nightly-aquamarine",
-        };
-      case "submitted":
-        return {
-          icon: <FaClock className="text-yellow-400" />,
-          text: "Submitted",
-          borderColor: "border-yellow-400",
-        };
-      case "approved":
-        return {
-          icon: <FaCheckCircle className="text-green-400" />,
-          text: "Approved",
-          borderColor: "border-green-400",
-        };
-      case "rejected":
-        return {
-          icon: <FaTimesCircle className="text-red-400" />,
-          text: "Rejected",
-          borderColor: "border-red-400",
-        };
-      case "completed":
-        return {
-          icon: <FaTrophy className="text-nightly-lavender-floral" />,
-          text: "Completed",
-          borderColor: "border-nightly-lavender-floral",
-        };
-      default:
-        return {
-          icon: <FaClock className="text-gray-400" />,
-          text: "Unknown",
-          borderColor: "border-gray-400",
-        };
-    }
-  };
-
-  const statusConfig = getStatusConfig(task.status);
-  const isOverdue = task.dueDate && new Date() > task.dueDate;
-
-  return (
-    <div
-      className={`bg-white/10 backdrop-blur-sm border-l-4 ${statusConfig.borderColor} rounded-lg p-4 mb-4`}
-    >
-      {/* Header */}
-      <div className="flex justify-between items-start mb-3">
-        <div className="flex items-center gap-2">
-          {statusConfig.icon}
-          <span className="text-sm font-medium text-nightly-spring-green">
-            {statusConfig.text}
-          </span>
-          {task.priority && (
-            <span
-              className={`px-2 py-1 text-xs rounded ${
-                task.priority === "critical"
-                  ? "bg-red-500/20 text-red-300"
-                  : task.priority === "high"
-                    ? "bg-orange-500/20 text-orange-300"
-                    : task.priority === "medium"
-                      ? "bg-yellow-500/20 text-yellow-300"
-                      : "bg-gray-500/20 text-gray-300"
-              }`}
-            >
-              {task.priority.toUpperCase()}
-            </span>
-          )}
-        </div>
-        {task.dueDate && (
-          <div className="text-right">
-            <div className="text-xs text-nightly-celadon">Due in:</div>
-            <CountdownTimer deadline={task.dueDate} />
-            {isOverdue && (
-              <div className="text-xs text-red-400 mt-1">OVERDUE</div>
-            )}
-          </div>
-        )}
-      </div>
-
-      {/* Task content */}
-      <div className="mb-3">
-        <h3 className="text-lg font-semibold text-nightly-honeydew mb-2">
-          {task.text}
-        </h3>
-        {task.description && (
-          <p className="text-nightly-celadon text-sm mb-2">
-            {task.description}
-          </p>
-        )}
-      </div>
-
-      {/* Dates */}
-      <div className="flex gap-4 text-xs text-nightly-celadon mb-3">
-        <span>Created: {task.createdAt.toLocaleDateString()}</span>
-        {task.submittedAt && (
-          <span>Submitted: {task.submittedAt.toLocaleDateString()}</span>
-        )}
-        {task.approvedAt && (
-          <span>Approved: {task.approvedAt.toLocaleDateString()}</span>
-        )}
-      </div>
-
-      {/* Feedback */}
-      {task.keyholderFeedback && (
-        <div className="bg-nightly-lavender-floral/10 border border-nightly-lavender-floral/20 rounded p-2 mb-3">
-          <div className="text-xs text-nightly-lavender-floral mb-1">
-            Keyholder Feedback:
-          </div>
-          <div className="text-sm text-nightly-honeydew">
-            {task.keyholderFeedback}
-          </div>
-        </div>
-      )}
-
-      {/* Consequence */}
-      {task.consequence && (
-        <div
-          className={`rounded p-2 mb-3 ${
-            task.consequence.type === "reward"
-              ? "bg-green-500/10 border border-green-500/20"
-              : "bg-red-500/10 border border-red-500/20"
-          }`}
-        >
-          <div className="flex items-center gap-2">
-            {task.consequence.type === "reward" ? (
-              <FaTrophy className="text-green-400" />
-            ) : (
-              <FaGavel className="text-red-400" />
-            )}
-            <span
-              className={`text-xs font-medium ${
-                task.consequence.type === "reward"
-                  ? "text-green-400"
-                  : "text-red-400"
-              }`}
-            >
-              {task.consequence.type.toUpperCase()}
-            </span>
-          </div>
-          <div className="text-sm text-nightly-honeydew mt-1">
-            {task.consequence.description}
-          </div>
-          {task.consequence.duration && (
-            <div className="text-xs text-nightly-celadon mt-1">
-              Duration: {Math.abs(task.consequence.duration)} seconds{" "}
-              {task.consequence.duration > 0 ? "added" : "reduced"}
-            </div>
-          )}
-        </div>
-      )}
-
-      {/* Submit section for pending tasks */}
-      {task.status === "pending" && (
-        <div className="border-t border-white/10 pt-3">
-          <textarea
-            value={note}
-            onChange={(e) => setNote(e.target.value)}
-            placeholder="Add submission notes (optional)..."
-            className="w-full bg-white/5 border border-white/10 rounded p-2 text-nightly-honeydew placeholder-nightly-celadon/50 resize-none"
-            rows={3}
-          />
-          <button
-            onClick={handleSubmit}
-            disabled={isSubmitting}
-            className="mt-2 bg-nightly-lavender-floral hover:bg-nightly-lavender-floral/80 disabled:opacity-50 text-white px-4 py-2 rounded transition-colors"
-          >
-            {isSubmitting ? "Submitting..." : "Submit for Review"}
-          </button>
-        </div>
-      )}
-    </div>
-  );
-};
-
-=======
->>>>>>> 848d2240
 const TasksPage: React.FC = () => {
   const { user } = useAuthState();
   const [tasks, setTasks] = useState<DBTask[]>([]);
