--- conflicted
+++ resolved
@@ -3,16 +3,14 @@
 import { useTasks } from "../hooks/api/useTasks";
 import { useSubmitTaskForReview } from "../hooks/api/useTaskQuery";
 import type { Task } from "../types";
-<<<<<<< HEAD
-import {
-  TaskItem,
-  TaskSkeleton,
-  TaskErrorBoundary,
-  TaskError,
-} from "../components/tasks";
-=======
-import { TaskItem, TaskSkeleton, TaskSearch } from "../components/tasks";
->>>>>>> 3e2818c1
+  import {
+    TaskItem,
+    TaskSkeleton,
+    TaskErrorBoundary,
+    TaskError,
+    TaskSearch,
+  } from "../components/tasks";
+
 import { TaskStatsCard } from "../components/stats/TaskStatsCard";
 import { FeatureErrorBoundary } from "../components/errors";
 import { Card, Tooltip, Button } from "@/components/ui";
@@ -236,108 +234,76 @@
           </h1>
           <div className="w-16 h-1 bg-gradient-to-r from-blue-400 to-purple-400 mx-auto rounded-full"></div>
         </div>
-<<<<<<< HEAD
-
-        {/* Task Stats Card */}
-        {user && (
-          <div className="max-w-4xl mx-auto mb-8">
-            <TaskStatsCard userId={user.uid} />
+          {/* Task Stats Card */}
+          {user && (
+            <div className="max-w-4xl mx-auto mb-8">
+              <TaskStatsCard userId={user.uid} />
+            </div>
+          )}
+
+          <TabNavigation
+            activeTab={activeTab}
+            setActiveTab={handleTabChange}
+            activeCount={activeTasks.length}
+            archivedCount={archivedTasks.length}
+          />
+
+          {/* Search Bar */}
+          <div className="max-w-4xl mx-auto mb-6">
+            <TaskSearch
+              onSearchChange={handleSearchChange}
+              placeholder={`Search ${activeTab} tasks...`}
+            />
+            {searchQuery && (
+              <div className="text-sm text-gray-400 mt-2">
+                Found {filteredTasks.length} task(s) matching &quot;{searchQuery}&quot;
+              </div>
+            )}
           </div>
-        )}
-
-        <TabNavigation
-          activeTab={activeTab}
-          setActiveTab={setActiveTab}
-          activeCount={activeTasks.length}
-          archivedCount={archivedTasks.length}
-        />
-
-        {/* Content with Glass Container */}
-        <div className="max-w-4xl mx-auto">
-          {loading ? (
-            <TaskSkeleton count={3} showSubmission={activeTab === "active"} />
-          ) : error ? (
-            <ErrorState error={error as Error} onRetry={() => refetch()} />
-          ) : (
-            <FeatureErrorBoundary feature="tasks-management">
-              {activeTab === "active" ? (
-                <ActiveTasksSection
-                  tasks={activeTasks}
-                  userId={user?.uid || ""}
-                  handleSubmitTask={handleSubmitTask}
-                />
-              ) : (
-                <ArchivedTasksSection tasks={archivedTasks} />
-              )}
-            </FeatureErrorBoundary>
-          )}
-        </div>
-=======
-      )}
-
-      <TabNavigation
-        activeTab={activeTab}
-        setActiveTab={handleTabChange}
-        activeCount={activeTasks.length}
-        archivedCount={archivedTasks.length}
-      />
-
-      {/* Search Bar */}
-      <div className="max-w-4xl mx-auto mb-6">
-        <TaskSearch
-          onSearchChange={handleSearchChange}
-          placeholder={`Search ${activeTab} tasks...`}
-        />
-        {searchQuery && (
-          <div className="text-sm text-gray-400 mt-2">
-            Found {filteredTasks.length} task(s) matching &quot;{searchQuery}&quot;
+
+          {/* Content with Glass Container */}
+          <div className="max-w-4xl mx-auto">
+            {loading ? (
+              <TaskSkeleton count={3} showSubmission={activeTab === "active"} />
+            ) : error ? (
+              <ErrorState error={error as Error} onRetry={() => refetch()} />
+            ) : (
+              <FeatureErrorBoundary feature="tasks-management">
+                {activeTab === "active" ? (
+                  <ActiveTasksSection
+                    tasks={paginatedTasks}
+                    userId={user?.uid || ""}
+                    handleSubmitTask={handleSubmitTask}
+                  />
+                ) : (
+                  <ArchivedTasksSection tasks={paginatedTasks} />
+                )}
+              </FeatureErrorBoundary>
+            )}
+
+            {/* Pagination Controls */}
+            {!loading && !error && totalPages > 1 && (
+              <div className="flex justify-center items-center gap-4 mt-8">
+                <Button
+                  onClick={() => setCurrentPage((p) => Math.max(1, p - 1))}
+                  disabled={currentPage === 1}
+                  className="glass-nav px-4 py-2 disabled:opacity-50 disabled:cursor-not-allowed"
+                >
+                  Previous
+                </Button>
+                <span className="text-gray-300">
+                  Page {currentPage} of {totalPages}
+                </span>
+                <Button
+                  onClick={() => setCurrentPage((p) => Math.min(totalPages, p + 1))}
+                  disabled={currentPage === totalPages}
+                  className="glass-nav px-4 py-2 disabled:opacity-50 disabled:cursor-not-allowed"
+                >
+                  Next
+                </Button>
+              </div>
+            )}
           </div>
-        )}
-      </div>
-
-      {/* Content with Glass Container */}
-      <div className="max-w-4xl mx-auto">
-        {loading ? (
-          <TaskSkeleton count={3} showSubmission={activeTab === "active"} />
-        ) : error ? (
-          <ErrorState />
-        ) : (
-          <FeatureErrorBoundary feature="tasks-management">
-            {activeTab === "active" ? (
-              <ActiveTasksSection
-                tasks={paginatedTasks}
-                userId={user?.uid || ""}
-                handleSubmitTask={handleSubmitTask}
-              />
-            ) : (
-              <ArchivedTasksSection tasks={paginatedTasks} />
-            )}
-          </FeatureErrorBoundary>
-        )}
-
-        {/* Pagination Controls */}
-        {!loading && !error && totalPages > 1 && (
-          <div className="flex justify-center items-center gap-4 mt-8">
-            <Button
-              onClick={() => setCurrentPage((p) => Math.max(1, p - 1))}
-              disabled={currentPage === 1}
-              className="glass-nav px-4 py-2 disabled:opacity-50 disabled:cursor-not-allowed"
-            >
-              Previous
-            </Button>
-            <span className="text-gray-300">
-              Page {currentPage} of {totalPages}
-            </span>
-            <Button
-              onClick={() => setCurrentPage((p) => Math.min(totalPages, p + 1))}
-              disabled={currentPage === totalPages}
-              className="glass-nav px-4 py-2 disabled:opacity-50 disabled:cursor-not-allowed"
-            >
-              Next
-            </Button>
-          </div>
-        )}
->>>>>>> 3e2818c1
       </div>
     </TaskErrorBoundary>
   );
