--- conflicted
+++ resolved
@@ -1,9 +1,5 @@
-<<<<<<< HEAD
-import React from "react";
-=======
 import React, { useState, useEffect } from "react";
 import { EmergencyUnlockModal } from "../components/tracker/EmergencyUnlockModal";
->>>>>>> 6f512c73
 import { RestoreSessionPrompt } from "../components/tracker/RestoreSessionPrompt";
 import { TrackerStats } from "../components/tracker/TrackerStats";
 import { ActionButtons } from "../components/tracker/ActionButtons";
@@ -11,12 +7,9 @@
 import { CooldownTimer } from "../components/tracker/CooldownTimer";
 import { ReasonModals } from "../components/tracker/ReasonModals";
 import { TrackerHeader } from "../components/tracker/TrackerHeader";
-<<<<<<< HEAD
 import { logger } from "../utils/logging";
-=======
 import { usePauseState } from "../hooks/usePauseState";
 import { SessionService } from "../services/api/session-service";
->>>>>>> 6f512c73
 
 const TrackerPage: React.FC = () => {
   // Mock data - in a real app this would come from context/hooks
@@ -53,10 +46,10 @@
   const isHardcoreGoal = false;
   const showReasonModal = false;
   const showPauseReasonModal = false;
+  const showEmergencyUnlockModal = false;
 
-  // Mock session and user data for emergency unlock
+  // Mock session data for emergency unlock
   const sessionId = "mock-session-123";
-  const userId = "mock-user-456";
 
   const handleEmergencyUnlock = () => {
     // This would typically refresh the session state or redirect
@@ -153,14 +146,10 @@
         hasPendingReleaseRequest={hasPendingReleaseRequest}
         isGoalActive={isGoalActive}
         isHardcoreGoal={isHardcoreGoal}
-<<<<<<< HEAD
         requiredKeyholderDurationSeconds={requiredKeyholderDurationSeconds}
-        hasPendingReleaseRequest={hasPendingReleaseRequest}
         sessionId={sessionId}
         userId={userId}
         onEmergencyUnlock={handleEmergencyUnlock}
-=======
->>>>>>> 6f512c73
       />
 
       <ReasonModals
@@ -168,8 +157,6 @@
         showPauseReasonModal={showPauseReasonModal}
         showEmergencyUnlockModal={showEmergencyUnlockModal}
       />
-<<<<<<< HEAD
-=======
 
       {/* Debug info for development */}
       {process.env.NODE_ENV === "development" && (
@@ -191,7 +178,6 @@
           </pre>
         </div>
       )}
->>>>>>> 6f512c73
     </div>
   );
 };
