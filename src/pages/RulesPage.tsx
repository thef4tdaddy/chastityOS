<<<<<<< HEAD
import React, { useState, useEffect } from "react";
import { Link } from "react-router-dom";
import { useAuthState } from "../contexts";
=======
import React, { useState } from 'react';
import { Link } from 'react-router-dom';
import { useAuthState } from '../contexts';
import { RuleCard, RuleEditor } from '../components/rules';
import type { ChastityRule } from '../components/rules';
>>>>>>> 848d2240
import {
  FaArrowLeft,
  FaBook,
  FaEdit,
  FaInfo,
} from "react-icons/fa";

<<<<<<< HEAD
// Mock rules interface
interface ChastityRule {
  id: string;
  title: string;
  content: string;
  isActive: boolean;
  createdBy: "submissive" | "keyholder";
  createdAt: Date;
  lastModified: Date;
}

=======
>>>>>>> 848d2240
// Mock rules data
const mockRules: ChastityRule[] = [
  {
    id: "1",
    title: "Daily Check-ins",
    content: `Must complete daily check-in form by 10 PM each night.

**Required information:**
- Current mood and energy level
- Any challenges or temptations faced
- Tomorrow's goals and commitments

**Consequences for missing:**
- +12 hours added to chastity time
- Extra task assigned for the following day`,
    isActive: true,
    createdBy: "keyholder",
    createdAt: new Date(Date.now() - 7 * 24 * 60 * 60 * 1000),
    lastModified: new Date(Date.now() - 2 * 24 * 60 * 60 * 1000),
  },
  {
    id: "2",
    title: "Exercise Requirements",
    content: `Minimum 30 minutes of physical activity daily.

**Acceptable activities:**
- Cardio (running, cycling, swimming)
- Strength training
- Yoga or stretching
- Sports activities

**Tracking:**
- Log activity type and duration
- Include photo evidence when requested
- Heart rate data if available

**Rewards for consistency:**
- 7 days straight: -4 hours
- 14 days straight: -8 hours
- 30 days straight: -24 hours`,
    isActive: true,
    createdBy: "keyholder",
    createdAt: new Date(Date.now() - 14 * 24 * 60 * 60 * 1000),
    lastModified: new Date(Date.now() - 14 * 24 * 60 * 60 * 1000),
  },
  {
    id: "3",
    title: "Communication Protocol",
    content: `Clear communication expectations between keyholder and submissive.

**Response times:**
- Urgent messages: Within 1 hour
- Regular messages: Within 4 hours
- Check-ins: Daily by agreed time

**Escalation process:**
- If no response within timeframe
- Emergency contact procedures
- Safe words and their meanings`,
    isActive: false,
    createdBy: "submissive",
    createdAt: new Date(Date.now() - 21 * 24 * 60 * 60 * 1000),
    lastModified: new Date(Date.now() - 21 * 24 * 60 * 60 * 1000),
  },
];

<<<<<<< HEAD
// Rule Card Component
const RuleCard: React.FC<{
  rule: ChastityRule;
  isEditable: boolean;
  onEdit?: (ruleId: string) => void;
  onToggle?: (ruleId: string) => void;
}> = ({ rule, isEditable, onEdit, onToggle }) => {
  const formatMarkdownToReact = (content: string) => {
    // Simple markdown-to-HTML conversion (in real app, use a proper library)
    return content.split("\n").map((line, index) => {
      if (line.startsWith("**") && line.endsWith("**")) {
        return (
          <strong key={index} className="text-nightly-honeydew">
            {line.slice(2, -2)}
          </strong>
        );
      }
      if (line.startsWith("- ")) {
        return (
          <li key={index} className="ml-4 text-nightly-celadon">
            {line.slice(2)}
          </li>
        );
      }
      if (line.trim() === "") {
        return <br key={index} />;
      }
      return (
        <p key={index} className="text-nightly-celadon mb-2">
          {line}
        </p>
      );
    });
  };

  return (
    <div className="bg-white/10 backdrop-blur-sm rounded-lg p-6">
      {/* Header */}
      <div className="flex items-start justify-between mb-4">
        <div className="flex-1">
          <div className="flex items-center gap-3 mb-2">
            {rule.isActive ? (
              <FaUnlock className="text-green-400" />
            ) : (
              <FaLock className="text-gray-400" />
            )}
            <h3 className="text-lg font-semibold text-nightly-honeydew">
              {rule.title}
            </h3>
            <span
              className={`px-2 py-1 text-xs rounded ${
                rule.isActive
                  ? "bg-green-500/20 text-green-300"
                  : "bg-gray-500/20 text-gray-300"
              }`}
            >
              {rule.isActive ? "ACTIVE" : "INACTIVE"}
            </span>
          </div>

          <div className="flex items-center gap-4 text-xs text-nightly-celadon">
            <span>Created by: {rule.createdBy}</span>
            <span>•</span>
            <span>Modified: {rule.lastModified.toLocaleDateString()}</span>
          </div>
        </div>

        {isEditable && (
          <div className="flex items-center gap-2">
            <button
              onClick={() => onToggle?.(rule.id)}
              className={`p-2 rounded transition-colors ${
                rule.isActive
                  ? "bg-gray-500/20 hover:bg-gray-500/30 text-gray-300"
                  : "bg-green-500/20 hover:bg-green-500/30 text-green-300"
              }`}
              title={rule.isActive ? "Deactivate rule" : "Activate rule"}
            >
              {rule.isActive ? <FaLock /> : <FaUnlock />}
            </button>
            <button
              onClick={() => onEdit?.(rule.id)}
              className="p-2 bg-nightly-aquamarine/20 hover:bg-nightly-aquamarine/30 text-nightly-aquamarine rounded transition-colors"
              title="Edit rule"
            >
              <FaEdit />
            </button>
          </div>
        )}
      </div>

      {/* Content */}
      <div className="prose prose-sm max-w-none">
        {formatMarkdownToReact(rule.content)}
      </div>
    </div>
  );
};

// Rule Editor Component
const RuleEditor: React.FC<{
  rule: ChastityRule | null;
  onSave: (
    rule: Omit<ChastityRule, "id" | "createdAt" | "lastModified">,
  ) => void;
  onCancel: () => void;
}> = ({ rule, onSave, onCancel }) => {
  const [formData, setFormData] = useState({
    title: rule?.title || "",
    content: rule?.content || "",
    isActive: rule?.isActive ?? true,
    createdBy: rule?.createdBy || ("submissive" as "submissive" | "keyholder"),
  });

  const handleSubmit = (e: React.FormEvent) => {
    e.preventDefault();
    onSave(formData);
  };

  return (
    <div className="bg-white/10 backdrop-blur-sm rounded-lg p-6">
      <div className="flex items-center gap-3 mb-6">
        <FaEdit className="text-nightly-aquamarine" />
        <h3 className="text-lg font-semibold text-nightly-honeydew">
          {rule ? "Edit Rule" : "Create New Rule"}
        </h3>
      </div>

      <form onSubmit={handleSubmit} className="space-y-4">
        {/* Title */}
        <div>
          <label className="block text-sm font-medium text-nightly-celadon mb-2">
            Rule Title
          </label>
          <input
            type="text"
            value={formData.title}
            onChange={(e) =>
              setFormData((prev) => ({ ...prev, title: e.target.value }))
            }
            placeholder="Enter a clear, descriptive title"
            className="w-full bg-white/5 border border-white/10 rounded p-3 text-nightly-honeydew placeholder-nightly-celadon/50"
            required
          />
        </div>

        {/* Content */}
        <div>
          <label className="block text-sm font-medium text-nightly-celadon mb-2">
            Rule Content
            <span className="text-xs text-nightly-celadon/70 ml-2">
              (Supports basic markdown: **bold**, bullet points with -)
            </span>
          </label>
          <textarea
            value={formData.content}
            onChange={(e) =>
              setFormData((prev) => ({ ...prev, content: e.target.value }))
            }
            placeholder={`Describe the rule in detail, including:

**Requirements:**
- What needs to be done
- When it needs to be done
- How to provide evidence

**Consequences:**
- For following the rule (rewards)
- For breaking the rule (punishments)

**Additional notes:**
- Any special circumstances
- Exceptions or modifications`}
            className="w-full bg-white/5 border border-white/10 rounded p-3 text-nightly-honeydew placeholder-nightly-celadon/50 resize-none font-mono text-sm"
            rows={12}
            required
          />
        </div>

        {/* Settings */}
        <div className="grid grid-cols-1 md:grid-cols-2 gap-4">
          <div>
            <label className="block text-sm font-medium text-nightly-celadon mb-2">
              Created By
            </label>
            <select
              value={formData.createdBy}
              onChange={(e) =>
                setFormData((prev) => ({
                  ...prev,
                  createdBy: e.target.value as "submissive" | "keyholder",
                }))
              }
              className="w-full bg-white/5 border border-white/10 rounded p-3 text-nightly-honeydew"
            >
              <option value="submissive">Submissive</option>
              <option value="keyholder">Keyholder</option>
            </select>
          </div>

          <div className="flex items-center">
            <label className="flex items-center">
              <input
                type="checkbox"
                checked={formData.isActive}
                onChange={(e) =>
                  setFormData((prev) => ({
                    ...prev,
                    isActive: e.target.checked,
                  }))
                }
                className="mr-2"
              />
              <span className="text-nightly-celadon">Rule is active</span>
            </label>
          </div>
        </div>

        {/* Actions */}
        <div className="flex gap-3 pt-4">
          <button
            type="submit"
            className="bg-nightly-aquamarine hover:bg-nightly-aquamarine/80 text-black px-6 py-2 rounded font-medium transition-colors flex items-center gap-2"
          >
            <FaSave />
            {rule ? "Update Rule" : "Create Rule"}
          </button>
          <button
            type="button"
            onClick={onCancel}
            className="bg-white/10 hover:bg-white/20 text-nightly-celadon px-6 py-2 rounded font-medium transition-colors flex items-center gap-2"
          >
            <FaTimes />
            Cancel
          </button>
        </div>
      </form>
    </div>
  );
};
=======

>>>>>>> 848d2240

const RulesPage: React.FC = () => {
  const { user } = useAuthState();
  const [rules, setRules] = useState<ChastityRule[]>(mockRules);
  const [editingRule, setEditingRule] = useState<ChastityRule | null>(null);
  const [showEditor, setShowEditor] = useState(false);
  const [filter, setFilter] = useState<"all" | "active" | "inactive">("all");

  const filteredRules = rules
    .filter((rule) => {
      if (filter === "all") return true;
      if (filter === "active") return rule.isActive;
      if (filter === "inactive") return !rule.isActive;
      return true;
    })
    .sort((a, b) => {
      // Active rules first, then by last modified
      if (a.isActive && !b.isActive) return -1;
      if (!a.isActive && b.isActive) return 1;
      return b.lastModified.getTime() - a.lastModified.getTime();
    });

  const handleEditRule = (ruleId: string) => {
    const rule = rules.find((r) => r.id === ruleId);
    setEditingRule(rule || null);
    setShowEditor(true);
  };

  const handleToggleRule = (ruleId: string) => {
    setRules((prev) =>
      prev.map((rule) =>
        rule.id === ruleId
          ? { ...rule, isActive: !rule.isActive, lastModified: new Date() }
          : rule,
      ),
    );
  };

  const handleSaveRule = (
    ruleData: Omit<ChastityRule, "id" | "createdAt" | "lastModified">,
  ) => {
    const now = new Date();

    if (editingRule) {
      // Update existing rule
      setRules((prev) =>
        prev.map((rule) =>
          rule.id === editingRule.id
            ? {
                ...rule,
                ...ruleData,
                lastModified: now,
              }
            : rule,
        ),
      );
    } else {
      // Create new rule
      const newRule: ChastityRule = {
        ...ruleData,
        id: `rule_${Date.now()}_${Math.random().toString(36).substr(2, 9)}`,
        createdAt: now,
        lastModified: now,
      };
      setRules((prev) => [newRule, ...prev]);
    }

    setShowEditor(false);
    setEditingRule(null);
  };

  const handleCancelEdit = () => {
    setShowEditor(false);
    setEditingRule(null);
  };

  return (
    <div className="bg-gradient-to-br from-nightly-mobile-bg to-nightly-desktop-bg min-h-screen text-nightly-spring-green">
      {/* Header */}
      <header className="p-4 border-b border-white/10">
        <div className="flex items-center gap-4">
          <Link
            to="/dashboard"
            className="text-nightly-aquamarine hover:text-nightly-spring-green"
          >
            <FaArrowLeft />
          </Link>
          <h1 className="text-2xl font-bold">Rules</h1>
        </div>
      </header>

      {/* Content */}
      <div className="p-4 max-w-4xl mx-auto">
        {/* Info Banner */}
        <div className="bg-nightly-aquamarine/10 border border-nightly-aquamarine/20 rounded-lg p-4 mb-6">
          <div className="flex items-start gap-3">
            <FaInfo className="text-nightly-aquamarine mt-1" />
            <div>
              <h3 className="font-medium text-nightly-honeydew mb-1">
                About Rules
              </h3>
              <p className="text-sm text-nightly-celadon">
                Rules define the expectations and consequences for your chastity
                relationship. Both submissives and keyholders can create rules,
                but only active rules are enforced. Use markdown formatting for
                better organization.
              </p>
            </div>
          </div>
        </div>

        {/* Controls */}
        {!showEditor && (
          <div className="flex items-center justify-between mb-6">
            <div className="flex items-center gap-4">
              <FaBook className="text-nightly-celadon" />
              <select
                value={filter}
                onChange={(e) =>
                  setFilter(e.target.value as "all" | "active" | "inactive")
                }
                className="bg-white/10 border border-white/10 rounded p-2 text-nightly-honeydew"
              >
                <option value="all">All Rules ({rules.length})</option>
                <option value="active">
                  Active ({rules.filter((r) => r.isActive).length})
                </option>
                <option value="inactive">
                  Inactive ({rules.filter((r) => !r.isActive).length})
                </option>
              </select>
            </div>

            <button
              onClick={() => {
                setEditingRule(null);
                setShowEditor(true);
              }}
              className="bg-nightly-aquamarine hover:bg-nightly-aquamarine/80 text-black px-4 py-2 rounded font-medium transition-colors flex items-center gap-2"
            >
              <FaEdit />
              Create Rule
            </button>
          </div>
        )}

        {/* Editor */}
        {showEditor && (
          <div className="mb-6">
            <RuleEditor
              rule={editingRule}
              onSave={handleSaveRule}
              onCancel={handleCancelEdit}
            />
          </div>
        )}

        {/* Rules List */}
        {!showEditor && (
          <div className="space-y-6">
            {filteredRules.length === 0 ? (
              <div className="text-center py-8">
                <FaBook className="text-4xl text-nightly-celadon/50 mb-4 mx-auto" />
                <div className="text-nightly-celadon">
                  No {filter === "all" ? "rules" : filter + " rules"} found
                </div>
                <div className="text-sm text-nightly-celadon/70">
                  {filter === "all"
                    ? "Create your first rule to get started"
                    : `Switch to 'All' to see other rules`}
                </div>
              </div>
            ) : (
              filteredRules.map((rule) => (
                <RuleCard
                  key={rule.id}
                  rule={rule}
                  isEditable={true}
                  onEdit={handleEditRule}
                  onToggle={handleToggleRule}
                />
              ))
            )}
          </div>
        )}
      </div>
    </div>
  );
};

export default RulesPage;<|MERGE_RESOLUTION|>--- conflicted
+++ resolved
@@ -1,35 +1,10 @@
-<<<<<<< HEAD
-import React, { useState, useEffect } from "react";
+import React, { useState } from "react";
 import { Link } from "react-router-dom";
 import { useAuthState } from "../contexts";
-=======
-import React, { useState } from 'react';
-import { Link } from 'react-router-dom';
-import { useAuthState } from '../contexts';
-import { RuleCard, RuleEditor } from '../components/rules';
-import type { ChastityRule } from '../components/rules';
->>>>>>> 848d2240
-import {
-  FaArrowLeft,
-  FaBook,
-  FaEdit,
-  FaInfo,
-} from "react-icons/fa";
-
-<<<<<<< HEAD
-// Mock rules interface
-interface ChastityRule {
-  id: string;
-  title: string;
-  content: string;
-  isActive: boolean;
-  createdBy: "submissive" | "keyholder";
-  createdAt: Date;
-  lastModified: Date;
-}
-
-=======
->>>>>>> 848d2240
+import { RuleCard, RuleEditor } from "../components/rules";
+import type { ChastityRule } from "../components/rules";
+import { FaArrowLeft, FaBook, FaEdit, FaInfo } from "react-icons/fa";
+
 // Mock rules data
 const mockRules: ChastityRule[] = [
   {
@@ -95,251 +70,6 @@
     lastModified: new Date(Date.now() - 21 * 24 * 60 * 60 * 1000),
   },
 ];
-
-<<<<<<< HEAD
-// Rule Card Component
-const RuleCard: React.FC<{
-  rule: ChastityRule;
-  isEditable: boolean;
-  onEdit?: (ruleId: string) => void;
-  onToggle?: (ruleId: string) => void;
-}> = ({ rule, isEditable, onEdit, onToggle }) => {
-  const formatMarkdownToReact = (content: string) => {
-    // Simple markdown-to-HTML conversion (in real app, use a proper library)
-    return content.split("\n").map((line, index) => {
-      if (line.startsWith("**") && line.endsWith("**")) {
-        return (
-          <strong key={index} className="text-nightly-honeydew">
-            {line.slice(2, -2)}
-          </strong>
-        );
-      }
-      if (line.startsWith("- ")) {
-        return (
-          <li key={index} className="ml-4 text-nightly-celadon">
-            {line.slice(2)}
-          </li>
-        );
-      }
-      if (line.trim() === "") {
-        return <br key={index} />;
-      }
-      return (
-        <p key={index} className="text-nightly-celadon mb-2">
-          {line}
-        </p>
-      );
-    });
-  };
-
-  return (
-    <div className="bg-white/10 backdrop-blur-sm rounded-lg p-6">
-      {/* Header */}
-      <div className="flex items-start justify-between mb-4">
-        <div className="flex-1">
-          <div className="flex items-center gap-3 mb-2">
-            {rule.isActive ? (
-              <FaUnlock className="text-green-400" />
-            ) : (
-              <FaLock className="text-gray-400" />
-            )}
-            <h3 className="text-lg font-semibold text-nightly-honeydew">
-              {rule.title}
-            </h3>
-            <span
-              className={`px-2 py-1 text-xs rounded ${
-                rule.isActive
-                  ? "bg-green-500/20 text-green-300"
-                  : "bg-gray-500/20 text-gray-300"
-              }`}
-            >
-              {rule.isActive ? "ACTIVE" : "INACTIVE"}
-            </span>
-          </div>
-
-          <div className="flex items-center gap-4 text-xs text-nightly-celadon">
-            <span>Created by: {rule.createdBy}</span>
-            <span>•</span>
-            <span>Modified: {rule.lastModified.toLocaleDateString()}</span>
-          </div>
-        </div>
-
-        {isEditable && (
-          <div className="flex items-center gap-2">
-            <button
-              onClick={() => onToggle?.(rule.id)}
-              className={`p-2 rounded transition-colors ${
-                rule.isActive
-                  ? "bg-gray-500/20 hover:bg-gray-500/30 text-gray-300"
-                  : "bg-green-500/20 hover:bg-green-500/30 text-green-300"
-              }`}
-              title={rule.isActive ? "Deactivate rule" : "Activate rule"}
-            >
-              {rule.isActive ? <FaLock /> : <FaUnlock />}
-            </button>
-            <button
-              onClick={() => onEdit?.(rule.id)}
-              className="p-2 bg-nightly-aquamarine/20 hover:bg-nightly-aquamarine/30 text-nightly-aquamarine rounded transition-colors"
-              title="Edit rule"
-            >
-              <FaEdit />
-            </button>
-          </div>
-        )}
-      </div>
-
-      {/* Content */}
-      <div className="prose prose-sm max-w-none">
-        {formatMarkdownToReact(rule.content)}
-      </div>
-    </div>
-  );
-};
-
-// Rule Editor Component
-const RuleEditor: React.FC<{
-  rule: ChastityRule | null;
-  onSave: (
-    rule: Omit<ChastityRule, "id" | "createdAt" | "lastModified">,
-  ) => void;
-  onCancel: () => void;
-}> = ({ rule, onSave, onCancel }) => {
-  const [formData, setFormData] = useState({
-    title: rule?.title || "",
-    content: rule?.content || "",
-    isActive: rule?.isActive ?? true,
-    createdBy: rule?.createdBy || ("submissive" as "submissive" | "keyholder"),
-  });
-
-  const handleSubmit = (e: React.FormEvent) => {
-    e.preventDefault();
-    onSave(formData);
-  };
-
-  return (
-    <div className="bg-white/10 backdrop-blur-sm rounded-lg p-6">
-      <div className="flex items-center gap-3 mb-6">
-        <FaEdit className="text-nightly-aquamarine" />
-        <h3 className="text-lg font-semibold text-nightly-honeydew">
-          {rule ? "Edit Rule" : "Create New Rule"}
-        </h3>
-      </div>
-
-      <form onSubmit={handleSubmit} className="space-y-4">
-        {/* Title */}
-        <div>
-          <label className="block text-sm font-medium text-nightly-celadon mb-2">
-            Rule Title
-          </label>
-          <input
-            type="text"
-            value={formData.title}
-            onChange={(e) =>
-              setFormData((prev) => ({ ...prev, title: e.target.value }))
-            }
-            placeholder="Enter a clear, descriptive title"
-            className="w-full bg-white/5 border border-white/10 rounded p-3 text-nightly-honeydew placeholder-nightly-celadon/50"
-            required
-          />
-        </div>
-
-        {/* Content */}
-        <div>
-          <label className="block text-sm font-medium text-nightly-celadon mb-2">
-            Rule Content
-            <span className="text-xs text-nightly-celadon/70 ml-2">
-              (Supports basic markdown: **bold**, bullet points with -)
-            </span>
-          </label>
-          <textarea
-            value={formData.content}
-            onChange={(e) =>
-              setFormData((prev) => ({ ...prev, content: e.target.value }))
-            }
-            placeholder={`Describe the rule in detail, including:
-
-**Requirements:**
-- What needs to be done
-- When it needs to be done
-- How to provide evidence
-
-**Consequences:**
-- For following the rule (rewards)
-- For breaking the rule (punishments)
-
-**Additional notes:**
-- Any special circumstances
-- Exceptions or modifications`}
-            className="w-full bg-white/5 border border-white/10 rounded p-3 text-nightly-honeydew placeholder-nightly-celadon/50 resize-none font-mono text-sm"
-            rows={12}
-            required
-          />
-        </div>
-
-        {/* Settings */}
-        <div className="grid grid-cols-1 md:grid-cols-2 gap-4">
-          <div>
-            <label className="block text-sm font-medium text-nightly-celadon mb-2">
-              Created By
-            </label>
-            <select
-              value={formData.createdBy}
-              onChange={(e) =>
-                setFormData((prev) => ({
-                  ...prev,
-                  createdBy: e.target.value as "submissive" | "keyholder",
-                }))
-              }
-              className="w-full bg-white/5 border border-white/10 rounded p-3 text-nightly-honeydew"
-            >
-              <option value="submissive">Submissive</option>
-              <option value="keyholder">Keyholder</option>
-            </select>
-          </div>
-
-          <div className="flex items-center">
-            <label className="flex items-center">
-              <input
-                type="checkbox"
-                checked={formData.isActive}
-                onChange={(e) =>
-                  setFormData((prev) => ({
-                    ...prev,
-                    isActive: e.target.checked,
-                  }))
-                }
-                className="mr-2"
-              />
-              <span className="text-nightly-celadon">Rule is active</span>
-            </label>
-          </div>
-        </div>
-
-        {/* Actions */}
-        <div className="flex gap-3 pt-4">
-          <button
-            type="submit"
-            className="bg-nightly-aquamarine hover:bg-nightly-aquamarine/80 text-black px-6 py-2 rounded font-medium transition-colors flex items-center gap-2"
-          >
-            <FaSave />
-            {rule ? "Update Rule" : "Create Rule"}
-          </button>
-          <button
-            type="button"
-            onClick={onCancel}
-            className="bg-white/10 hover:bg-white/20 text-nightly-celadon px-6 py-2 rounded font-medium transition-colors flex items-center gap-2"
-          >
-            <FaTimes />
-            Cancel
-          </button>
-        </div>
-      </form>
-    </div>
-  );
-};
-=======
-
->>>>>>> 848d2240
 
 const RulesPage: React.FC = () => {
   const { user } = useAuthState();
