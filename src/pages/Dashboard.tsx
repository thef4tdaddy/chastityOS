--- conflicted
+++ resolved
@@ -2,6 +2,7 @@
 import { Link } from "react-router-dom";
 import { FeatureCard } from "../components/dashboard/FeatureCard";
 import { AchievementDashboard } from "../components/achievements";
+import { DexieDemo } from "../components/common";
 import { sessionDBService } from "../services/database";
 import { useAuthState } from "../contexts";
 
@@ -80,21 +81,19 @@
           </Link>
         </div>
 
-<<<<<<< HEAD
         {/* Achievement Dashboard */}
         {user && (
           <div className="mt-12">
             <AchievementDashboard />
           </div>
         )}
-=======
+
         {/* Dexie Offline Demo with glass styling */}
         <div className="mb-8">
           <div className="glass-card">
             <DexieDemo />
           </div>
         </div>
->>>>>>> 80ca08eb
 
         {/* Enhanced Keyholder access button */}
         <div className="text-center">
