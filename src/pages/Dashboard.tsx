--- conflicted
+++ resolved
@@ -1,23 +1,13 @@
 import React, { useState, useEffect } from "react";
 import { Link } from "react-router-dom";
 import { FeatureCard } from "../components/dashboard/FeatureCard";
-<<<<<<< HEAD
-import { DexieDemo } from "../components/common";
-=======
 import { AchievementDashboard } from "../components/achievements";
->>>>>>> 8cbb7fa4
 import { sessionDBService } from "../services/database";
 import { useAuthState } from "../contexts";
-import { useNotificationStore, useModalStore, useThemeStore } from "../stores";
 
 const Dashboard: React.FC = () => {
   const { user } = useAuthState();
   const [sessionDuration, setSessionDuration] = useState("0s");
-
-  // Demo stores functionality
-  const { success, error, warning, info } = useNotificationStore();
-  const { openModal, closeModal, isModalOpen } = useModalStore();
-  const { mode, toggleMode, colorScheme, setColorScheme } = useThemeStore();
 
   useEffect(() => {
     if (user) {
@@ -34,24 +24,6 @@
       fetchSession();
     }
   }, [user]);
-
-  const showDemoNotifications = () => {
-    success("Success! Zustand stores are working perfectly!");
-    setTimeout(() => {
-      info("This is an info message showing store integration");
-    }, 1000);
-    setTimeout(() => {
-      warning("Warning: This is just a demo");
-    }, 2000);
-  };
-
-  const showDemoModal = () => {
-    openModal("demo-modal", {
-      title: "Demo Modal",
-      size: "md",
-      onClose: () => console.log("Modal closed via callback"),
-    });
-  };
 
   return (
     <>
@@ -92,19 +64,12 @@
           </Link>
         </div>
 
-<<<<<<< HEAD
-        {/* Dexie Offline Demo */}
-        <div className="mt-8">
-          <DexieDemo />
-        </div>
-=======
         {/* Achievement Dashboard */}
         {user && (
           <div className="mt-12">
             <AchievementDashboard />
           </div>
         )}
->>>>>>> 8cbb7fa4
 
         <div className="text-center mt-8">
           <Link to="/keyholder">
@@ -113,107 +78,6 @@
             </button>
           </Link>
         </div>
-
-        {/* Demo Section for New Zustand Stores */}
-        <div className="mt-12 p-6 bg-black/20 backdrop-blur-sm rounded-xl border border-white/10">
-          <h2 className="text-2xl font-bold text-center mb-6 text-nightly-spring-green">
-            🏪 New Zustand Store Features
-          </h2>
-
-          <div className="grid grid-cols-1 md:grid-cols-2 lg:grid-cols-3 gap-4">
-            {/* Notification Store Demo */}
-            <div className="bg-black/10 p-4 rounded-lg">
-              <h3 className="text-lg font-semibold mb-2 text-nightly-aquamarine">
-                📢 Notifications
-              </h3>
-              <p className="text-sm text-nightly-celadon mb-3">
-                Toast notifications with different types and auto-dismiss
-              </p>
-              <button
-                onClick={showDemoNotifications}
-                className="w-full bg-nightly-aquamarine/20 hover:bg-nightly-aquamarine/30 text-nightly-aquamarine px-3 py-2 rounded transition-colors text-sm"
-              >
-                Show Demo Notifications
-              </button>
-            </div>
-
-            {/* Modal Store Demo */}
-            <div className="bg-black/10 p-4 rounded-lg">
-              <h3 className="text-lg font-semibold mb-2 text-nightly-aquamarine">
-                🪟 Modals
-              </h3>
-              <p className="text-sm text-nightly-celadon mb-3">
-                Centralized modal management with z-index handling
-              </p>
-              <button
-                onClick={showDemoModal}
-                className="w-full bg-nightly-aquamarine/20 hover:bg-nightly-aquamarine/30 text-nightly-aquamarine px-3 py-2 rounded transition-colors text-sm"
-              >
-                Open Demo Modal
-              </button>
-            </div>
-
-            {/* Theme Store Demo */}
-            <div className="bg-black/10 p-4 rounded-lg">
-              <h3 className="text-lg font-semibold mb-2 text-nightly-aquamarine">
-                🎨 Theme
-              </h3>
-              <p className="text-sm text-nightly-celadon mb-3">
-                Theme: {mode} | Scheme: {colorScheme}
-              </p>
-              <div className="space-y-2">
-                <button
-                  onClick={toggleMode}
-                  className="w-full bg-nightly-aquamarine/20 hover:bg-nightly-aquamarine/30 text-nightly-aquamarine px-3 py-1 rounded transition-colors text-xs"
-                >
-                  Toggle Theme Mode
-                </button>
-                <button
-                  onClick={() =>
-                    setColorScheme(
-                      colorScheme === "nightly" ? "classic" : "nightly",
-                    )
-                  }
-                  className="w-full bg-nightly-aquamarine/20 hover:bg-nightly-aquamarine/30 text-nightly-aquamarine px-3 py-1 rounded transition-colors text-xs"
-                >
-                  Toggle Color Scheme
-                </button>
-              </div>
-            </div>
-          </div>
-
-          <div className="mt-4 text-center text-sm text-nightly-celadon">
-            <p>✅ Mobile menu state management in header</p>
-            <p>✅ Persistent theme preferences</p>
-            <p>✅ Automatic page title updates</p>
-          </div>
-        </div>
-
-        {/* Demo Modal */}
-        {isModalOpen("demo-modal") && (
-          <div className="fixed inset-0 bg-black bg-opacity-50 flex items-center justify-center z-50 p-4">
-            <div className="bg-gray-800 border border-nightly-aquamarine p-6 rounded-lg max-w-md w-full">
-              <h3 className="text-xl font-bold text-nightly-spring-green mb-4">
-                Demo Modal from ModalStore
-              </h3>
-              <p className="text-nightly-celadon mb-4">
-                This modal is managed by the new ModalStore! It handles:
-              </p>
-              <ul className="text-sm text-nightly-celadon mb-4 space-y-1">
-                <li>• Z-index management</li>
-                <li>• Modal stacking</li>
-                <li>• Centralized state</li>
-                <li>• onOpen/onClose callbacks</li>
-              </ul>
-              <button
-                onClick={() => closeModal("demo-modal")}
-                className="w-full bg-nightly-aquamarine hover:bg-nightly-aquamarine/80 text-white px-4 py-2 rounded transition-colors"
-              >
-                Close Modal
-              </button>
-            </div>
-          </div>
-        )}
       </main>
     </>
   );
