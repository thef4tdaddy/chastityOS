// src/pages/FullReportPage.jsx
import React from 'react';
import { PAUSE_REASON_OPTIONS } from '../event_types.js';
import CurrentStatusSection from '../components/full_report/CurrentStatusSection';
import TotalsSection from '../components/full_report/TotalsSection';
import ChastityHistoryTable from '../components/full_report/ChastityHistoryTable';
import EventLogTable from '../components/log_event/EventLogTable';
import ArousalLevelChart from '../components/arousal/ArousalLevelChart';

const FullReportPage = ({
    savedSubmissivesName, userId, isCageOn, cageOnTime, timeInChastity, timeCageOff,
    totalChastityTime, totalTimeCageOff, chastityHistory, sexualEventsLog, isLoadingEvents,
    arousalLevels,
    isPaused, accumulatedPauseTimeThisSession,
    overallTotalPauseTime,
    keyholderName,
    livePauseDuration
}) => {
    const effectiveCurrentSessionTime = isCageOn
        ? Math.max(0, timeInChastity - accumulatedPauseTimeThisSession - (isPaused && livePauseDuration ? livePauseDuration : 0))
        : 0;

<<<<<<< HEAD
    const [chartDays, setChartDays] = React.useState(1);
=======
    const pauseReasonTotals = React.useMemo(() => {
        const totals = {};
        chastityHistory.forEach(p => {
            (p.pauseEvents || []).forEach(ev => {
if (!ev.duration || !ev.reason) return;
const category = PAUSE_REASON_OPTIONS.includes(ev.reason)
  ? ev.reason
  : 'Other';
totals[category] = (totals[category] || 0) + ev.duration;
            });
        });
        return totals;
    }, [chastityHistory]);
>>>>>>> f213eb61

    return (
        <div className="app-wrapper">
            <div className="mb-4"><strong>Submissive’s Name:</strong> {savedSubmissivesName || '(Not Set)'}</div>
            {!savedSubmissivesName && userId && (
                <div className="mb-4"><strong>User ID:</strong> {userId}</div>
            )}
            {keyholderName && (
                <div className="mb-4"><strong>Keyholder:</strong> {keyholderName}</div>
            )}
            <hr className="section-divider"/>

            <CurrentStatusSection
                isCageOn={isCageOn}
                isPaused={isPaused}
                cageOnTime={cageOnTime}
                effectiveCurrentSessionTime={effectiveCurrentSessionTime}
                accumulatedPauseTimeThisSession={accumulatedPauseTimeThisSession}
                livePauseDuration={livePauseDuration}
                timeCageOff={timeCageOff}
            />
            <hr className="section-divider"/>

            <TotalsSection
                totalChastityTime={totalChastityTime}
                totalTimeCageOff={totalTimeCageOff}
                overallTotalPauseTime={overallTotalPauseTime}
                pauseReasonTotals={pauseReasonTotals}
            />
            <hr className="section-divider"/>

            <h3 className="section-title">Arousal Level History</h3>
            <div className="mb-2 text-sm text-left">
                <label>
                    Show past
                    <input
                        type="number"
                        value={chartDays}
                        onChange={e => setChartDays(Math.max(1, parseInt(e.target.value, 10) || 1))}
                        min="1"
                        max="30"
                        className="ml-2 w-16 rounded-md text-black px-1"
                    />
                    days
                </label>
            </div>
            <ArousalLevelChart arousalLevels={arousalLevels} days={chartDays} />
            <hr className="section-divider"/>

            <h3 className="section-title">Chastity History</h3>
            <ChastityHistoryTable chastityHistory={chastityHistory} />
            <hr className="section-divider"/>

            <h3 className="section-title">Sexual Events Log</h3>
            <EventLogTable
                isLoadingEvents={isLoadingEvents}
                sexualEventsLog={sexualEventsLog}
                savedSubmissivesName={savedSubmissivesName}
            />
        </div>
    );
};

export default FullReportPage;<|MERGE_RESOLUTION|>--- conflicted
+++ resolved
@@ -1,5 +1,4 @@
-// src/pages/FullReportPage.jsx
-import React from 'react';
+import React, { useState, useMemo } from 'react';
 import { PAUSE_REASON_OPTIONS } from '../event_types.js';
 import CurrentStatusSection from '../components/full_report/CurrentStatusSection';
 import TotalsSection from '../components/full_report/TotalsSection';
@@ -8,96 +7,117 @@
 import ArousalLevelChart from '../components/arousal/ArousalLevelChart';
 
 const FullReportPage = ({
-    savedSubmissivesName, userId, isCageOn, cageOnTime, timeInChastity, timeCageOff,
-    totalChastityTime, totalTimeCageOff, chastityHistory, sexualEventsLog, isLoadingEvents,
-    arousalLevels,
-    isPaused, accumulatedPauseTimeThisSession,
-    overallTotalPauseTime,
-    keyholderName,
-    livePauseDuration
+  savedSubmissivesName,
+  userId,
+  isCageOn,
+  cageOnTime,
+  timeInChastity,
+  timeCageOff,
+  totalChastityTime,
+  totalTimeCageOff,
+  chastityHistory,
+  sexualEventsLog,
+  isLoadingEvents,
+  arousalLevels,
+  isPaused,
+  accumulatedPauseTimeThisSession,
+  overallTotalPauseTime,
+  keyholderName,
+  livePauseDuration
 }) => {
-    const effectiveCurrentSessionTime = isCageOn
-        ? Math.max(0, timeInChastity - accumulatedPauseTimeThisSession - (isPaused && livePauseDuration ? livePauseDuration : 0))
-        : 0;
+  const effectiveCurrentSessionTime = isCageOn
+    ? Math.max(
+        0,
+        timeInChastity -
+          accumulatedPauseTimeThisSession -
+          (isPaused && livePauseDuration ? livePauseDuration : 0)
+      )
+    : 0;
 
-<<<<<<< HEAD
-    const [chartDays, setChartDays] = React.useState(1);
-=======
-    const pauseReasonTotals = React.useMemo(() => {
-        const totals = {};
-        chastityHistory.forEach(p => {
-            (p.pauseEvents || []).forEach(ev => {
-if (!ev.duration || !ev.reason) return;
-const category = PAUSE_REASON_OPTIONS.includes(ev.reason)
-  ? ev.reason
-  : 'Other';
-totals[category] = (totals[category] || 0) + ev.duration;
-            });
-        });
-        return totals;
-    }, [chastityHistory]);
->>>>>>> f213eb61
+  const [chartDays, setChartDays] = useState(1);
 
-    return (
-        <div className="app-wrapper">
-            <div className="mb-4"><strong>Submissive’s Name:</strong> {savedSubmissivesName || '(Not Set)'}</div>
-            {!savedSubmissivesName && userId && (
-                <div className="mb-4"><strong>User ID:</strong> {userId}</div>
-            )}
-            {keyholderName && (
-                <div className="mb-4"><strong>Keyholder:</strong> {keyholderName}</div>
-            )}
-            <hr className="section-divider"/>
+  const pauseReasonTotals = useMemo(() => {
+    const totals = {};
+    chastityHistory.forEach(p => {
+      (p.pauseEvents || []).forEach(ev => {
+        if (!ev.duration || !ev.reason) return;
+        const category = PAUSE_REASON_OPTIONS.includes(ev.reason)
+          ? ev.reason
+          : 'Other';
+        totals[category] = (totals[category] || 0) + ev.duration;
+      });
+    });
+    return totals;
+  }, [chastityHistory]);
 
-            <CurrentStatusSection
-                isCageOn={isCageOn}
-                isPaused={isPaused}
-                cageOnTime={cageOnTime}
-                effectiveCurrentSessionTime={effectiveCurrentSessionTime}
-                accumulatedPauseTimeThisSession={accumulatedPauseTimeThisSession}
-                livePauseDuration={livePauseDuration}
-                timeCageOff={timeCageOff}
-            />
-            <hr className="section-divider"/>
+  return (
+    <div className="app-wrapper">
+      <div className="mb-4">
+        <strong>Submissive’s Name:</strong> {savedSubmissivesName || '(Not Set)'}
+      </div>
+      {!savedSubmissivesName && userId && (
+        <div className="mb-4">
+          <strong>User ID:</strong> {userId}
+        </div>
+      )}
+      {keyholderName && (
+        <div className="mb-4">
+          <strong>Keyholder:</strong> {keyholderName}
+        </div>
+      )}
+      <hr className="section-divider" />
 
-            <TotalsSection
-                totalChastityTime={totalChastityTime}
-                totalTimeCageOff={totalTimeCageOff}
-                overallTotalPauseTime={overallTotalPauseTime}
-                pauseReasonTotals={pauseReasonTotals}
-            />
-            <hr className="section-divider"/>
+      <CurrentStatusSection
+        isCageOn={isCageOn}
+        isPaused={isPaused}
+        cageOnTime={cageOnTime}
+        effectiveCurrentSessionTime={effectiveCurrentSessionTime}
+        accumulatedPauseTimeThisSession={accumulatedPauseTimeThisSession}
+        livePauseDuration={livePauseDuration}
+        timeCageOff={timeCageOff}
+      />
+      <hr className="section-divider" />
 
-            <h3 className="section-title">Arousal Level History</h3>
-            <div className="mb-2 text-sm text-left">
-                <label>
-                    Show past
-                    <input
-                        type="number"
-                        value={chartDays}
-                        onChange={e => setChartDays(Math.max(1, parseInt(e.target.value, 10) || 1))}
-                        min="1"
-                        max="30"
-                        className="ml-2 w-16 rounded-md text-black px-1"
-                    />
-                    days
-                </label>
-            </div>
-            <ArousalLevelChart arousalLevels={arousalLevels} days={chartDays} />
-            <hr className="section-divider"/>
+      <TotalsSection
+        totalChastityTime={totalChastityTime}
+        totalTimeCageOff={totalTimeCageOff}
+        overallTotalPauseTime={overallTotalPauseTime}
+        pauseReasonTotals={pauseReasonTotals}
+      />
+      <hr className="section-divider" />
 
-            <h3 className="section-title">Chastity History</h3>
-            <ChastityHistoryTable chastityHistory={chastityHistory} />
-            <hr className="section-divider"/>
+      <h3 className="section-title">Arousal Level History</h3>
+      <div className="mb-2 text-sm text-left">
+        <label>
+          Show past
+          <input
+            type="number"
+            value={chartDays}
+            onChange={e =>
+              setChartDays(Math.max(1, parseInt(e.target.value, 10) || 1))
+            }
+            min="1"
+            max="30"
+            className="ml-2 w-16 rounded-md text-black px-1"
+          />
+          days
+        </label>
+      </div>
+      <ArousalLevelChart arousalLevels={arousalLevels} days={chartDays} />
+      <hr className="section-divider" />
 
-            <h3 className="section-title">Sexual Events Log</h3>
-            <EventLogTable
-                isLoadingEvents={isLoadingEvents}
-                sexualEventsLog={sexualEventsLog}
-                savedSubmissivesName={savedSubmissivesName}
-            />
-        </div>
-    );
+      <h3 className="section-title">Chastity History</h3>
+      <ChastityHistoryTable chastityHistory={chastityHistory} />
+      <hr className="section-divider" />
+
+      <h3 className="section-title">Sexual Events Log</h3>
+      <EventLogTable
+        isLoadingEvents={isLoadingEvents}
+        sexualEventsLog={sexualEventsLog}
+        savedSubmissivesName={savedSubmissivesName}
+      />
+    </div>
+  );
 };
 
 export default FullReportPage;