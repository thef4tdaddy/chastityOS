--- conflicted
+++ resolved
@@ -22,17 +22,11 @@
         const totals = {};
         chastityHistory.forEach(p => {
             (p.pauseEvents || []).forEach(ev => {
-<<<<<<< HEAD
-                if (ev.duration && ev.reason) {
-                    totals[ev.reason] = (totals[ev.reason] || 0) + ev.duration;
-                }
-=======
-                if (!ev.duration) return;
-                const category = PAUSE_REASON_OPTIONS.includes(ev.reason)
-                    ? ev.reason
-                    : 'Other';
-                totals[category] = (totals[category] || 0) + ev.duration;
->>>>>>> 0dc18c24
+if (!ev.duration || !ev.reason) return;
+const category = PAUSE_REASON_OPTIONS.includes(ev.reason)
+  ? ev.reason
+  : 'Other';
+totals[category] = (totals[category] || 0) + ev.duration;
             });
         });
         return totals;
