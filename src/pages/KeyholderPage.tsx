--- conflicted
+++ resolved
@@ -1,488 +1,17 @@
-<<<<<<< HEAD
 import React, { useState, useEffect } from "react";
 import { Link } from "react-router-dom";
 import { useAuthState } from "../contexts";
 import { useKeyholderStore } from "../stores/keyholderStore";
 import { sessionDBService, taskDBService } from "../services/database";
 import type { DBSession, DBTask, TaskStatus } from "../types/database";
-import { logger } from "../utils/logging";
-=======
-import React, { useState, useEffect } from 'react';
-import { Link } from 'react-router-dom';
-import { useAuthState } from '../contexts';
-import { useKeyholderStore } from '../stores/keyholderStore';
-import { sessionDBService, taskDBService } from '../services/database';
-import type { DBSession, DBTask, TaskStatus } from '../types/database';
 import {
   KeyholderPasswordUnlock,
   AccountLinkingPreview,
   SessionControls,
-  TaskManagement
-} from '../components/keyholder';
-import { logger } from '../utils/logging';
->>>>>>> b55538d8
-import {
-  FaArrowLeft,
-  FaLock,
-  FaCog,
-  FaEye,
-  FaSpinner,
-<<<<<<< HEAD
-  FaQrcode,
-  FaClipboard,
-} from "react-icons/fa";
-
-// Password Unlock Component
-const KeyholderPasswordUnlock: React.FC = () => {
-  const {
-    isKeyholderModeUnlocked,
-    isPasswordDialogOpen,
-    passwordAttempt,
-    keyholderMessage,
-    isCheckingPassword,
-    openPasswordDialog,
-    setPasswordAttempt,
-    checkPassword,
-    clearMessage,
-  } = useKeyholderStore();
-
-  const handleSubmit = async (e: React.FormEvent) => {
-    e.preventDefault();
-    if (!passwordAttempt.trim()) return;
-
-    // For demo - in real app this would come from settings
-    const storedHash = "demo_password_hash"; // This would be from user settings
-    await checkPassword(passwordAttempt, storedHash);
-  };
-
-  if (isKeyholderModeUnlocked) {
-    return (
-      <div className="bg-green-500/10 border border-green-500/20 rounded-lg p-4 mb-6">
-        <div className="flex items-center gap-3">
-          <FaUnlock className="text-green-400" />
-          <span className="text-green-400 font-medium">
-            Keyholder Controls Unlocked
-          </span>
-        </div>
-        <p className="text-nightly-celadon text-sm mt-2">
-          You have temporary admin access to this account's chastity controls.
-        </p>
-      </div>
-    );
-  }
-
-  return (
-    <div className="bg-white/10 backdrop-blur-sm rounded-lg p-6 mb-6">
-      <div className="flex items-center gap-3 mb-4">
-        <FaLock className="text-nightly-aquamarine" />
-        <h2 className="text-xl font-semibold text-nightly-honeydew">
-          Temporary Keyholder Access
-        </h2>
-      </div>
-
-      <p className="text-nightly-celadon mb-4">
-        This is the current temporary password-based keyholder system. In the
-        future, this will be replaced with secure account linking.
-      </p>
-
-      {!isPasswordDialogOpen ? (
-        <button
-          onClick={openPasswordDialog}
-          className="bg-nightly-aquamarine hover:bg-nightly-aquamarine/80 text-black px-6 py-2 rounded font-medium transition-colors flex items-center gap-2"
-        >
-          <FaKey />
-          Unlock Keyholder Controls
-        </button>
-      ) : (
-        <form onSubmit={handleSubmit} className="space-y-4">
-          <div>
-            <label className="block text-sm font-medium text-nightly-celadon mb-2">
-              Keyholder Password
-            </label>
-            <input
-              type="password"
-              value={passwordAttempt}
-              onChange={(e) => setPasswordAttempt(e.target.value)}
-              placeholder="Enter keyholder password"
-              className="w-full bg-white/5 border border-white/10 rounded p-3 text-nightly-honeydew placeholder-nightly-celadon/50"
-              disabled={isCheckingPassword}
-            />
-          </div>
-
-          {keyholderMessage && (
-            <div className="bg-yellow-500/10 border border-yellow-500/20 rounded p-3">
-              <p className="text-yellow-300 text-sm">{keyholderMessage}</p>
-              <button
-                type="button"
-                onClick={clearMessage}
-                className="text-yellow-400 hover:text-yellow-300 text-sm mt-1"
-              >
-                Dismiss
-              </button>
-            </div>
-          )}
-
-          <button
-            type="submit"
-            disabled={isCheckingPassword || !passwordAttempt.trim()}
-            className="bg-nightly-aquamarine hover:bg-nightly-aquamarine/80 disabled:opacity-50 text-black px-6 py-2 rounded font-medium transition-colors flex items-center gap-2"
-          >
-            {isCheckingPassword ? (
-              <>
-                <FaSpinner className="animate-spin" />
-                Checking...
-              </>
-            ) : (
-              <>
-                <FaUnlock />
-                Unlock
-              </>
-            )}
-          </button>
-        </form>
-      )}
-    </div>
-  );
-};
-
-// Future Account Linking Preview Component
-const AccountLinkingPreview: React.FC = () => {
-  const [showLinkingDemo, setShowLinkingDemo] = useState(false);
-  const [linkCode] = useState("CHY-X9K2-P7M4"); // Demo code
-
-  return (
-    <div className="bg-white/10 backdrop-blur-sm rounded-lg p-6 mb-6">
-      <div className="flex items-center gap-3 mb-4">
-        <FaUserShield className="text-nightly-lavender-floral" />
-        <h2 className="text-xl font-semibold text-nightly-honeydew">
-          Account Linking (Coming Soon)
-        </h2>
-        <span className="bg-nightly-lavender-floral/20 text-nightly-lavender-floral px-2 py-1 text-xs rounded">
-          PREVIEW
-        </span>
-      </div>
-
-      <p className="text-nightly-celadon mb-4">
-        The future keyholder system will use secure account linking instead of
-        shared passwords. This provides better security and proper multi-user
-        support.
-      </p>
-
-      <div className="space-y-4">
-        <div className="grid grid-cols-1 md:grid-cols-2 gap-4">
-          <div className="bg-white/5 rounded-lg p-4">
-            <h3 className="font-medium text-nightly-honeydew mb-2 flex items-center gap-2">
-              <FaLink className="text-nightly-aquamarine" />
-              For Submissives
-            </h3>
-            <ul className="text-sm text-nightly-celadon space-y-1">
-              <li>• Generate secure link codes</li>
-              <li>• Share privately with keyholder</li>
-              <li>• Maintain ultimate control</li>
-              <li>• Disconnect anytime</li>
-            </ul>
-          </div>
-
-          <div className="bg-white/5 rounded-lg p-4">
-            <h3 className="font-medium text-nightly-honeydew mb-2 flex items-center gap-2">
-              <FaUsers className="text-nightly-lavender-floral" />
-              For Keyholders
-            </h3>
-            <ul className="text-sm text-nightly-celadon space-y-1">
-              <li>• Full admin dashboard access</li>
-              <li>• Manage multiple submissives</li>
-              <li>• Real-time control & monitoring</li>
-              <li>• Audit trail of all actions</li>
-            </ul>
-          </div>
-        </div>
-
-        <button
-          onClick={() => setShowLinkingDemo(!showLinkingDemo)}
-          className="bg-nightly-lavender-floral hover:bg-nightly-lavender-floral/80 text-white px-4 py-2 rounded font-medium transition-colors"
-        >
-          {showLinkingDemo ? "Hide Demo" : "Preview Linking Process"}
-        </button>
-
-        {showLinkingDemo && (
-          <div className="bg-white/5 rounded-lg p-4 space-y-4">
-            <h4 className="font-medium text-nightly-honeydew">
-              Demo: Link Code Generation
-            </h4>
-
-            <div className="bg-black/20 rounded-lg p-4">
-              <div className="flex items-center justify-between mb-3">
-                <span className="text-nightly-celadon text-sm">
-                  Your Link Code:
-                </span>
-                <span className="text-xs text-nightly-celadon">
-                  Expires in 23h 45m
-                </span>
-              </div>
-
-              <div className="flex items-center gap-3 mb-3">
-                <code className="bg-nightly-aquamarine/20 text-nightly-aquamarine px-3 py-2 rounded font-mono text-lg">
-                  {linkCode}
-                </code>
-                <button className="text-nightly-aquamarine hover:text-nightly-spring-green">
-                  <FaClipboard />
-                </button>
-              </div>
-
-              <div className="flex gap-2">
-                <button className="bg-white/10 hover:bg-white/20 text-nightly-celadon px-3 py-1 rounded text-sm flex items-center gap-2">
-                  <FaQrcode />
-                  QR Code
-                </button>
-                <button className="bg-white/10 hover:bg-white/20 text-nightly-celadon px-3 py-1 rounded text-sm">
-                  Share URL
-                </button>
-              </div>
-            </div>
-
-            <div className="text-sm text-nightly-celadon">
-              <p className="mb-2">
-                <strong>Secure Sharing:</strong> Share this code privately with
-                your keyholder via text, voice, QR code, or encrypted email.
-              </p>
-              <p>
-                <strong>One-Time Use:</strong> Code expires in 24 hours or after
-                first use. You can disconnect the keyholder anytime.
-              </p>
-            </div>
-          </div>
-        )}
-      </div>
-    </div>
-  );
-};
-
-// Current Session Control (for unlocked keyholder mode)
-const SessionControls: React.FC<{ session: DBSession | null }> = ({
-  session,
-}) => {
-  if (!session) {
-    return (
-      <div className="bg-white/10 backdrop-blur-sm rounded-lg p-6">
-        <div className="flex items-center gap-3 mb-4">
-          <FaClock className="text-nightly-aquamarine" />
-          <h3 className="text-lg font-semibold text-nightly-honeydew">
-            Session Control
-          </h3>
-        </div>
-        <p className="text-nightly-celadon">No active session to control.</p>
-      </div>
-    );
-  }
-
-  const formatDuration = (seconds: number) => {
-    const hours = Math.floor(seconds / 3600);
-    const minutes = Math.floor((seconds % 3600) / 60);
-    return `${hours}h ${minutes}m`;
-  };
-
-  return (
-    <div className="bg-white/10 backdrop-blur-sm rounded-lg p-6">
-      <div className="flex items-center gap-3 mb-4">
-        <FaClock className="text-nightly-aquamarine" />
-        <h3 className="text-lg font-semibold text-nightly-honeydew">
-          Session Control
-        </h3>
-      </div>
-
-      <div className="space-y-4">
-        <div className="flex items-center justify-between">
-          <span className="text-nightly-celadon">Status:</span>
-          <div className="flex items-center gap-2">
-            {session.isPaused ? (
-              <>
-                <FaPause className="text-yellow-400" />
-                <span className="text-yellow-400">Paused</span>
-              </>
-            ) : (
-              <>
-                <FaPlay className="text-green-400" />
-                <span className="text-green-400">Active</span>
-              </>
-            )}
-          </div>
-        </div>
-
-        <div className="flex items-center justify-between">
-          <span className="text-nightly-celadon">Started:</span>
-          <span className="text-nightly-honeydew">
-            {session.startTime.toLocaleDateString()}{" "}
-            {session.startTime.toLocaleTimeString()}
-          </span>
-        </div>
-
-        <div className="flex items-center justify-between">
-          <span className="text-nightly-celadon">Pause Time:</span>
-          <span className="text-nightly-honeydew">
-            {formatDuration(session.accumulatedPauseTime)}
-          </span>
-        </div>
-
-        <div className="grid grid-cols-2 gap-3 mt-6">
-          <button
-            disabled={session.isPaused}
-            className="bg-yellow-500 hover:bg-yellow-600 disabled:opacity-50 disabled:cursor-not-allowed text-white px-4 py-2 rounded font-medium transition-colors flex items-center justify-center gap-2"
-          >
-            <FaPause />
-            Pause Session
-          </button>
-
-          <button className="bg-red-500 hover:bg-red-600 text-white px-4 py-2 rounded font-medium transition-colors flex items-center justify-center gap-2">
-            <FaStop />
-            End Session
-          </button>
-        </div>
-      </div>
-    </div>
-  );
-};
-
-// Task Management for Keyholder
-const TaskManagement: React.FC<{ tasks: DBTask[] }> = ({ tasks }) => {
-  const [newTaskText, setNewTaskText] = useState("");
-  const [showAddTask, setShowAddTask] = useState(false);
-
-  const pendingTasks = tasks.filter((t) =>
-    ["pending", "submitted"].includes(t.status),
-  );
-
-  const handleTaskAction = async (
-    taskId: string,
-    action: "approve" | "reject",
-    feedback?: string,
-  ) => {
-    try {
-      const newStatus: TaskStatus =
-        action === "approve" ? "approved" : "rejected";
-      await taskDBService.updateTaskStatus(taskId, newStatus, feedback);
-      // In real app, this would refresh the tasks
-    } catch (error) {
-      logger.error("Error updating task:", error, "KeyholderPage");
-    }
-  };
-
-  return (
-    <div className="bg-white/10 backdrop-blur-sm rounded-lg p-6">
-      <div className="flex items-center justify-between mb-4">
-        <div className="flex items-center gap-3">
-          <FaTasks className="text-nightly-lavender-floral" />
-          <h3 className="text-lg font-semibold text-nightly-honeydew">
-            Task Management
-          </h3>
-        </div>
-        <button
-          onClick={() => setShowAddTask(!showAddTask)}
-          className="bg-nightly-lavender-floral hover:bg-nightly-lavender-floral/80 text-white px-3 py-1 rounded text-sm flex items-center gap-2"
-        >
-          <FaPlus />
-          Add Task
-        </button>
-      </div>
-
-      {showAddTask && (
-        <div className="mb-6 bg-white/5 rounded-lg p-4">
-          <h4 className="font-medium text-nightly-honeydew mb-3">
-            Create New Task
-          </h4>
-          <div className="space-y-3">
-            <textarea
-              value={newTaskText}
-              onChange={(e) => setNewTaskText(e.target.value)}
-              placeholder="Task description..."
-              className="w-full bg-white/5 border border-white/10 rounded p-3 text-nightly-honeydew placeholder-nightly-celadon/50 resize-none"
-              rows={3}
-            />
-            <div className="flex gap-2">
-              <button
-                onClick={() => {
-                  // In real app, would call taskDBService.create
-                  setNewTaskText("");
-                  setShowAddTask(false);
-                }}
-                disabled={!newTaskText.trim()}
-                className="bg-nightly-aquamarine hover:bg-nightly-aquamarine/80 disabled:opacity-50 text-black px-4 py-2 rounded font-medium transition-colors"
-              >
-                Create Task
-              </button>
-              <button
-                onClick={() => setShowAddTask(false)}
-                className="bg-white/10 hover:bg-white/20 text-nightly-celadon px-4 py-2 rounded font-medium transition-colors"
-              >
-                Cancel
-              </button>
-            </div>
-          </div>
-        </div>
-      )}
-
-      <div className="space-y-3">
-        {pendingTasks.length === 0 ? (
-          <p className="text-nightly-celadon">No pending tasks</p>
-        ) : (
-          pendingTasks.map((task) => (
-            <div key={task.id} className="bg-white/5 rounded-lg p-4">
-              <div className="mb-3">
-                <h4 className="font-medium text-nightly-honeydew mb-1">
-                  {task.text}
-                </h4>
-                <div className="flex items-center gap-2 text-sm text-nightly-celadon">
-                  <span>Status: {task.status}</span>
-                  <span>•</span>
-                  <span>Priority: {task.priority}</span>
-                  {task.dueDate && (
-                    <>
-                      <span>•</span>
-                      <span>Due: {task.dueDate.toLocaleDateString()}</span>
-                    </>
-                  )}
-                </div>
-              </div>
-
-              {task.submissiveNote && (
-                <div className="bg-white/5 rounded p-2 mb-3">
-                  <div className="text-xs text-nightly-celadon mb-1">
-                    Submissive Note:
-                  </div>
-                  <div className="text-sm text-nightly-honeydew">
-                    {task.submissiveNote}
-                  </div>
-                </div>
-              )}
-
-              {task.status === "submitted" && (
-                <div className="flex gap-2">
-                  <button
-                    onClick={() => handleTaskAction(task.id, "approve")}
-                    className="bg-green-500 hover:bg-green-600 text-white px-3 py-1 rounded text-sm flex items-center gap-1"
-                  >
-                    <FaCheckCircle />
-                    Approve
-                  </button>
-                  <button
-                    onClick={() => handleTaskAction(task.id, "reject")}
-                    className="bg-red-500 hover:bg-red-600 text-white px-3 py-1 rounded text-sm flex items-center gap-1"
-                  >
-                    <FaTimesCircle />
-                    Reject
-                  </button>
-                </div>
-              )}
-            </div>
-          ))
-        )}
-      </div>
-    </div>
-  );
-};
-=======
-} from 'react-icons/fa';
-
->>>>>>> b55538d8
+  TaskManagement,
+} from "../components/keyholder";
+import { logger } from "../utils/logging";
+import { FaArrowLeft, FaLock, FaCog, FaEye, FaSpinner } from "react-icons/fa";
 
 const KeyholderPage: React.FC = () => {
   const { user } = useAuthState();
