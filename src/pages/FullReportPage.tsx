import React from "react";
import { useAuthState } from "../contexts";
import { useReportData } from "../hooks/api/useReportData";
import { useAccountLinking } from "../hooks/account-linking/useAccountLinking";
import { FaUsers } from "../utils/iconImport";
import {
  CurrentStatusSection,
  StatisticsSection,
  SessionHistorySection,
} from "../components/full_report";
import { EventList } from "../components/log_event/EventList";
<<<<<<< HEAD
import { Card, Tooltip } from "@/components/ui";

// Loading state component
const LoadingState: React.FC = () => (
  <div className="text-nightly-spring-green">
    <div className="p-4 max-w-6xl mx-auto">
      <div className="text-center py-8">
        <FaSpinner className="animate-spin text-2xl text-nightly-aquamarine mb-4 mx-auto" />
        <div className="text-nightly-celadon">Loading report...</div>
      </div>
    </div>
  </div>
);
=======
import { Card, LoadingState } from "@/components/ui";
>>>>>>> 6b3a66ba

// Error state component
const ErrorState: React.FC<{ hasSession: boolean }> = ({ hasSession }) => (
  <div className="text-nightly-spring-green">
    <div className="p-4 max-w-6xl mx-auto">
      <div className="text-center py-8">
        {hasSession ? (
          <div className="text-red-400">Error loading report data</div>
        ) : (
          <Card variant="glass" padding="lg">
            <h3 className="text-xl font-semibold text-nightly-honeydew mb-3">
              No Session Data Available
            </h3>
            <p className="text-nightly-celadon">
              Start your first chastity session to generate report data. Once
              you begin tracking, your statistics and history will appear here.
            </p>
          </Card>
        )}
      </div>
    </div>
  </div>
);

// Combined report header component
interface CombinedReportHeaderProps {
  activeSubmissive?: { wearerName?: string };
}

const CombinedReportHeader: React.FC<CombinedReportHeaderProps> = ({
  activeSubmissive,
}) => {
  if (!activeSubmissive) return null;

  return (
    <Card variant="glass" padding="sm" className="mb-6">
      <div className="flex items-center gap-2">
        <FaUsers className="text-nightly-aquamarine text-xl" />
        <h2 className="text-xl font-semibold text-nightly-honeydew">
          Combined Report
        </h2>
        <Tooltip content="This report includes data for both you and your submissive">
          <span className="text-nightly-aquamarine/60 cursor-help text-xs ml-1">
            ⓘ
          </span>
        </Tooltip>
      </div>
      <p className="text-sm text-nightly-celadon mt-2">
        Showing statistics for you and{" "}
        {activeSubmissive.wearerName || "your submissive"}
      </p>
    </Card>
  );
};

// User status section component
interface ReportSectionProps {
  activeSubmissive?: { wearerName?: string };
  userReport: ReturnType<typeof useReportData>;
  submissiveReport: ReturnType<typeof useReportData>;
}

const UserStatusSection: React.FC<ReportSectionProps> = ({
  activeSubmissive,
  userReport,
  submissiveReport,
}) => (
  <>
    <div className="mb-6">
      <h3 className="text-lg font-semibold text-nightly-honeydew mb-4">
        {activeSubmissive ? "Your Status" : "Current Status"}
      </h3>
      <CurrentStatusSection currentSession={userReport.currentSession} />
    </div>

    {activeSubmissive && submissiveReport.currentSession && (
      <div className="mb-6">
        <h3 className="text-lg font-semibold text-nightly-lavender-floral mb-4">
          {activeSubmissive.wearerName || "Submissive"}'s Status
        </h3>
        <CurrentStatusSection
          currentSession={submissiveReport.currentSession}
        />
      </div>
    )}
  </>
);

// Statistics report section component
const StatisticsReportSection: React.FC<ReportSectionProps> = ({
  activeSubmissive,
  userReport,
  submissiveReport,
}) => (
  <>
    <div className="mb-6">
      <h3 className="text-lg font-semibold text-nightly-honeydew mb-4">
        {activeSubmissive ? "Your Statistics" : "Statistics"}
      </h3>
      <StatisticsSection
        sessions={userReport.sessions}
        events={userReport.events}
        tasks={userReport.tasks}
        goals={userReport.goals}
      />
    </div>

    {activeSubmissive && (
      <div className="mb-6">
        <h3 className="text-lg font-semibold text-nightly-lavender-floral mb-4">
          {activeSubmissive.wearerName || "Submissive"}'s Statistics
        </h3>
        <StatisticsSection
          sessions={submissiveReport.sessions}
          events={submissiveReport.events}
          tasks={submissiveReport.tasks}
          goals={submissiveReport.goals}
        />
      </div>
    )}
  </>
);

// Session history report section component
const SessionHistoryReportSection: React.FC<ReportSectionProps> = ({
  activeSubmissive,
  userReport,
  submissiveReport,
}) => (
  <>
    <div className="mb-6">
      <h3 className="text-lg font-semibold text-nightly-honeydew mb-4">
        {activeSubmissive ? "Your Session History" : "Session History"}
      </h3>
      <SessionHistorySection sessions={userReport.sessions} />
    </div>

    {activeSubmissive && (
      <div className="mb-6">
        <h3 className="text-lg font-semibold text-nightly-lavender-floral mb-4">
          {activeSubmissive.wearerName || "Submissive"}'s Session History
        </h3>
        <SessionHistorySection sessions={submissiveReport.sessions} />
      </div>
    )}
  </>
);

// Event history report section component
const EventHistoryReportSection: React.FC<ReportSectionProps> = ({
  activeSubmissive,
  userReport,
  submissiveReport,
}) => (
  <>
    <div className="mb-6">
      <h3 className="text-lg font-semibold text-nightly-honeydew mb-4">
        {activeSubmissive ? "Your Events" : "Event History"}
      </h3>
      <EventList events={userReport.events} />
    </div>

    {activeSubmissive && submissiveReport.events.length > 0 && (
      <div className="mb-6">
        <h3 className="text-lg font-semibold text-nightly-lavender-floral mb-4">
          {activeSubmissive.wearerName || "Submissive"}'s Events
        </h3>
        <EventList events={submissiveReport.events} />
      </div>
    )}
  </>
);

const FullReportPage: React.FC = () => {
  const { user } = useAuthState();
  const { adminRelationships } = useAccountLinking();

  // Get the active submissive relationship (first one for now)
  const activeSubmissive = adminRelationships?.[0];

  // Fetch report data for current user
  const userReport = useReportData(user?.uid);

  // Fetch report data for submissive if keyholder has one
  const submissiveReport = useReportData(activeSubmissive?.wearerId);

  const isLoading = userReport.isLoading || submissiveReport.isLoading;
  const error = userReport.error || submissiveReport.error;

  if (isLoading) {
    return (
      <div className="text-nightly-spring-green">
        <div className="p-4 max-w-6xl mx-auto">
          <LoadingState message="Loading report..." size="lg" />
        </div>
      </div>
    );
  }

  if (error) {
    const hasSession =
      !!userReport.currentSession || !!submissiveReport.currentSession;
    return <ErrorState hasSession={hasSession} />;
  }

  return (
    <div className="text-nightly-spring-green">
      <div className="p-4 max-w-6xl mx-auto">
        <CombinedReportHeader activeSubmissive={activeSubmissive} />
        <UserStatusSection
          activeSubmissive={activeSubmissive}
          userReport={userReport}
          submissiveReport={submissiveReport}
        />
        <StatisticsReportSection
          activeSubmissive={activeSubmissive}
          userReport={userReport}
          submissiveReport={submissiveReport}
        />
        <SessionHistoryReportSection
          activeSubmissive={activeSubmissive}
          userReport={userReport}
          submissiveReport={submissiveReport}
        />
        <EventHistoryReportSection
          activeSubmissive={activeSubmissive}
          userReport={userReport}
          submissiveReport={submissiveReport}
        />
      </div>
    </div>
  );
};

export default FullReportPage;<|MERGE_RESOLUTION|>--- conflicted
+++ resolved
@@ -9,23 +9,7 @@
   SessionHistorySection,
 } from "../components/full_report";
 import { EventList } from "../components/log_event/EventList";
-<<<<<<< HEAD
-import { Card, Tooltip } from "@/components/ui";
-
-// Loading state component
-const LoadingState: React.FC = () => (
-  <div className="text-nightly-spring-green">
-    <div className="p-4 max-w-6xl mx-auto">
-      <div className="text-center py-8">
-        <FaSpinner className="animate-spin text-2xl text-nightly-aquamarine mb-4 mx-auto" />
-        <div className="text-nightly-celadon">Loading report...</div>
-      </div>
-    </div>
-  </div>
-);
-=======
-import { Card, LoadingState } from "@/components/ui";
->>>>>>> 6b3a66ba
+import { Card, LoadingState, Tooltip } from "@/components/ui";
 
 // Error state component
 const ErrorState: React.FC<{ hasSession: boolean }> = ({ hasSession }) => (
