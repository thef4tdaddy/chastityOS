--- conflicted
+++ resolved
@@ -5,11 +5,7 @@
 
 import React, { ReactElement } from "react";
 import { render, RenderOptions } from "@testing-library/react";
-<<<<<<< HEAD
-import { vi } from "vitest";
-=======
 import { vi, expect } from "vitest";
->>>>>>> 81a9adae
 
 // Mock data factories
 export const createMockUser = (overrides = {}) => ({
@@ -89,11 +85,7 @@
 });
 
 // Firebase mock helpers
-<<<<<<< HEAD
 export const createMockFirebaseDoc = (data: Record<string, unknown>) => ({
-=======
-export const createMockFirebaseDoc = (data: any) => ({
->>>>>>> 81a9adae
   id: "test-doc-id",
   data: () => data,
   exists: () => true,
@@ -109,11 +101,7 @@
   docs: docs.map(createMockFirebaseDoc),
   size: docs.length,
   empty: docs.length === 0,
-<<<<<<< HEAD
   forEach: (callback: (doc: Record<string, unknown>) => void) =>
-=======
-  forEach: (callback: (doc: any) => void) =>
->>>>>>> 81a9adae
     docs.forEach((doc) => callback(createMockFirebaseDoc(doc))),
 });
 
@@ -177,15 +165,9 @@
   expect((value as Date).getTime()).not.toBeNaN();
 };
 
-<<<<<<< HEAD
 export const expectToBeValidId = (value: unknown) => {
   expect(typeof value).toBe("string");
   expect((value as string).length).toBeGreaterThan(0);
-=======
-export const expectToBeValidId = (value: any) => {
-  expect(typeof value).toBe("string");
-  expect(value.length).toBeGreaterThan(0);
->>>>>>> 81a9adae
 };
 
 // Performance testing helpers
