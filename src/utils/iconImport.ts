/**
 * Centralized icon import utility for ChastityOS
 *
 * This utility provides a consistent interface for importing and using icons
 * from react-icons and lucide-react packages. All icon imports throughout
 * the application must go through this utility to maintain consistency
 * and enable centralized icon management.
 *
 * Usage:
 * import { FaTimes, Lock } from '../utils/iconImport';
 *
 * Policy: Direct imports from react-icons/* or lucide-react/* are prohibited.
 * Use this utility instead for all icon imports.
 */

// React Icons (FA) imports
export {
  FaAward,
  FaBook,
  FaBullseye,
  FaCalendar,
  FaChartBar,
  FaCheckCircle,
  FaClipboard,
  FaClock,
  FaCog,
  FaDatabase,
  FaDownload,
  FaEdit,
  FaExclamationTriangle,
  FaEye,
  FaEyeSlash,
  FaFilter,
  FaFire,
  FaGamepad,
  FaGavel,
  FaGlobe,
  FaHeart,
  FaHistory,
  FaInfo,
  FaKey,
  FaLink,
  FaList,
  FaLock,
  FaPalette,
  FaPause,
  FaPlay,
  FaPlus,
  FaQrcode,
  FaSave,
  FaShare,
  FaShieldAlt,
  FaSpinner,
  FaStickyNote,
  FaStop,
  FaTasks,
  FaTimes,
  FaTimesCircle,
  FaTint,
  FaTrash,
  FaTrophy,
  FaUnlock,
  FaUpload,
  FaUser,
  FaUserPlus,
  FaUsers,
  FaUserShield,
<<<<<<< HEAD
  // Additional icons for achievements
  FaSearch,
  FaArrowRight,
  FaStar,
=======
  FaBug,
  FaLightbulb,
  FaComment,
  FaPaperPlane,
>>>>>>> 6e9f31d9
} from "react-icons/fa";

// Lucide React imports (placeholder for future use)
// Add lucide-react icons here as needed:
// export { Lock, X, Plus } from 'lucide-react';

// Note: When adding new icons, update this file to export them
// and ensure they're imported from the correct package.<|MERGE_RESOLUTION|>--- conflicted
+++ resolved
@@ -65,18 +65,13 @@
   FaUserPlus,
   FaUsers,
   FaUserShield,
-<<<<<<< HEAD
-  // Additional icons for achievements
   FaSearch,
   FaArrowRight,
   FaStar,
-=======
   FaBug,
   FaLightbulb,
   FaComment,
   FaPaperPlane,
->>>>>>> 6e9f31d9
-} from "react-icons/fa";
 
 // Lucide React imports (placeholder for future use)
 // Add lucide-react icons here as needed:
