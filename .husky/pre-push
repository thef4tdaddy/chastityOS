#!/bin/sh

echo "🔍 Running ESLint quality gate check..."
<<<<<<< HEAD

# Run ESLint and capture output
LINT_OUTPUT=$(npm run lint 2>&1)
LINT_EXIT_CODE=$?

# Extract problem count from output (format: "✖ 22 problems (0 errors, 22 warnings)")
PROBLEM_COUNT=$(echo "$LINT_OUTPUT" | grep "✖" | grep -oE '[0-9]+ problems' | grep -oE '[0-9]+' || echo "0")

echo "📊 Current ESLint problems: $PROBLEM_COUNT"

# Block push if problems exceed threshold
THRESHOLD=100
if [ "$PROBLEM_COUNT" -gt "$THRESHOLD" ]; then
  echo ""
  echo "❌ PUSH BLOCKED: ESLint violations ($PROBLEM_COUNT) exceed threshold ($THRESHOLD)"
  echo ""
  echo "Please fix ESLint violations before pushing:"
  echo "  npm run lint          # See all violations"
  echo "  npm run lint:fix      # Auto-fix what's possible"
  echo ""
  echo "Current violations exceed the quality gate of $THRESHOLD problems."
  echo "See issue #214 for tracking: https://github.com/thef4tdaddy/chastityOS/issues/214"
  exit 1
fi

echo "✅ ESLint quality gate passed ($PROBLEM_COUNT/$THRESHOLD problems)"
=======
>>>>>>> 1ccfc29a

# Run ESLint and capture output
LINT_OUTPUT=$(npm run lint 2>&1)
LINT_EXIT_CODE=$?

# Extract problem count from output (format: "✖ 22 problems (0 errors, 22 warnings)")
PROBLEM_COUNT=$(echo "$LINT_OUTPUT" | grep "✖" | grep -oE '[0-9]+ problems' | grep -oE '[0-9]+' | head -1 || echo "0")

# Validate and sanitize the count
case "$PROBLEM_COUNT" in
  ''|*[!0-9]*)
    PROBLEM_COUNT=0
    ;;
esac

echo "📊 Current ESLint problems: $PROBLEM_COUNT"

# Block push if problems exceed threshold
THRESHOLD=10
if [ "$PROBLEM_COUNT" -gt "$THRESHOLD" ]; then
  echo ""
  echo "❌ PUSH BLOCKED: ESLint violations ($PROBLEM_COUNT) exceed threshold ($THRESHOLD)"
  echo ""
  echo "Please fix ESLint violations before pushing:"
  echo "  npm run lint          # See all violations"
  echo "  npm run lint:fix      # Auto-fix what's possible"
  echo ""
  echo "Current violations exceed the quality gate of $THRESHOLD problems."
  echo "Quality gate reduced from 50 to maintain code quality improvements."
  exit 1
fi

echo "✅ ESLint quality gate passed ($PROBLEM_COUNT/$THRESHOLD problems)"

echo ""
echo "🔍 Running TypeScript quality gate check..."

# Run TypeScript check and count errors
TS_OUTPUT=$(npm run typecheck 2>&1 || true)
TS_ERROR_COUNT=$(echo "$TS_OUTPUT" | grep -c "error TS" || echo "0")

# Validate and sanitize the count
case "$TS_ERROR_COUNT" in
  ''|*[!0-9]*)
    TS_ERROR_COUNT=0
    ;;
esac

echo "📊 Current TypeScript errors: $TS_ERROR_COUNT"

# Block push if errors exceed threshold
TS_THRESHOLD=25
if [ "$TS_ERROR_COUNT" -gt "$TS_THRESHOLD" ]; then
  echo ""
  echo "❌ PUSH BLOCKED: TypeScript errors ($TS_ERROR_COUNT) exceed threshold ($TS_THRESHOLD)"
  echo ""
  echo "Please fix TypeScript errors before pushing:"
  echo "  npm run typecheck     # See all errors"
  echo ""
  echo "Current errors exceed the quality gate of $TS_THRESHOLD errors."
  echo "Quality gate reduced from 250 to maintain type safety improvements."
  exit 1
fi

echo "✅ TypeScript quality gate passed ($TS_ERROR_COUNT/$TS_THRESHOLD errors)"<|MERGE_RESOLUTION|>--- conflicted
+++ resolved
@@ -1,35 +1,6 @@
 #!/bin/sh
 
 echo "🔍 Running ESLint quality gate check..."
-<<<<<<< HEAD
-
-# Run ESLint and capture output
-LINT_OUTPUT=$(npm run lint 2>&1)
-LINT_EXIT_CODE=$?
-
-# Extract problem count from output (format: "✖ 22 problems (0 errors, 22 warnings)")
-PROBLEM_COUNT=$(echo "$LINT_OUTPUT" | grep "✖" | grep -oE '[0-9]+ problems' | grep -oE '[0-9]+' || echo "0")
-
-echo "📊 Current ESLint problems: $PROBLEM_COUNT"
-
-# Block push if problems exceed threshold
-THRESHOLD=100
-if [ "$PROBLEM_COUNT" -gt "$THRESHOLD" ]; then
-  echo ""
-  echo "❌ PUSH BLOCKED: ESLint violations ($PROBLEM_COUNT) exceed threshold ($THRESHOLD)"
-  echo ""
-  echo "Please fix ESLint violations before pushing:"
-  echo "  npm run lint          # See all violations"
-  echo "  npm run lint:fix      # Auto-fix what's possible"
-  echo ""
-  echo "Current violations exceed the quality gate of $THRESHOLD problems."
-  echo "See issue #214 for tracking: https://github.com/thef4tdaddy/chastityOS/issues/214"
-  exit 1
-fi
-
-echo "✅ ESLint quality gate passed ($PROBLEM_COUNT/$THRESHOLD problems)"
-=======
->>>>>>> 1ccfc29a
 
 # Run ESLint and capture output
 LINT_OUTPUT=$(npm run lint 2>&1)
