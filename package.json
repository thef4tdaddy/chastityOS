--- conflicted
+++ resolved
@@ -1,11 +1,7 @@
 {
   "name": "chastity-os",
   "private": true,
-<<<<<<< HEAD
-  "version": "3.10.3",
-=======
   "version": "3.11.0-nightly.1",
->>>>>>> 25617310
   "type": "module",
   "scripts": {
     "dev": "vite",
