{
  "name": "chastity-os",
  "private": true,
<<<<<<< HEAD
  "version": "3.6.1",
=======
  "version": "3.6.3-nightly.3",
>>>>>>> 32433cfa
  "type": "module",
  "scripts": {
    "dev": "vite",
    "dev:nightly": "vite --mode nightly",
    "build": "vite build",
    "build:nightly": "vite build --mode nightly",
    "build:production": "vite build --mode production",
    "build:vercel": "node vercel.build.cjs",
    "lint": "eslint .",
    "preview": "vite preview",
    "release": "standard-version"
  },
  "dependencies": {
    "@sentry/react": "^8.17.0",
    "@tailwindcss/cli": "^4.1.8",
    "@tailwindcss/vite": "^4.1.8",
    "axios": "^1.9.0",
    "firebase": "^11.8.1",
    "react": "^19.1.0",
    "react-dom": "^19.1.0",
    "react-helmet-async": "^2.0.5"
  },
  "devDependencies": {
    "@commitlint/cli": "^19.8.1",
    "@commitlint/config-conventional": "^19.8.1",
    "@eslint/js": "^9.25.0",
    "@sentry/vite-plugin": "^2.16.1",
    "@tailwindcss/postcss": "^4.1.8",
    "@types/react": "^19.1.2",
    "@types/react-dom": "^19.1.2",
    "@vitejs/plugin-react": "^4.4.1",
    "eslint": "^9.25.0",
    "eslint-plugin-react-hooks": "^5.2.0",
    "eslint-plugin-react-refresh": "^0.4.19",
    "globals": "^16.0.0",
    "husky": "^9.1.7",
    "postcss": "^8.5.4",
    "standard-version": "^9.5.0",
    "tailwindcss": "^4.1.8",
    "vite": "^6.3.5",
<<<<<<< HEAD
    "vite-plugin-pwa": "^0.20.0"
=======
    "vite-plugin-pwa": "^1.0.0"
>>>>>>> 32433cfa
  }
}<|MERGE_RESOLUTION|>--- conflicted
+++ resolved
@@ -1,11 +1,7 @@
 {
   "name": "chastity-os",
   "private": true,
-<<<<<<< HEAD
-  "version": "3.6.1",
-=======
   "version": "3.6.3-nightly.3",
->>>>>>> 32433cfa
   "type": "module",
   "scripts": {
     "dev": "vite",
@@ -46,10 +42,6 @@
     "standard-version": "^9.5.0",
     "tailwindcss": "^4.1.8",
     "vite": "^6.3.5",
-<<<<<<< HEAD
-    "vite-plugin-pwa": "^0.20.0"
-=======
     "vite-plugin-pwa": "^1.0.0"
->>>>>>> 32433cfa
   }
 }