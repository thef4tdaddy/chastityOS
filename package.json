{
  "name": "chastity-os",
  "private": true,
<<<<<<< HEAD
  "version": "3.7.5",
=======
  "version": "3.9.0-nightly.10",
>>>>>>> 52ccc682
  "type": "module",
  "scripts": {
    "dev": "vite",
    "dev:nightly": "vite --mode nightly",
    "build": "vite build",
    "build:nightly": "vite build --mode nightly",
    "build:production": "vite build --mode production",
    "build:vercel": "node vercel.build.cjs",
    "lint": "eslint .",
    "preview": "vite preview",
    "release": "standard-version"
  },
  "dependencies": {
    "@sentry/react": "^8.17.0",
    "@tailwindcss/cli": "^4.1.8",
    "@tailwindcss/vite": "^4.1.8",
    "axios": "^1.9.0",
    "dayjs": "^1.11.13",
    "firebase": "^11.8.1",
    "react": "^19.1.0",
    "react-dom": "^19.1.0",
    "react-helmet-async": "^2.0.5",
    "react-icons": "^5.5.0"
  },
  "devDependencies": {
    "@commitlint/cli": "^19.8.1",
    "@commitlint/config-conventional": "^19.8.1",
    "@eslint/js": "^9.25.0",
    "@sentry/vite-plugin": "^2.16.1",
    "@tailwindcss/postcss": "^4.1.8",
    "@types/react": "^19.1.2",
    "@types/react-dom": "^19.1.2",
    "@vitejs/plugin-react": "^4.4.1",
    "eslint": "^9.25.0",
    "eslint-plugin-react-hooks": "^5.2.0",
    "eslint-plugin-react-refresh": "^0.4.19",
    "globals": "^16.0.0",
    "husky": "^9.1.7",
    "postcss": "^8.5.4",
    "standard-version": "^9.5.0",
    "tailwindcss": "^4.1.8",
    "vite": "^6.3.5",
    "vite-plugin-pwa": "^1.0.0"
  }
}<|MERGE_RESOLUTION|>--- conflicted
+++ resolved
@@ -1,11 +1,7 @@
 {
   "name": "chastity-os",
   "private": true,
-<<<<<<< HEAD
-  "version": "3.7.5",
-=======
   "version": "3.9.0-nightly.10",
->>>>>>> 52ccc682
   "type": "module",
   "scripts": {
     "dev": "vite",
