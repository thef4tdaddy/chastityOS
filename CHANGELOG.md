# ChastityOS Changelog

All notable changes to this project will be documented in this file.

<<<<<<< HEAD
=======

## [3.5] - June 7, 2025

### Added
- 🔐 Support for Google Sign-In alongside default anonymous auth
- 🚪 Logout and Google disconnect options, including full data deletion
- 👁️ Visual indicator in footer showing active Google login email
- 🧹 Confirmation modal for data reset when disconnecting Google
- 🧩 Compartmentalized account settings into clearer state-managed sections

### Changed
- 🧼 Cleaned up auth handling logic and ensured anonymous remains default
- 📤 Settings page logic now conditionally shows relevant buttons based on auth state

## v3.4.4 - June 5, 2025

- **✨ PWA Enhancements**:
  - Integrated `vite-plugin-pwa` to make ChastityOS installable as a Progressive Web App.
  - Enabled auto-updates for the PWA and automatic registration of the service worker.
  - Configured Workbox for offline capabilities, including precaching of essential app assets (`js,css,html,ico,png,svg,json,vue,txt,woff2`).
  - Implemented runtime caching strategies (NetworkFirst) for Firestore API calls and Google Tag Manager to ensure functionality and data freshness while offline or on slow networks.
  - Added a comprehensive web app manifest (`manifest.json`) including app name, short name, FLR-themed description, theme colors, background color, display mode, scope, start URL, and various icon sizes (including a maskable icon).
  - Included mobile and desktop screenshots in the manifest for an enhanced PWA installation experience.
- **💾 JSON Backup & Restore**:
  - Implemented functionality to export all application data (including chastity history, sexual events, settings, and current session state) to a downloadable JSON file from the Settings page.
  - Added the ability to import data from a JSON backup file via the Settings page, which overwrites existing data after user confirmation, ensuring data integrity by preserving original event IDs where possible.
- **⏱️ Timer Display Update**:
  - Modified the `formatElapsedTime` utility to display durations in days, hours, minutes, and seconds (e.g., "1d 05h 30m 15s") when the total duration is 24 hours or more. For durations less than 24 hours, it displays hours, minutes, and seconds (e.g., "12h 00m 00s").

>>>>>>> 79078c77
## v3.4.3 - June 5, 2025

- 🔐 **Keyholder Mode Added**:
  - Users can now assign a Keyholder with a name and generated password preview
  - Keyholders can set a required minimum chastity duration
  - Unlockable controls using the password preview (8-char)
  - Visual tracker shows progress toward the Keyholder’s required duration

- 🕓 **Session Start Time Editing**:
  - Active session start time can now be manually updated via Settings
  - Edits are logged as "Session Edit" events in the event log for accountability

- 🔄 **Footer Overhaul**:
  - Dynamic version pulled from GitHub
  - Modal support for Privacy Policy and Feedback submission
  - Includes Ko-fi support link

- 🛡️ **Privacy Modal Added**:
  - Explains anonymous analytics usage: Google Analytics, Tag Manager, and Hotjar
  - Clarifies no identifying data is shared

- 🐛 **Feedback Form Integration**:
  - Users can submit bugs or suggestions
  - Sends to Discord (via webhook) and GitHub (via API) with labels
  - Respects environment config: `VITE_GITHUB_REPO`, `VITE_GITHUB_TOKEN`, `VITE_DISCORD_WEBHOOK_*`

- ⏱️ **Goal Timers**:
  - Real-time progress countdown for personal goals and keyholder-required durations
  - Updated visuals and "goal met" state indicators

## v3.4.2 – 2025-06-01
- Added new logo and favicon.
- Code optimization and cleanup.
- Added GPL v3 full license attribution.

## v3.4.1 – 2025-05-31
- Added Google Analytics 4 (GA4) integration for page view tracking.
- Updated footer version to "v3.4.1".

## v3.4 Nightly – 2025-05-30
- Added "Restore Data from User ID" feature in Settings.

## v3.3.1 – 2025-05-30
- App name changed to "ChastityOS".
- UI enhancements: Main title, copyright with version, navigation updates.
- Performance improvements: Code-splitting and centralized utilities.
- Fixed `TypeError` related to `submissivesNameInput`.

## Milestone 3.2
- Implemented "Restore Session Prompt" and "Neutral Start State".

## Milestone 3.1
- Moved Submissive's Name input and User ID display to Settings page.

*(Older versions/features not explicitly versioned here)*<|MERGE_RESOLUTION|>--- conflicted
+++ resolved
@@ -2,8 +2,6 @@
 
 All notable changes to this project will be documented in this file.
 
-<<<<<<< HEAD
-=======
 
 ## [3.5] - June 7, 2025
 
@@ -33,7 +31,6 @@
 - **⏱️ Timer Display Update**:
   - Modified the `formatElapsedTime` utility to display durations in days, hours, minutes, and seconds (e.g., "1d 05h 30m 15s") when the total duration is 24 hours or more. For durations less than 24 hours, it displays hours, minutes, and seconds (e.g., "12h 00m 00s").
 
->>>>>>> 79078c77
 ## v3.4.3 - June 5, 2025
 
 - 🔐 **Keyholder Mode Added**:
