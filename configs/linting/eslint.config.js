import js from "@eslint/js";
import globals from "globals";
import reactHooks from "eslint-plugin-react-hooks";
import reactRefresh from "eslint-plugin-react-refresh";
import typescriptParser from "@typescript-eslint/parser";
import typescriptPlugin from "@typescript-eslint/eslint-plugin";
import zustandSafePatterns from "./eslint-rules/zustand-safe-patterns.js";

export default [
  {
    ignores: [
      "dist/**",
      "node_modules/**",
      ".git/**",
      "coverage/**",
      "*.min.js",
      "*.bundle.js",
      ".vscode/**",
      ".idea/**",
      "*.log",
      ".env*",
      "build/**",
      "public/**/*.js",
      "**/*.test.{js,jsx,ts,tsx}",
      "**/*.spec.{js,jsx,ts,tsx}",
      "**/__tests__/**", // Exclude test directories
      "scripts/**", // Allow console in build scripts
      "configs/linting/eslint-rules/**", // Exclude custom ESLint rule definitions
      "src/utils/logging.js", // Allow console in logger utility
<<<<<<< HEAD
      "original-app/**", // Exclude legacy JavaScript app - TypeScript migration complete
=======
      "original-app/**", // Exclude legacy original-app directory
      "playwright.config.ts", // Exclude playwright config from TypeScript parsing
>>>>>>> 3b0d8ca1
    ],
  },
  {
    files: ["**/*.{js,jsx,ts,tsx}"],
    languageOptions: {
      ecmaVersion: 2024,
      globals: {
        ...globals.browser,
        ...globals.node,
        // Vitest globals (when globals: true in vitest.config.js)
        vi: "readonly",
        describe: "readonly",
        test: "readonly",
        it: "readonly",
        expect: "readonly",
        beforeAll: "readonly",
        afterAll: "readonly",
        beforeEach: "readonly",
        afterEach: "readonly",
        suite: "readonly",
        // Node.js globals
        process: "readonly",
        module: "readonly",
        require: "readonly",
        __dirname: "readonly",
      },
      parserOptions: {
        ecmaVersion: "latest",
        ecmaFeatures: { jsx: true },
        sourceType: "module",
      },
    },
    plugins: {
      "react-hooks": reactHooks,
      "react-refresh": reactRefresh,
      "zustand-safe-patterns": zustandSafePatterns,
    },
    rules: {
      ...js.configs.recommended.rules,
      ...reactHooks.configs.recommended.rules,
      "react-refresh/only-export-components": "off", // Disabled - causes false positives for React Context patterns
      "no-unused-vars": ["warn", { argsIgnorePattern: "^_", varsIgnorePattern: "^(_|[A-Z_]+)" }],
      "no-undef": "warn",
      "no-case-declarations": "warn",
      "no-useless-escape": "warn",
      "react-hooks/exhaustive-deps": "warn",

      // Block browser dialogs - use ChastityOS UI components instead
      "no-restricted-globals": [
        "error",
        {
          name: "alert",
          message:
            "Use toast notifications instead of alert(). Import { toast } from 'react-toastify' and use toast.error(), toast.success(), etc.",
        },
        {
          name: "confirm",
          message:
            "Use ConfirmModal instead of confirm(). Create a modal component or use a confirmation library.",
        },
        {
          name: "prompt",
          message:
            "Use PromptModal instead of prompt(). Create a modal component for user input.",
        },
      ],

      // Block React Context usage for server data - enforce TanStack Query + Zustand architecture
      // Block direct icon imports - enforce centralized icon utility
      "no-restricted-imports": [
        "error", // Changed from warn to error after migration complete
        {
          paths: [
            {
              name: "react",
              importNames: ["createContext", "useContext"],
              message:
                "Avoid React Context for server data - use TanStack Query + Dexie (see services/ and hooks/api/). For auth state, React Context is acceptable. For UI state: use Zustand stores in src/stores/.",
            },
            {
              name: "react-icons",
              message: "Import icons from the local utility only: import { IconName } from '../utils/iconImport'",
            },
            {
              name: "lucide-react",
              message: "Import icons from the local utility only: import { IconName } from '../utils/iconImport'",
            },
          ],
          patterns: [
            {
              group: ["react-icons/*"],
              message: "Import icons from the local utility only: import { IconName } from '../utils/iconImport'",
            },
            {
              group: ["lucide-react/*"],
              message: "Import icons from the local utility only: import { IconName } from '../utils/iconImport'",
            },
          ],
        },
      ],

      // File size enforcement - encourage modular code
      "max-lines": [
        "warn",
        {
          max: 300,
          skipBlankLines: true,
          skipComments: true,
        },
      ],

      // Complexity rules - warn on moderate violations
      complexity: ["warn", { max: 15 }], // Warn on high complexity
      "max-depth": ["warn", 5], // Warn on deep nesting
      "max-params": ["warn", 5], // Warn on too many parameters
      "max-statements": ["warn", 25], // Warn on long functions
      "max-lines-per-function": [
        "warn",
        {
          max: 75,
          skipBlankLines: true,
          skipComments: true,
        },
      ],
      "max-nested-callbacks": ["warn", 4], // Warn on nested callbacks

      // Phase 3 COMPLETE: Block all console statements - use logger instead  
      // All console.* statements have been migrated to centralized logger utility
      "no-console": "error", // Zero tolerance - all logging must go through src/utils/logging.ts

      // 🏗️ Zustand Store Safety Rules - Prevent React error #185
      "zustand-safe-patterns/zustand-no-getstate-in-useeffect": "error", // CRITICAL: Prevent React error #185
      "zustand-safe-patterns/zustand-no-server-data": "error", // CRITICAL: Enforce TanStack Query for server data
      "zustand-safe-patterns/zustand-store-reference-pattern": "error", // CRITICAL: Prevent React error #185
      "zustand-safe-patterns/zustand-no-store-actions-in-deps": "error", // CRITICAL: Prevent infinite loops
      "zustand-safe-patterns/zustand-no-auto-executing-store-calls": "error", // CRITICAL: Prevent initialization issues
      "zustand-safe-patterns/zustand-selective-subscriptions": "warn", // Performance optimization
      "zustand-safe-patterns/zustand-no-conditional-subscriptions": "warn", // Memory leak prevention

      // Block window dialog patterns that no-restricted-globals doesn't catch
      "no-restricted-syntax": [
        "error",
        {
          selector: "CallExpression[callee.object.name='window'][callee.property.name='confirm']",
          message:
            "Use ConfirmModal instead of window.confirm(). Create a modal component for confirmations.",
        },
        {
          selector: "CallExpression[callee.object.name='window'][callee.property.name='alert']",
          message:
            "Use toast notifications instead of window.alert(). Import { toast } from 'react-toastify' and use toast.error(), toast.success(), etc.",
        },
        {
          selector: "CallExpression[callee.object.name='window'][callee.property.name='prompt']",
          message:
            "Use PromptModal instead of window.prompt(). Create a modal component for user input.",
        },
      ],
    },
  },
  {
    files: ["**/*.{ts,tsx}"],
    languageOptions: {
      parser: typescriptParser,
      parserOptions: {
        project: "./tsconfig.json",
      },
    },
    plugins: {
      "@typescript-eslint": typescriptPlugin,
    },
    rules: {
      ...typescriptPlugin.configs.recommended.rules,
      "@typescript-eslint/no-unused-vars": ["warn", { "argsIgnorePattern": "^_" }],
      "@typescript-eslint/no-explicit-any": "warn",
    },
  },
  {
    // Component architecture enforcement - prevent direct service imports in components
    files: ["src/components/**/*.{js,jsx,ts,tsx}"],
    rules: {
      "no-restricted-imports": [
        "error",
        {
          patterns: [
            {
              group: ["../services/*", "../../services/*", "../../../services/*"],
              message:
                "Components should not directly import services. Use hooks in src/hooks/ to encapsulate service calls. Utils and hooks are allowed.",
            },
            {
              group: [
                "**/firebase*",
                "**/dexie*",
                "**/storage/*",
                "**/sync/*",
              ],
              message:
                "Components should not import storage or sync utilities directly. Use service hooks from src/hooks/api/ instead.",
            },
          ],
        },
      ],
      // Block direct Firebase/database calls in components
      "no-restricted-syntax": [
        "error",
        {
          selector: "CallExpression[callee.object.name='firebase']",
          message:
            "Components should not call Firebase directly. Use service layer hooks from src/hooks/api/ instead.",
        },
        {
          selector: "CallExpression[callee.name='db']",
          message:
            "Components should not call database directly. Use service layer hooks from src/hooks/api/ instead.",
        },
        {
          selector: "MemberExpression[object.name='localStorage']",
          message:
            "Components should not use localStorage directly. Use Dexie service through hooks instead.",
        },
      ],
    },
  },
  {
    // Services directory rules - enforce separation from React
    files: ["src/services/**/*.{js,jsx,ts,tsx}"],
    rules: {
      "no-restricted-imports": [
        "error",
        {
          patterns: [
            {
              group: ["react", "react-*"],
              message: "Services should not import React. Keep business logic separate from UI.",
            },
          ],
        },
      ],
      // Services should not use React hooks
      "no-restricted-syntax": [
        "error",
        {
          selector: "CallExpression[callee.name=/^use[A-Z]/]",
          message: "Services should not use React hooks. Move hook usage to src/hooks/ layer.",
        },
      ],
    },
  },
  {
    // Hooks directory rules - enforce React patterns
    files: ["src/hooks/**/*.{js,jsx,ts,tsx}"],
    rules: {
      // Hook files must export hooks only
      "no-restricted-syntax": [
        "error",
        {
          selector: "ExportDefaultDeclaration:not([declaration.id.name^='use'])",
          message: "Hook files should only export hooks (functions starting with 'use')",
        },
      ],
    },
  },
  {
    // Files over 400 lines need attention
    files: ["**/*.{js,jsx,ts,tsx}"],
    rules: {
      "max-lines": [
        "error",
        {
          max: 400, // 400+ lines = error, needs refactoring soon
          skipBlankLines: true,
          skipComments: true,
        },
      ],
    },
  },
  {
    // Files over 500 lines must be refactored
    files: ["**/*.{js,jsx,ts,tsx}"],
    rules: {
      "max-lines": [
        "error",
        {
          max: 500, // 500+ lines = critical, must be refactored
          skipBlankLines: true,
          skipComments: true,
        },
      ],
    },
  },
  {
    // SettingsPage.tsx temporary exclusion - well-organized sections within file
    files: ["src/pages/SettingsPage.tsx"],
    rules: {
      "max-lines": "off", // Temporarily disabled - components well-organized within file
    },
  },
  {
    // Exclusions for complex utilities that legitimately need higher complexity
    files: [
      "src/utils/**/calculations/**/*.{js,jsx,ts,tsx}",
      "src/utils/**/validation/**/*.{js,jsx,ts,tsx}",
      "src/utils/**/formatting/**/*.{js,jsx,ts,tsx}",
      "src/services/sync/**/*.{js,jsx,ts,tsx}",
      "src/services/auth/**/*.{js,jsx,ts,tsx}",
      "src/services/storage/**/*.{js,jsx,ts,tsx}",
    ],
    rules: {
      complexity: "off", // Complex algorithms and calculations
      "max-depth": "off", // Deep conditional logic for business rules
      "max-statements": "off", // Data processing operations
      "max-lines-per-function": "off", // Complex calculations and transformations
      "max-nested-callbacks": "off", // Async data operations
    },
  },
  {
    // Exclusions for core infrastructure files
    files: [
      "**/firebase.{js,ts}",
      "**/dexie-config.{js,ts}",
      "**/main.{jsx,tsx}", // App entry point
      "**/App.{jsx,tsx}", // Main app component
    ],
    rules: {
      "max-lines": "off", // Core infrastructure needs comprehensive coverage
      "max-lines-per-function": "off", // Complex initialization flows
      "max-statements": "off", // Infrastructure setup requires many statements
      complexity: "off", // Core logic is inherently complex
      "max-depth": "off", // Configuration and setup needs deep conditional logic
      "max-params": "off", // Infrastructure methods may need many parameters
    },
  },
  {
    // Exclusions for auth-related files that can use React Context
    files: [
      "**/AuthContext.{jsx,tsx}", // Core auth context
      "**/contexts/*Auth*.{js,jsx,ts,tsx}", // Any auth-related context files
      "src/contexts/**/*.{js,jsx,ts,tsx}", // All context files
    ],
    rules: {
      "no-restricted-imports": [
        "error",
        {
          paths: [], // Allow React Context imports for auth but maintain other restrictions
        },
      ],
    },
  },
  {
    // Allow console statements only in logger.js
    files: ["**/logging.{js,ts}", "**/logger.{js,ts}"],
    rules: {
      "no-console": "off", // Logger utility can use console
    },
  },
  {
    // Allow direct icon imports only in the icon utility file
    files: ["**/iconImport.{js,ts}"],
    rules: {
      "no-restricted-imports": "off", // Icon utility can import from react-icons and lucide-react
    },
  },
  {
    // Development and configuration files
    files: [
      "**/*.config.{js,ts}",
      "**/vite.config.*",
      "**/tailwind.config.*",
      "**/postcss.config.*",
      "scripts/**/*.{js,ts}",
    ],
    rules: {
      "no-console": "off", // Allow console in config and build scripts
      "no-undef": "off", // Config files might need Node.js specific patterns
      "max-lines": "off", // Configuration files can be longer
      complexity: "off", // Build configurations can be complex
    },
  },
];<|MERGE_RESOLUTION|>--- conflicted
+++ resolved
@@ -27,12 +27,8 @@
       "scripts/**", // Allow console in build scripts
       "configs/linting/eslint-rules/**", // Exclude custom ESLint rule definitions
       "src/utils/logging.js", // Allow console in logger utility
-<<<<<<< HEAD
-      "original-app/**", // Exclude legacy JavaScript app - TypeScript migration complete
-=======
       "original-app/**", // Exclude legacy original-app directory
       "playwright.config.ts", // Exclude playwright config from TypeScript parsing
->>>>>>> 3b0d8ca1
     ],
   },
   {
