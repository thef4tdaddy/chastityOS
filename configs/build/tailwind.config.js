--- conflicted
+++ resolved
@@ -180,19 +180,11 @@
         },
         // Legacy prod colors (keeping for compatibility, but updated to match design system)
         prod: {
-<<<<<<< HEAD
-            tekhelet: '#581c87',
-            'dark-purple': '#282132',
-            'lavender-web': '#d7d2ea',
-            'rose-quartz': '#a39fad',
-            tangerine: '#e88331',
-=======
-          tekhelet: "#581c87ff",
-          "dark-purple": "#282132ff",
-          "lavender-web": "#d7d2eaff",
-          "rose-quartz": "#a39fadff",
-          tangerine: "#e88331ff",
->>>>>>> 5e0c9602
+          tekhelet: '#581c87',
+          'dark-purple': '#282132',
+          'lavender-web': '#d7d2ea',
+          'rose-quartz': '#a39fad',
+          tangerine: '#e88331',
         },
         // Standard colors for borders and text
         'black': '#000000', // For hard borders where specified
