--- conflicted
+++ resolved
@@ -9,15 +9,6 @@
   // The third argument ('') ensures all variables are loaded, not just VITE_ prefixed ones.
   const env = loadEnv(mode, process.cwd(), '');
 
-<<<<<<< HEAD
-  const variant = process.env.VITE_APP_VARIANT || 'unknown';
-  const gitHash = process.env.VITE_GIT_HASH || 'dev';
-  const releaseVersion = `chastityOS-${variant}-${gitHash}`;
-
-  return {
-    define: {
-      'import.meta.env.VITE_SENTRY_RELEASE': JSON.stringify(releaseVersion),
-=======
   let gitHash = 'dev';
   try {
     gitHash = execSync('git rev-parse --short HEAD').toString().trim();
@@ -38,71 +29,13 @@
       // We don't need to define VITE_SENTRY_DSN here again if main.jsx is already reading it,
       // but being explicit helps prevent issues.
       'import.meta.env.VITE_SENTRY_DSN': JSON.stringify(env.VITE_SENTRY_DSN),
->>>>>>> 52ccc682
     },
     plugins: [
       react(), 
       tailwindcss(),
       VitePWA({
-<<<<<<< HEAD
-        registerType: 'autoUpdate', // Changed from 'prompt'
-        includeAssets: ['favicon.png', 'apple-touch-icon.png', 'masked-icon.svg'],
-        manifest: {
-          name: 'ChastityOS',
-          short_name: 'ChastityOS',
-          description: 'A modern chastity and FLR tracking web app.',
-          theme_color: '#4f46e5',
-          background_color: '#111827',
-          display: 'standalone',
-          scope: '/',
-          start_url: '/',
-          icons: [
-            {
-              src: 'icons/pwa-192x192.png',
-              sizes: '192x192',
-              type: 'image/png',
-            },
-            {
-              src: 'icons/pwa-512x512.png',
-              sizes: '512x512',
-              type: 'image/png',
-            },
-            {
-              src: 'icons/pwa-512x512.png',
-              sizes: '512x512',
-              type: 'image/png',
-              purpose: 'any maskable',
-            },
-          ],
-        },
-        workbox: {
-          // This will ensure the service worker updates and activates new content seamlessly.
-          skipWaiting: true,
-          clientsClaim: true,
-          // Precaching essential assets for offline use.
-          globPatterns: ['**/*.{js,css,html,ico,png,svg,json,vue,txt,woff2}'],
-          // Caching strategies for runtime requests.
-          runtimeCaching: [
-            {
-              urlPattern: /^https:\/\/firestore\.googleapis\.com\/.*/i,
-              handler: 'NetworkFirst',
-              options: {
-                cacheName: 'firestore-cache',
-                expiration: {
-                  maxEntries: 20,
-                  maxAgeSeconds: 60 * 60 * 24 * 7, // 1 week
-                },
-                cacheableResponse: {
-                  statuses: [0, 200],
-                },
-              },
-            },
-          ],
-        },
-=======
         registerType: 'prompt',
         // ... your PWA config ...
->>>>>>> 52ccc682
       }),
       // The Sentry plugin runs in Node.js, so it can use 'env' directly.
       // Your client-side code cannot, which is why the 'define' block is needed.
