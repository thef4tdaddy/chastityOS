<<<<<<< HEAD
=======
**Current Version: 3.5**

>>>>>>> 04bad429
# ChastityOS

ChastityOS is a modern chastity and FLR (Female-Led Relationship) tracking web app designed for self-trackers and keyholders alike. Whether you're logging cage time, orgasms, or enforcing a keyholder's required duration, ChastityOS empowers you with privacy, control, and full visibility.

---
<<<<<<< HEAD

## 🔑 Key Features

### 💠 Chastity Tracker
- Start and end chastity sessions manually
- Live timer and session tracking (including paused state)
- View effective vs total time in chastity (subtracting pauses)

### ⏸ Pause Sessions
- Optional pause mid-session with reason logging
- Built-in cooldown logic to prevent abuse of pause function

### 📆 Edit Session Start Time
- Adjust the start date/time of the current session via Settings
- All changes are logged as "Session Edit" events in your log

### 🧠 Keyholder Mode *(New!)*
- Set a keyholder with a name and secure password preview
- Keyholder can set a required minimum chastity duration
- Locked controls unless the user enters the correct 8-character password preview
- Visual tracker shows progress toward required keyholder time

### 🎯 Goal Tracking
- Set a personal chastity goal duration (optional)
- Real-time countdown toward your goal
- Highlights when you meet or exceed your goal

### 📊 Full Report
- Summary of all past sessions: raw time, paused time, effective time, reasons
- Tracker includes goal performance (met/not met)
- Separate log of sexual activity and orgasm stats

### 📝 Sexual Event Logging
- Log orgasms (self or partner), durations, notes, and other events
- Personalize orgasm labels using the Submissive’s and Keyholder’s names

### 🧾 Export Data
- Export full tracker history (.csv)
- Export sexual event log (.csv)
- Generate a full text report for journaling or backup

### ☁️ Import/Export JSON (Coming Soon)
- Allow users to backup and migrate data manually between devices
=======

## 🔑 Key Features

### 💠 Chastity Tracker
- Start and end chastity sessions manually
- Live timer and session tracking (including paused state)
- View effective vs total time in chastity (subtracting pauses)

### ⏸ Pause Sessions
- Optional pause mid-session with reason logging
- Built-in cooldown logic to prevent abuse of pause function

### 📆 Edit Session Start Time
- Adjust the start date/time of the current session via Settings
- All changes are logged as "Session Edit" events in your log

### 🧠 Keyholder Mode
- Set a keyholder with a name and secure password preview
- Keyholder can set a required minimum chastity duration
- Locked controls unless the user enters the correct 8-character password preview
- Visual tracker shows progress toward required keyholder time

### 🎯 Goal Tracking
- Set a personal chastity goal duration (optional)
- Real-time countdown toward your goal
- Highlights when you meet or exceed your goal

### 📊 Full Report
- Summary of all past sessions: raw time, paused time, effective time, reasons
- Tracker includes goal performance (met/not met)
- Separate log of sexual activity and orgasm stats

### 📝 Sexual Event Logging
- Log orgasms (self or partner), durations, notes, and other events
- Personalize orgasm labels using the Submissive’s and Keyholder’s names

### 🧾 Export Data
- Export full tracker history (.csv)
- Export sexual event log (.csv)
- Generate a full text report for journaling or backup

### ☁️ Import/Export JSON
- Allow users to backup and migrate data manually between devices or browsers via JSON file import/export.

### 🔐 Authentication Options
- Default anonymous sign-in (no setup required)
- Optional upgrade to sign in with Google account
- Once linked to Google, your data syncs automatically and you no longer need to remember your User ID
- Visual indicators in Settings and Footer when signed in with Google
- Ability to disconnect Google and delete all synced data to return to anonymous mode
>>>>>>> 04bad429

---

## 🔧 Tech Stack

- **Frontend:** React + Vite
- **Styling:** Tailwind CSS
- **Backend:** Firebase (Auth + Firestore)
- **Analytics:** Google Analytics, GTM, Hotjar
- **Feedback:** GitHub API + Discord Webhooks
<<<<<<< HEAD
=======
- **Auth Handling:** Firebase Auth (Anonymous + Google Sign-In)
>>>>>>> 04bad429

---

## 🔒 Privacy First

ChastityOS prioritizes your privacy:
- No sensitive content (name, notes, orgasm logs) is shared externally
- Analytics are anonymous and used only to improve app usability
<<<<<<< HEAD
- Your Firebase User ID is never used for tracking—only for data storage
=======
- Your Firebase User ID (anonymous or Google-linked) is never used for tracking—only for data storage
>>>>>>> 04bad429

You can view the full Privacy & Analytics statement in the app’s footer modal.

---

## 🧪 Beta Testing

- 🐞 Submit bugs & 💡 suggestions directly in-app
- Feedback posts to GitHub issues and Discord channels
- Beta testers must provide feedback at least once a week
- Premium features unlocked free for 1 year for beta users

---

## 🚀 Deployment

- **Stable:** https://app.chastityOS.io  
- **Nightly Preview:** https://nightly.chastityOS.io  
- **Source Code:** [GitHub Repo](https://github.com/thef4tdaddy/chastityOS)  
- **Support:** [Ko-fi Page](https://ko-fi.com/chastityos)

---

## 📜 License

This project is licensed under the [GNU General Public License v3.0 (GPLv3)](https://www.gnu.org/licenses/gpl-3.0.en.html).<|MERGE_RESOLUTION|>--- conflicted
+++ resolved
@@ -1,58 +1,10 @@
-<<<<<<< HEAD
-=======
 **Current Version: 3.5**
 
->>>>>>> 04bad429
 # ChastityOS
 
 ChastityOS is a modern chastity and FLR (Female-Led Relationship) tracking web app designed for self-trackers and keyholders alike. Whether you're logging cage time, orgasms, or enforcing a keyholder's required duration, ChastityOS empowers you with privacy, control, and full visibility.
 
 ---
-<<<<<<< HEAD
-
-## 🔑 Key Features
-
-### 💠 Chastity Tracker
-- Start and end chastity sessions manually
-- Live timer and session tracking (including paused state)
-- View effective vs total time in chastity (subtracting pauses)
-
-### ⏸ Pause Sessions
-- Optional pause mid-session with reason logging
-- Built-in cooldown logic to prevent abuse of pause function
-
-### 📆 Edit Session Start Time
-- Adjust the start date/time of the current session via Settings
-- All changes are logged as "Session Edit" events in your log
-
-### 🧠 Keyholder Mode *(New!)*
-- Set a keyholder with a name and secure password preview
-- Keyholder can set a required minimum chastity duration
-- Locked controls unless the user enters the correct 8-character password preview
-- Visual tracker shows progress toward required keyholder time
-
-### 🎯 Goal Tracking
-- Set a personal chastity goal duration (optional)
-- Real-time countdown toward your goal
-- Highlights when you meet or exceed your goal
-
-### 📊 Full Report
-- Summary of all past sessions: raw time, paused time, effective time, reasons
-- Tracker includes goal performance (met/not met)
-- Separate log of sexual activity and orgasm stats
-
-### 📝 Sexual Event Logging
-- Log orgasms (self or partner), durations, notes, and other events
-- Personalize orgasm labels using the Submissive’s and Keyholder’s names
-
-### 🧾 Export Data
-- Export full tracker history (.csv)
-- Export sexual event log (.csv)
-- Generate a full text report for journaling or backup
-
-### ☁️ Import/Export JSON (Coming Soon)
-- Allow users to backup and migrate data manually between devices
-=======
 
 ## 🔑 Key Features
 
@@ -103,7 +55,6 @@
 - Once linked to Google, your data syncs automatically and you no longer need to remember your User ID
 - Visual indicators in Settings and Footer when signed in with Google
 - Ability to disconnect Google and delete all synced data to return to anonymous mode
->>>>>>> 04bad429
 
 ---
 
@@ -114,10 +65,7 @@
 - **Backend:** Firebase (Auth + Firestore)
 - **Analytics:** Google Analytics, GTM, Hotjar
 - **Feedback:** GitHub API + Discord Webhooks
-<<<<<<< HEAD
-=======
 - **Auth Handling:** Firebase Auth (Anonymous + Google Sign-In)
->>>>>>> 04bad429
 
 ---
 
@@ -126,11 +74,7 @@
 ChastityOS prioritizes your privacy:
 - No sensitive content (name, notes, orgasm logs) is shared externally
 - Analytics are anonymous and used only to improve app usability
-<<<<<<< HEAD
-- Your Firebase User ID is never used for tracking—only for data storage
-=======
 - Your Firebase User ID (anonymous or Google-linked) is never used for tracking—only for data storage
->>>>>>> 04bad429
 
 You can view the full Privacy & Analytics statement in the app’s footer modal.
 
